--- conflicted
+++ resolved
@@ -7,9 +7,5 @@
 		"types": ["bun-types"],
 		"noEmitOnError": false
 	},
-<<<<<<< HEAD
-	"include": ["src", "src/**/*.json"]
-=======
 	"include": ["src", "src/**/*.json", "vitest.config.ts"]
->>>>>>> 052c768c
 }