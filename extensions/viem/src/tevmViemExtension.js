--- conflicted
+++ resolved
@@ -1,4 +1,5 @@
 import {
+	bytesToHex,
 	decodeFunctionResult,
 	encodeFunctionData,
 	hexToBigInt,
@@ -272,16 +273,30 @@
 		}
 
 		/**
-<<<<<<< HEAD
 		 * @type {import('@tevm/api').DumpStateHandler}
 		 */
 		const dumpState = async () => {
 			return /** @type {any} */ (
 				formatResult(
 					await request({
-						method: 'tevm_dump_state',
-						jsonrpc: '2.0',
-						params: undefined,
+						method: 'tevm_dumpState',
+						jsonrpc: '2.0',
+						params: {},
+					}),
+				)
+			)
+		}
+
+		/**
+		 * @type {import('@tevm/api').EthChainIdHandler}
+		 */
+		const chainId = async () => {
+			return /** @type {any} */ (
+				formatResult(
+					await request({
+						method: 'eth_chainId',
+						jsonrpc: '2.0',
+						params: [],
 					}),
 				)
 			)
@@ -291,20 +306,43 @@
 		 * @type {import('@tevm/api').LoadStateHandler}
 		 */
 		const loadState = async (params) => {
-			return /** @type {any} */ (
-				formatResult(
-					await request({
-						method: 'tevm_load_state',
-						jsonrpc: '2.0',
-						params,
-=======
-		 * @type {import('@tevm/api').EthChainIdHandler}
-		 */
-		const chainId = async () => {
-			return /** @type {any} */ (
-				formatResult(
-					await request({
-						method: 'eth_chainId',
+			/**
+			 * @type {import('@tevm/state').ParameterizedTevmState}
+			 */
+			const encodedState = {}
+
+			for (const [k, v] of Object.entries(params.state)) {
+				const { nonce, balance, storageRoot, codeHash } = v
+				//turn all bigints to hex strings
+				const account = {
+					...v,
+					nonce: numberToHex(nonce),
+					balance: numberToHex(balance),
+					storageRoot: bytesToHex(storageRoot),
+					codeHash: bytesToHex(codeHash),
+				}
+
+				encodedState[k] = account
+			}
+
+			return /** @type {any} */ (
+				formatResult(
+					await request({
+						method: 'tevm_loadState',
+						jsonrpc: '2.0',
+						params: { state: encodedState },
+					}),
+				)
+			)
+		}
+		/**
+		 * @type {import('@tevm/api').EthGasPriceHandler}
+		 */
+		const gasPrice = async () => {
+			return /** @type {any} */ (
+				formatResult(
+					await request({
+						method: 'eth_gasPrice',
 						jsonrpc: '2.0',
 						params: [],
 					}),
@@ -313,21 +351,6 @@
 		}
 
 		/**
-		 * @type {import('@tevm/api').EthGasPriceHandler}
-		 */
-		const gasPrice = async () => {
-			return /** @type {any} */ (
-				formatResult(
-					await request({
-						method: 'eth_gasPrice',
-						jsonrpc: '2.0',
-						params: [],
-					}),
-				)
-			)
-		}
-
-		/**
 		 * @type {import('@tevm/api').EthGetBalanceHandler}
 		 */
 		const getBalance = async (params) => {
@@ -367,7 +390,6 @@
 						method: 'eth_getStorageAt',
 						jsonrpc: '2.0',
 						params: [params.address, params.position, params.tag],
->>>>>>> 39a5b5e5
 					}),
 				)
 			)
@@ -388,12 +410,9 @@
 				account,
 				call,
 				contract,
-<<<<<<< HEAD
 				blockNumber,
 				dumpState,
 				loadState,
-=======
->>>>>>> 39a5b5e5
 			},
 		}
 	}
