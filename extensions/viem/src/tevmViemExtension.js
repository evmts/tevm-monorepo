--- conflicted
+++ resolved
@@ -1,14 +1,5 @@
-<<<<<<< HEAD
-import {
-	decodeFunctionResult,
-	encodeFunctionData,
-	hexToBigInt,
-	numberToHex,
-} from 'viem'
-=======
 import { decodeFunctionResult, encodeFunctionData, hexToBigInt, numberToHex } from 'viem'
 import { testAccounts } from './testAccounts.js'
->>>>>>> deaf6817
 
 /**
  * @param {import('@tevm/actions-types').BlockParam|undefined} blockTag
@@ -386,49 +377,6 @@
 		}
 
 		/**
-<<<<<<< HEAD
-=======
-		 * @type {import('@tevm/actions-types').EthBlockNumberHandler}
-		 */
-		const blockNumber = async () => {
-			return hexToBigInt(
-				formatResult(
-					await request({
-						method: 'eth_blockNumber',
-						jsonrpc: '2.0',
-						params: [],
-					}),
-				),
-			)
-		}
-
-		/**
-		 * @type {import('@tevm/actions-types').EthCallHandler}
-		 */
-		const ethCall = async ({ blockTag = 'latest', to, gas, data, from = `0x${'0'.repeat(40)}`, value, gasPrice }) => {
-			return /** @type {any} */ (
-				formatResult(
-					await request({
-						method: 'eth_call',
-						jsonrpc: '2.0',
-						params: [
-							{
-								from,
-								...(gas ? { gas: numberToHex(gas) } : {}),
-								...(gasPrice ? { gasPrice: numberToHex(gasPrice) } : {}),
-								...(to ? { to } : {}),
-								...(value ? { value: numberToHex(value) } : {}),
-								...(data ? { data } : {}),
-							},
-							formatBlockTag(blockTag),
-						],
-					}),
-				)
-			)
-		}
-
-		/**
->>>>>>> deaf6817
 		 * @type {import('@tevm/actions-types').DumpStateHandler}
 		 */
 		const dumpState = async () => {
@@ -476,68 +424,6 @@
 				)
 			)
 		}
-<<<<<<< HEAD
-=======
-		/**
-		 * @type {import('@tevm/actions-types').EthGasPriceHandler}
-		 */
-		const gasPrice = async () => {
-			return hexToBigInt(
-				formatResult(
-					await request({
-						method: 'eth_gasPrice',
-						jsonrpc: '2.0',
-						params: [],
-					}),
-				),
-			)
-		}
-
-		/**
-		 * @type {import('@tevm/actions-types').EthGetBalanceHandler}
-		 */
-		const getBalance = async (params) => {
-			return hexToBigInt(
-				formatResult(
-					await request({
-						method: 'eth_getBalance',
-						jsonrpc: '2.0',
-						params: [params.address, formatBlockTag(params.blockTag)],
-					}),
-				),
-			)
-		}
-
-		/**
-		 * @type {import('@tevm/actions-types').EthGetCodeHandler}
-		 */
-		const getCode = async (params) => {
-			return /** @type {any} */ (
-				formatResult(
-					await request({
-						method: 'eth_getCode',
-						jsonrpc: '2.0',
-						params: [params.address, formatBlockTag(params.blockTag)],
-					}),
-				)
-			)
-		}
-
-		/**
-		 * @type {import('@tevm/actions-types').EthGetStorageAtHandler}
-		 */
-		const getStorageAt = async (params) => {
-			return /** @type {any} */ (
-				formatResult(
-					await request({
-						method: 'eth_getStorageAt',
-						jsonrpc: '2.0',
-						params: [params.address, params.position, formatBlockTag(params.blockTag)],
-					}),
-				)
-			)
-		}
->>>>>>> deaf6817
 
 		return {
 			tevm: {
