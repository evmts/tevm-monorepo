--- conflicted
+++ resolved
@@ -9,63 +9,58 @@
 import { tevmViemExtension } from './tevmViemExtension.js'
 
 describe('tevmViemExtension', () => {
-	let tevm: MemoryClient
-	let server: Server
-	let client: PublicClient
+  let tevm: MemoryClient
+  let server: Server
+  let client: PublicClient
 
-	beforeAll(async () => {
-		tevm = createMemoryClient({
-<<<<<<< HEAD
-			fork: { url: 'https://mainnet.optimism.io' },
-			loggingLevel: 'debug',
-=======
-			fork: { url: getAlchemyUrl() },
->>>>>>> dd7beea5
-		})
-		server = createServer(createHttpHandler(tevm)).listen(6969)
-		client = createPublicClient({
-			transport: http('http://localhost:6969'),
-		})
-		await tevm.ready()
-	})
+  beforeAll(async () => {
+    tevm = createMemoryClient({
+      fork: { url: getAlchemyUrl() },
+    })
+    server = createServer(createHttpHandler(tevm)).listen(6969)
+    client = createPublicClient({
+      transport: http('http://localhost:6969'),
+    })
+    await tevm.ready()
+  })
 
-	afterAll(() => {
-		server.close()
-	})
+  afterAll(() => {
+    server.close()
+  })
 
-	it('tevmRequest should call client.request and parse the response', async () => {
-		const decorated = tevmViemExtension()(client)
-		const params = { address: `0x${'77'.repeat(20)}`, balance: 420n } as const
-		const response = await decorated.tevm.setAccount(params)
+  it('tevmRequest should call client.request and parse the response', async () => {
+    const decorated = tevmViemExtension()(client)
+    const params = { address: `0x${'77'.repeat(20)}`, balance: 420n } as const
+    const response = await decorated.tevm.setAccount(params)
 
-		expect(response.errors).toBe(undefined as any)
-		expect((await (await tevm.getVm()).stateManager.getAccount(Address.fromString(params.address)))?.balance).toBe(420n)
-	})
+    expect(response.errors).toBe(undefined as any)
+    expect((await (await tevm.getVm()).stateManager.getAccount(Address.fromString(params.address)))?.balance).toBe(420n)
+  })
 
-	it('runScript should call client.request with "tevm_script" and parse the response', async () => {
-		const decorated = tevmViemExtension()(client)
-		const params = {
-			...ERC20.read.balanceOf(`0x${'4'.repeat(40)}`),
-		} as const
-		// sanity check that it works with client directly
-		const directResponse = await tevm.script(params)
-		expect(directResponse).toMatchSnapshot()
-		const response = await decorated.tevm.script(params)
+  it('runScript should call client.request with "tevm_script" and parse the response', async () => {
+    const decorated = tevmViemExtension()(client)
+    const params = {
+      ...ERC20.read.balanceOf(`0x${'4'.repeat(40)}`),
+    } as const
+    // sanity check that it works with client directly
+    const directResponse = await tevm.script(params)
+    expect(directResponse).toMatchSnapshot()
+    const response = await decorated.tevm.script(params)
 
-		expect(response.executionGasUsed).toEqual(2447n)
-		expect(response.rawData).toEqual('0x0000000000000000000000000000000000000000000000000000000000000000')
-		expect(response.data).toBe(0n)
-	})
+    expect(response.executionGasUsed).toEqual(2447n)
+    expect(response.rawData).toEqual('0x0000000000000000000000000000000000000000000000000000000000000000')
+    expect(response.data).toBe(0n)
+  })
 
-	it('putAccount should call client.request with "tevm_putAccount" and parse the response', async () => {
-		const decorated = tevmViemExtension()(client)
-		const params = { balance: 420n, address: `0x${'88'.repeat(20)}` } as const
-		const response = await decorated.tevm.setAccount(params)
+  it('putAccount should call client.request with "tevm_putAccount" and parse the response', async () => {
+    const decorated = tevmViemExtension()(client)
+    const params = { balance: 420n, address: `0x${'88'.repeat(20)}` } as const
+    const response = await decorated.tevm.setAccount(params)
 
-		expect(response).not.toHaveProperty('errors')
+    expect(response).not.toHaveProperty('errors')
 
-		const account = await (await tevm.getVm()).stateManager.getAccount(Address.fromString(params.address))
+    const account = await (await tevm.getVm()).stateManager.getAccount(Address.fromString(params.address))
 
-		expect(account?.balance).toBe(420n)
-	})
+    expect(account?.balance).toBe(420n)
+  })
 })