import { afterAll, beforeAll, describe, expect, it } from 'bun:test'
import { type Server, createServer } from 'node:http'
import { Address } from '@ethereumjs/util'
import { type MemoryClient, createMemoryClient } from '@tevm/memory-client'
import { createHttpHandler } from '@tevm/server'
import { getAlchemyUrl } from '@tevm/test-utils'
import { http, type PublicClient, createPublicClient } from 'viem'
import { ERC20 } from './tests/ERC20.sol.js'
import { tevmViemExtension } from './tevmViemExtension.js'

describe('tevmViemExtension', () => {
	let tevm: MemoryClient
	let server: Server
	let client: PublicClient

	beforeAll(async () => {
		tevm = createMemoryClient({
			fork: { url: getAlchemyUrl() },
		})
		server = createServer(createHttpHandler(tevm)).listen(6420)
		client = createPublicClient({
			transport: http('http://localhost:6420', { timeout: 15_000 }),
		})
		await tevm.tevmReady()
	})

	afterAll(() => {
		server.close()
	})

	it('tevmRequest should call client.request and parse the response', async () => {
		const decorated = client.extend(tevmViemExtension())
		const params = { address: `0x${'77'.repeat(20)}`, balance: 420n } as const
		const response = await decorated.tevm.setAccount(params)

		expect(response.errors).toBe(undefined as any)
		expect(
			(await (await tevm._tevm.getVm()).stateManager.getAccount(Address.fromString(params.address)))?.balance,
		).toBe(420n)
	})

<<<<<<< HEAD
	it('runScript should call client.request with "tevm_script" and parse the response', async () => {
		const decorated = client.extend(tevmViemExtension())
		const params = {
			caller: `0x${'4'.repeat(40)}`,
			...ERC20.read.balanceOf(`0x${'4'.repeat(40)}`),
		} as const
		const response = await decorated.tevm.script(params)

		expect(response.executionGasUsed).toEqual(2447n)
		expect(response.rawData).toEqual('0x0000000000000000000000000000000000000000000000000000000000000000')
		expect(response.data).toBe(0n)
	})
=======
	it(
		'runScript should call client.request with "tevm_script" and parse the response',
		async () => {
			const decorated = tevmViemExtension()(client)
			const params = {
				...ERC20.read.balanceOf(`0x${'4'.repeat(40)}`),
			} as const
			const response = await decorated.tevm.script(params)
			expect(response.executionGasUsed).toEqual(2447n)
			expect(response.rawData).toEqual('0x0000000000000000000000000000000000000000000000000000000000000000')
			expect(response.data).toBe(0n)
		},
		{ timeout: 35_000 },
	)
>>>>>>> 75929c8c

	it('putAccount should call client.request with "tevm_putAccount" and parse the response', async () => {
		const decorated = client.extend(tevmViemExtension())
		const params = { balance: 420n, address: `0x${'88'.repeat(20)}` } as const
		const response = await decorated.tevm.setAccount(params)

		expect(response).not.toHaveProperty('errors')

		const account = await (await tevm._tevm.getVm()).stateManager.getAccount(Address.fromString(params.address))

		expect(account?.balance).toBe(420n)
	})
})<|MERGE_RESOLUTION|>--- conflicted
+++ resolved
@@ -29,7 +29,7 @@
 	})
 
 	it('tevmRequest should call client.request and parse the response', async () => {
-		const decorated = client.extend(tevmViemExtension())
+		const decorated = tevmViemExtension()(client)
 		const params = { address: `0x${'77'.repeat(20)}`, balance: 420n } as const
 		const response = await decorated.tevm.setAccount(params)
 
@@ -39,20 +39,6 @@
 		).toBe(420n)
 	})
 
-<<<<<<< HEAD
-	it('runScript should call client.request with "tevm_script" and parse the response', async () => {
-		const decorated = client.extend(tevmViemExtension())
-		const params = {
-			caller: `0x${'4'.repeat(40)}`,
-			...ERC20.read.balanceOf(`0x${'4'.repeat(40)}`),
-		} as const
-		const response = await decorated.tevm.script(params)
-
-		expect(response.executionGasUsed).toEqual(2447n)
-		expect(response.rawData).toEqual('0x0000000000000000000000000000000000000000000000000000000000000000')
-		expect(response.data).toBe(0n)
-	})
-=======
 	it(
 		'runScript should call client.request with "tevm_script" and parse the response',
 		async () => {
@@ -67,10 +53,9 @@
 		},
 		{ timeout: 35_000 },
 	)
->>>>>>> 75929c8c
 
 	it('putAccount should call client.request with "tevm_putAccount" and parse the response', async () => {
-		const decorated = client.extend(tevmViemExtension())
+		const decorated = tevmViemExtension()(client)
 		const params = { balance: 420n, address: `0x${'88'.repeat(20)}` } as const
 		const response = await decorated.tevm.setAccount(params)
 
