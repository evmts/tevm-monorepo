--- conflicted
+++ resolved
@@ -1,121 +1,9 @@
 import { createTransport } from 'viem'
 
 /**
-<<<<<<< HEAD
- * Creates a [viem transport](https://viem.sh/docs/glossary/types#transport) using [Tevm client](https://tevm.sh/reference/tevm/client-types/type-aliases/tevmclient) as an in memory ethereum backend.
- * The tevm transport supports most ethereum JSON-RPC methods alng with anvil_ hardhat_ and ganache_ methods.
- * It also supports unique tevm_ methods
- * @param {{request: import('@tevm/decorators').EIP1193RequestFn}} tevm - Any Tevm instance
- * @param {Pick<import('viem').TransportConfig, 'name' | 'key'>} [options] - Optional transport options
- * @returns {import('viem').Transport} A viem transport
- *
- * ## Why use viem?
- *
- * Viem is the recomended api for interacting with Tevm for most developers. Tevm can be used without
- * viem but using viem provides a more consistent experience across a code base and a standard for
- * plugging into third party tools that you may already be using.
- *
- * Tevm supports the following
- * - [publicClients](https://viem.sh/docs/clients/public.html)
- * - [testClient](https://viem.sh/docs/clients/test.html)
- *
- * Tevm does not support the following but will in future release.
- * - [walletClient](https://viem.sh/docs/clients/wallet.html)
- *
- * You can still send writes to tevm using the `client.request` method with the `eth_sendTransaction` method.
- *
- * @example
- * ```typescript
- * // Test client example
- * import { createMemoryClient } from 'tevm/memory-client'
- * import { tevmTransport } from 'tevm/viem'
- * import { createPublicClient } from 'viem'
- * import { optimism } from 'viem/chains'
- *
- * const tevm = createMemoryClient({
- *   fork: {
- *     url: 'https://mainnet.optimism.io'
- *   }
- * })
- *
- * const publicClient = createPublicClient({
- *  transport: tevmTransport(tevm),
- *  chain: optimism
- * })
- *
- * const blockNumber = await publicClient.getBlockNumber()
- * ```
- *
- * You can also use a viem test client which will allow you to modify the tevm state.
- * @example
- * ```typescript
- * import { createMemoryClient } from 'tevm/memory-client'
- * import { tevmTransport } from 'tevm/viem'
- * import { createTestClient, parseEther } from 'viem'
- * import { optimism } from 'viem/chains'
- *
- * const tevm = createMemoryClient({
- *   fork: {
- *     url: 'https://mainnet.optimism.io'
- *   }
- * })
- *
- * export const testClient = createTestClient({
- *   transport: tevmTransport(tevm),
- *   chain: optimism
- *   // tevm supports anvil ganache and hardhat modes
- *   mode: 'anvil'
- * })
- *
- * await testClient.setBalance(`0x${'42'.repeat(20)}`, parseEther('100')))
- * ```
- *
- * Tevm does not fully support wallet clients yet but you can use `sendTransaction` and `sendRawTransaction` to send transactions to tevm
- * as a workaround in meantime.
- *
- * ## viemTevmExtension
- *
- * Optionally use the `viemTevmExtension` to add additional actions to your viem client
- * such as `client.setAccount`, client.getAccount`, `client.script` `client.dumpState` and more.
- *
- * The Tevm client supports a special API built directly for tevm. For example, tevm.setAccount is a simple
- * api for modifying bytecode, balance, and storage of any account in one action call. tevm.script supports
- * running arbitrary solidity scripts.
- *
- * This API is not part of viem but can be added with the Tevm decorator.
- *
- * @example
- * ```typescript
- * import { createMemoryClient } from 'tevm/memory-client'
- * import { tevmTransport, tevmExtension } from 'tevm/viem'
- * import { createPublicClient } from 'viem'
- * import { optimism } from 'viem/chains'
- *
- * const tevm = createMemoryClient({
- *   fork: {
- *   url: 'https://mainnet.optimism.io'
- * }
- *
- * const publicClient = createPublicClient({
- *   transport: tevmTransport(tevm, {
- *   	 name: 'Tevm transport',
- *   	 key: 'tevm'
- *   }),
- * // extend the client with additional actions that will be added to the `tevm` namespace
- * }).extend(tevmExtension())
- *
- * // Now you can use entire tevm api
- * await publicClient.tevm.setAccount(`0x${'42'.repeat(20)}`, {
- *  balance: 100000000000000000000n,
- *  nonce: 0n,
- *  code: '0x',
- * })
- * ```
-=======
  * @param {Pick<import('@tevm/memory-client').MemoryClient, 'request'>} tevm The Tevm instance
  * @param {Pick<import('viem').TransportConfig, 'name' | 'key' | 'timeout' | 'retryCount' | 'retryDelay'>} [options]
  * @returns {import('viem').Transport} The transport function
->>>>>>> 75929c8c
  */
 export const tevmTransport = ({ request }, options) => {
 	return () => {
