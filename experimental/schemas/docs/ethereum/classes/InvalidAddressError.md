--- conflicted
+++ resolved
@@ -1,8 +1,8 @@
-**@tevm/schemas** • [Readme](../../README.md) \| [API](../../modules.md)
+**@tevm/schemas** ∙ [README](../../README.md) ∙ [API](../../API.md)
 
 ***
 
-[@tevm/schemas](../../README.md) / [ethereum](../README.md) / InvalidAddressError
+[API](../../API.md) > [ethereum](../README.md) > InvalidAddressError
 
 # Class: InvalidAddressError
 
@@ -27,33 +27,29 @@
 
 #### Parameters
 
-• **options**
+▪ **options**: `object`
 
 The options for the error.
 
-• **options\.address**: `unknown`
+▪ **options.address**: `unknown`
 
 The invalid address.
 
-• **options\.cause**: `undefined` \| readonly [`ParseErrors`, `ParseErrors`]
+▪ **options.cause**: `undefined` \| readonly [`ParseErrors`, `ParseErrors`]
 
 The cause of the error.
 
-• **options\.docs**: `undefined` \| `string`= `'https://tevm.sh/reference/errors'`
+▪ **options.docs**: `undefined` \| `string`= `'https://tevm.sh/reference/errors'`
 
 The documentation URL.
 
-• **options\.message**: `undefined` \| `string`= `undefined`
+▪ **options.message**: `undefined` \| `string`= `undefined`
 
 The error message.
 
-#### Returns
-
-[`InvalidAddressError`](InvalidAddressError.md)
-
 #### Overrides
 
-`TypeError.constructor`
+TypeError.constructor
 
 #### Source
 
@@ -67,7 +63,7 @@
 
 #### Inherited from
 
-`TypeError.cause`
+TypeError.cause
 
 #### Source
 
@@ -81,7 +77,7 @@
 
 #### Inherited from
 
-`TypeError.message`
+TypeError.message
 
 #### Source
 
@@ -95,7 +91,7 @@
 
 #### Inherited from
 
-`TypeError.name`
+TypeError.name
 
 #### Source
 
@@ -103,13 +99,13 @@
 
 ***
 
-### stack?
+### stack
 
-> **`optional`** **stack**: `string`
+> **stack**?: `string`
 
 #### Inherited from
 
-`TypeError.stack`
+TypeError.stack
 
 #### Source
 
@@ -117,9 +113,9 @@
 
 ***
 
-### prepareStackTrace()?
+### prepareStackTrace
 
-> **`static`** **`optional`** **prepareStackTrace**: (`err`, `stackTraces`) => `any`
+> **`static`** **prepareStackTrace**?: (`err`, `stackTraces`) => `any`
 
 Optional override for formatting stack traces
 
@@ -129,17 +125,13 @@
 
 #### Parameters
 
-• **err**: `Error`
+▪ **err**: `Error`
 
-• **stackTraces**: `CallSite`[]
-
-#### Returns
-
-`any`
+▪ **stackTraces**: `CallSite`[]
 
 #### Inherited from
 
-`TypeError.prepareStackTrace`
+TypeError.prepareStackTrace
 
 #### Source
 
@@ -153,7 +145,7 @@
 
 #### Inherited from
 
-`TypeError.stackTraceLimit`
+TypeError.stackTraceLimit
 
 #### Source
 
@@ -169,22 +161,17 @@
 
 #### Parameters
 
-• **targetObject**: `object`
+▪ **targetObject**: `object`
 
-• **constructorOpt?**: `Function`
-
-#### Returns
-
-`void`
+▪ **constructorOpt?**: `Function`
 
 #### Inherited from
 
-`TypeError.captureStackTrace`
+TypeError.captureStackTrace
 
-<<<<<<< HEAD
 #### Source
-=======
+
 node\_modules/.pnpm/@types+node@20.12.7/node\_modules/@types/node/globals.d.ts:21
->>>>>>> deaf6817
 
-node\_modules/.pnpm/@types+node@20.12.7/node\_modules/@types/node/globals.d.ts:21+***
+Generated using [typedoc-plugin-markdown](https://www.npmjs.com/package/typedoc-plugin-markdown) and [TypeDoc](https://typedoc.org/)