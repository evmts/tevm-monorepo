import { UnknownMethodError } from './errors/UnknownMethodError.js'
import {
	accountProcedure,
<<<<<<< HEAD
	callProcedure,
	dumpStateProcedure,
	loadStateProcedure,
	scriptProcedure,
} from './index.js'
import { blockNumberProcedure } from './jsonrpc/ethProcedure.js'
=======
	blockNumberProcedure,
	callProcedure,
	chainIdProcedure,
	gasPriceProcedure,
	getBalanceProcedure,
	getCodeProcedure,
	getStorageAtProcedure,
	scriptProcedure,
} from './index.js'
>>>>>>> 39a5b5e5

/**
 * Handles a single tevm json rpc request
 * Infers return type from request
 * @param {import('@ethereumjs/vm').VM} vm
 * @returns {import('@tevm/api').TevmJsonRpcRequestHandler}
 * @example
 * ```typescript
 * const res = await requestProcedure(evm)({
 *  jsonrpc: '2.0',
 *  id: '1',
 *  method: 'tevm_call',
 *  params: {
 *    to: '0x000000000'
 *  }
 * })
 * ```
 */
export const requestProcedure = (vm) => {
	// TODO implement chainid
	const chainId = 10n
	/**
	 * @type {import('@tevm/api').Tevm['request']}
	 */
	return async (request) => {
		switch (request.method) {
			case 'tevm_call':
				return /**@type any*/ (callProcedure)(vm.evm)(request)
			case /** @type {any} */ ('tevm_contract'):
				return /**@type any*/ ({
					id: /** @type any*/ (request).id,
					jsonrpc: '2.0',
					error: {
						code: 'UnknownMethodError',
						message:
							'UnknownMethodError: tevm_contract is not supported. Encode the contract arguments and use tevm_call instead.',
					},
				})
			case 'tevm_account':
				return /**@type any*/ (accountProcedure)(vm.evm)(request)
			case 'tevm_script':
				return /**@type any*/ (scriptProcedure)(vm.evm)(request)
			case 'eth_blockNumber':
				return /** @type any */ (blockNumberProcedure(vm.blockchain)(request))
<<<<<<< HEAD
			case 'tevm_dump_state':
				return /** @type any */ (dumpStateProcedure)(vm.stateManager)(request)
			case 'tevm_load_state': {
				// @ts-ignore
				const stateManager = vm.stateManager
				return /** @type any */ (loadStateProcedure)(stateManager)(request)
			}
=======
			case 'eth_chainId':
				return /** @type any */ (chainIdProcedure(chainId)(request))
>>>>>>> 39a5b5e5
			case 'eth_call':
				return /** @type any */ (callProcedure)(vm)(request.params[0])
			case 'eth_getCode':
				return /** @type any */ (
					getCodeProcedure({ stateManager: vm.evm.stateManager })(request)
				)
			case 'eth_getStorageAt':
				return /** @type any */ (
					getStorageAtProcedure({ stateManager: vm.evm.stateManager })(request)
				)
			case 'eth_gasPrice':
				// TODO this vm.blockchain should not be type any
				return /** @type any */ (
					gasPriceProcedure({ blockchain: /** @type any*/ (vm.blockchain) })(
						request,
					)
				)
			case 'eth_getBalance':
				return /** @type any */ (
					getBalanceProcedure({ stateManager: vm.evm.stateManager })(request)
				)
			case 'eth_sign':
			case 'eth_mining':
			case 'eth_getLogs':
			case 'eth_syncing':
			case 'eth_accounts':
			case 'eth_coinbase':
			case 'eth_hashrate':
			case 'eth_newFilter':
			case 'eth_estimateGas':
			case 'eth_getFilterLogs':
			case 'eth_getBlockByHash':
			case 'eth_newBlockFilter':
			case 'eth_protocolVersion':
			case 'eth_sendTransaction':
			case 'eth_signTransaction':
			case 'eth_uninstallFilter':
			case 'eth_getBlockByNumber':
			case 'eth_getFilterChanges':
			case 'eth_sendRawTransaction':
			case 'eth_getTransactionCount':
			case 'eth_getTransactionByHash':
			case 'eth_getTransactionReceipt':
			case 'eth_getUncleCountByBlockHash':
			case 'eth_getUncleCountByBlockNumber':
			case 'eth_getUncleByBlockHashAndIndex':
			case 'eth_newPendingTransactionFilter':
			case 'eth_getUncleByBlockNumberAndIndex':
			case 'eth_getBlockTransactionCountByHash':
			case 'eth_getBlockTransactionCountByNumber':
			case 'eth_getTransactionByBlockHashAndIndex':
			case 'eth_getTransactionByBlockNumberAndIndex':
			case 'debug_traceCall':
			case 'debug_traceTransaction':
			case 'anvil_mine':
			case 'anvil_reset':
			case 'anvil_setCode':
			case 'anvil_setNonce':
			case 'anvil_dumpState':
			case 'anvil_loadState':
			case 'anvil_setBalance':
			case 'anvil_setChainId':
			case 'anvil_getAutomine':
			case 'anvil_setStorageAt':
			case 'anvil_dropTransaction':
			case 'anvil_impersonateAccount':
			case 'anvil_stopImpersonatingAccount':
				throw new Error(`Method ${request.method} is not implemented yet`)
			default: {
				const err = new UnknownMethodError(request)
				return /** @type {any}*/ ({
					id: /** @type any*/ (request).id ?? null,
					method: /** @type any*/ (request).method,
					jsonrpc: '2.0',
					error: {
						code: err._tag,
						message: err.message,
					},
				})
			}
		}
	}
}<|MERGE_RESOLUTION|>--- conflicted
+++ resolved
@@ -1,24 +1,17 @@
 import { UnknownMethodError } from './errors/UnknownMethodError.js'
 import {
 	accountProcedure,
-<<<<<<< HEAD
-	callProcedure,
-	dumpStateProcedure,
-	loadStateProcedure,
-	scriptProcedure,
-} from './index.js'
-import { blockNumberProcedure } from './jsonrpc/ethProcedure.js'
-=======
 	blockNumberProcedure,
 	callProcedure,
 	chainIdProcedure,
+	dumpStateProcedure,
 	gasPriceProcedure,
 	getBalanceProcedure,
 	getCodeProcedure,
 	getStorageAtProcedure,
+	loadStateProcedure,
 	scriptProcedure,
 } from './index.js'
->>>>>>> 39a5b5e5
 
 /**
  * Handles a single tevm json rpc request
@@ -63,18 +56,19 @@
 				return /**@type any*/ (scriptProcedure)(vm.evm)(request)
 			case 'eth_blockNumber':
 				return /** @type any */ (blockNumberProcedure(vm.blockchain)(request))
-<<<<<<< HEAD
-			case 'tevm_dump_state':
+			case 'tevm_dumpState':
 				return /** @type any */ (dumpStateProcedure)(vm.stateManager)(request)
-			case 'tevm_load_state': {
-				// @ts-ignore
+			case 'tevm_loadState': {
+				/**
+				 * @param {object} options
+				 * @param {import('@tevm/state').TevmStateManager}  options.stateManager
+				 * @param {import('@ethereumjs/vm').VM} options.vm
+				 */
 				const stateManager = vm.stateManager
 				return /** @type any */ (loadStateProcedure)(stateManager)(request)
 			}
-=======
 			case 'eth_chainId':
 				return /** @type any */ (chainIdProcedure(chainId)(request))
->>>>>>> 39a5b5e5
 			case 'eth_call':
 				return /** @type any */ (callProcedure)(vm)(request.params[0])
 			case 'eth_getCode':
