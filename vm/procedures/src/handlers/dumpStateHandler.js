import { createError } from './createError.js'
import { Address } from '@ethereumjs/util'
import { DefaultTevmStateManager, TevmStateManager } from '@tevm/state'
import { createError } from './createError.js'
/**
 * @param {TevmStateManager | DefaultTevmStateManager} stateManager
 * @returns {import('@tevm/api').DumpStateHandler}
 */
export const dumpStateHandler = (stateManager) => async () => {
	const accountAddresses = stateManager.getAccountAddresses()

	/**
	 * @type {import('@tevm/state').SerializableTevmState}
	 */
	const state = {}

	try {
		for (const address of accountAddresses) {
			const hexAddress = `0x${address}`
			const account = await stateManager.getAccount(
				Address.fromString(hexAddress),
			)

			if (account !== undefined) {
				const storage = await stateManager.dumpStorage(
					Address.fromString(hexAddress),
				)

<<<<<<< HEAD
				state[hexAddress] = { ...account, storage }
=======
				state[hexAddress] = {
					...account,
					storageRoot: account.storageRoot,
					codeHash: account.codeHash,
					storage,
				}
>>>>>>> 03ec6190
			}
		}
	} catch (e) {
		return {
			state,
			errors: [
				createError(
					'UnexpectedError',
					typeof e === 'string'
						? e
						: e instanceof Error
						? e.message
						: 'unknown error',
				),
			],
		}
	}

	return {
		state,
	}
}<|MERGE_RESOLUTION|>--- conflicted
+++ resolved
@@ -1,7 +1,7 @@
 import { createError } from './createError.js'
 import { Address } from '@ethereumjs/util'
 import { DefaultTevmStateManager, TevmStateManager } from '@tevm/state'
-import { createError } from './createError.js'
+import { bytesToHex } from 'viem'
 /**
  * @param {TevmStateManager | DefaultTevmStateManager} stateManager
  * @returns {import('@tevm/api').DumpStateHandler}
@@ -26,16 +26,12 @@
 					Address.fromString(hexAddress),
 				)
 
-<<<<<<< HEAD
-				state[hexAddress] = { ...account, storage }
-=======
 				state[hexAddress] = {
 					...account,
-					storageRoot: account.storageRoot,
-					codeHash: account.codeHash,
+					storageRoot: bytesToHex(account.storageRoot),
+					codeHash: bytesToHex(account.codeHash),
 					storage,
 				}
->>>>>>> 03ec6190
 			}
 		}
 	} catch (e) {
