--- conflicted
+++ resolved
@@ -1,7 +1,3 @@
-<<<<<<< HEAD
-import { loadStateHandler } from './loadStateHandler.js'
-=======
->>>>>>> 03ec6190
 import { Address } from '@ethereumjs/util'
 import { DefaultTevmStateManager } from '@tevm/state'
 import { bytesToHex, hexToBytes, toRlp } from 'viem'
@@ -31,14 +27,11 @@
 		'0x0420042004200420042004200420042004200420': {
 			nonce: 0n,
 			balance: 100n,
-			storageRoot: hexToBytes(
-				'0x56e81f171bcc55a6ff8345e692c0f86e5b48e01b996cadc001622fb5e363b421',
-				{ size: 32 },
-			),
-			codeHash: hexToBytes(
-				'0xc5d2460186f7233c927e7db2dcc703c0e500b653ca82273b7bfad8045d85a470',
-				{ size: 32 },
-			),
+			storageRoot:
+				'0x56e81f171bcc55a6ff8345e692c0f86e5b48e01b996cadc001622fb5e363b421' as const,
+
+			codeHash:
+				'0xc5d2460186f7233c927e7db2dcc703c0e500b653ca82273b7bfad8045d85a470' as const,
 			storage: {
 				'0x0c2d1b9c97b15f8a18e224fe94a8453f996465e14217e0939995ce76fbe01129':
 					'0xa01000000000000000000000000000000000000000000000000000000000000000',
