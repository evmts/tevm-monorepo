--- conflicted
+++ resolved
@@ -12,15 +12,12 @@
 	callHandler,
 	chainIdHandler,
 	contractHandler,
-<<<<<<< HEAD
 	dumpStateHandler,
-	loadStateHandler,
-=======
 	gasPriceHandler,
 	getBalanceHandler,
 	getCodeHandler,
 	getStorageAtHandler,
->>>>>>> 39a5b5e5
+	loadStateHandler,
 	scriptHandler,
 } from '@tevm/procedures'
 import { DefaultTevmStateManager, TevmStateManager } from '@tevm/state'
@@ -165,11 +162,8 @@
 		account: accountHandler(evm),
 		call: callHandler(evm),
 		contract: contractHandler(evm),
-<<<<<<< HEAD
-		blockNumber: blockNumberHandler(blockchain),
 		dumpState: dumpStateHandler(evm.stateManager),
 		loadState: loadStateHandler(evm.stateManager),
-=======
 		eth: {
 			blockNumber: blockNumberHandler(blockchain),
 			chainId: chainIdHandler(chainId),
@@ -190,7 +184,6 @@
 				forkUrl: options.fork?.url,
 			}),
 		},
->>>>>>> 39a5b5e5
 		...(options.fork?.url
 			? { forkUrl: options.fork.url }
 			: { forkUrl: options.fork?.url }),
