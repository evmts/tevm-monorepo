import { pluginLinkValidator } from './pluginLinkValidator.mjs'
import { pluginTypedoc } from './pluginTypedoc.mjs'
import { sidebar } from './sidebar.mjs'
import { social } from './social.mjs'
import starlight from '@astrojs/starlight'
import { defineConfig } from 'astro/config'

// https://astro.build/config
export default defineConfig({
	integrations: [
		starlight({
			customCss: ['./src/styles/custom.css'],
			editLink: {
				baseUrl: 'https://github.com/evmts/tevm-monorepo/edit/main/docs',
			},
			lastUpdated: true,
			plugins: [pluginLinkValidator(), pluginTypedoc()],
			social,
			sidebar,
			tableOfContents: true,
<<<<<<< HEAD
			title: 'Tevm Docs',
=======
			plugins: [
				...(ENABLE_LINK_CHECKER
					? [
							starlightLinksValidatorPlugin({
								errorOnRelativeLinks: true,
							}),
						]
					: []),
				starlightTypeDoc({
					entryPoints: [
						'../packages/actions',
						'../packages/base-client',
						'../packages/blockchain',
						'../packages/evm',
						'../packages/actions-types',
						'../packages/client-types',
						'../packages/contract',
						'../packages/common',
						'../packages/errors',
						'../packages/jsonrpc',
						'../packages/vm',
						'../packages/decorators',
						'../packages/utils',
						'../packages/evm',
						'../packages/state',
						'../packages/zod',
						'../packages/memory-client',
						'../packages/precompiles/',
						'../packages/predeploys',
						'../packages/procedures',
						'../packages/procedures-types',
						'../packages/predeploys',
						'../packages/http-client',
						'../packages/server',
						'../packages/sync-storage-persister',
						'../extensions/viem',
						'../extensions/ethers',
						'../bundler-packages/base-bundler',
						'../bundler-packages/bun',
						'../bundler-packages/bundler-cache',
						'../bundler-packages/unplugin',
						'../bundler-packages/runtime',
						'../bundler-packages/compiler',
						'../bundler-packages/solc',
						'../bundler-packages/config',
						'../bundler-packages/esbuild',
						'../bundler-packages/rollup',
						'../bundler-packages/rspack',
						'../bundler-packages/ts-plugin',
						'../bundler-packages/vite',
						'../bundler-packages/webpack',
					],
					tsconfig: '../tevm/tsconfig.json',
					output: 'reference',
					sidebar: {
						label: 'Reference (auto-generated)',
						collapsed: true,
					},
					typeDoc: {
						gitRevision: 'main',
						entryPointStrategy: 'packages',
					},
				}),
			],
			title: 'Tevm Docs',
			social: {
				github: 'https://github.com/evmts/tevm-monorepo',
				twitter: 'https://twitter.com/FUCORY',
				telegram: 'https://t.me/+ANThR9bHDLAwMjUx',
			},
			sidebar: [
				{
					label: 'Getting Started',
					items: [{ label: 'Quick start', link: '/getting-started/quick-start/' }],
				},
				{
					label: 'Learn',
					items: [
						{ label: 'Clients', link: '/learn/clients/' },
						{ label: 'Actions', link: '/learn/actions/' },
						{ label: 'JSON RPC', link: '/learn/json-rpc/' },
						{ label: 'Contracts', link: '/learn/contracts/' },
						{ label: 'Bundler', link: '/learn/solidity-imports/' },
						{ label: 'Advanced Scripting', link: '/learn/scripting/' },
						{ label: 'CLI', link: '/learn/cli/' },
						{ label: 'Ethers extension', link: '/learn/ethers/' },
						{ label: 'Reference', link: '/learn/reference/' },
					],
				},
				typeDocSidebarGroup,
			],
>>>>>>> deaf6817
		}),
	],
})<|MERGE_RESOLUTION|>--- conflicted
+++ resolved
@@ -1,9 +1,9 @@
+import starlight from '@astrojs/starlight'
+import { defineConfig } from 'astro/config'
 import { pluginLinkValidator } from './pluginLinkValidator.mjs'
 import { pluginTypedoc } from './pluginTypedoc.mjs'
 import { sidebar } from './sidebar.mjs'
 import { social } from './social.mjs'
-import starlight from '@astrojs/starlight'
-import { defineConfig } from 'astro/config'
 
 // https://astro.build/config
 export default defineConfig({
@@ -18,101 +18,7 @@
 			social,
 			sidebar,
 			tableOfContents: true,
-<<<<<<< HEAD
 			title: 'Tevm Docs',
-=======
-			plugins: [
-				...(ENABLE_LINK_CHECKER
-					? [
-							starlightLinksValidatorPlugin({
-								errorOnRelativeLinks: true,
-							}),
-						]
-					: []),
-				starlightTypeDoc({
-					entryPoints: [
-						'../packages/actions',
-						'../packages/base-client',
-						'../packages/blockchain',
-						'../packages/evm',
-						'../packages/actions-types',
-						'../packages/client-types',
-						'../packages/contract',
-						'../packages/common',
-						'../packages/errors',
-						'../packages/jsonrpc',
-						'../packages/vm',
-						'../packages/decorators',
-						'../packages/utils',
-						'../packages/evm',
-						'../packages/state',
-						'../packages/zod',
-						'../packages/memory-client',
-						'../packages/precompiles/',
-						'../packages/predeploys',
-						'../packages/procedures',
-						'../packages/procedures-types',
-						'../packages/predeploys',
-						'../packages/http-client',
-						'../packages/server',
-						'../packages/sync-storage-persister',
-						'../extensions/viem',
-						'../extensions/ethers',
-						'../bundler-packages/base-bundler',
-						'../bundler-packages/bun',
-						'../bundler-packages/bundler-cache',
-						'../bundler-packages/unplugin',
-						'../bundler-packages/runtime',
-						'../bundler-packages/compiler',
-						'../bundler-packages/solc',
-						'../bundler-packages/config',
-						'../bundler-packages/esbuild',
-						'../bundler-packages/rollup',
-						'../bundler-packages/rspack',
-						'../bundler-packages/ts-plugin',
-						'../bundler-packages/vite',
-						'../bundler-packages/webpack',
-					],
-					tsconfig: '../tevm/tsconfig.json',
-					output: 'reference',
-					sidebar: {
-						label: 'Reference (auto-generated)',
-						collapsed: true,
-					},
-					typeDoc: {
-						gitRevision: 'main',
-						entryPointStrategy: 'packages',
-					},
-				}),
-			],
-			title: 'Tevm Docs',
-			social: {
-				github: 'https://github.com/evmts/tevm-monorepo',
-				twitter: 'https://twitter.com/FUCORY',
-				telegram: 'https://t.me/+ANThR9bHDLAwMjUx',
-			},
-			sidebar: [
-				{
-					label: 'Getting Started',
-					items: [{ label: 'Quick start', link: '/getting-started/quick-start/' }],
-				},
-				{
-					label: 'Learn',
-					items: [
-						{ label: 'Clients', link: '/learn/clients/' },
-						{ label: 'Actions', link: '/learn/actions/' },
-						{ label: 'JSON RPC', link: '/learn/json-rpc/' },
-						{ label: 'Contracts', link: '/learn/contracts/' },
-						{ label: 'Bundler', link: '/learn/solidity-imports/' },
-						{ label: 'Advanced Scripting', link: '/learn/scripting/' },
-						{ label: 'CLI', link: '/learn/cli/' },
-						{ label: 'Ethers extension', link: '/learn/ethers/' },
-						{ label: 'Reference', link: '/learn/reference/' },
-					],
-				},
-				typeDocSidebarGroup,
-			],
->>>>>>> deaf6817
 		}),
 	],
 })