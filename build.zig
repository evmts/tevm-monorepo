const std = @import("std");

// Although this function looks imperative, note that its job is to
// declaratively construct a build graph that will be executed by an external
// runner.
pub fn build(b: *std.Build) void {
    // Standard target options allows the person running `zig build` to choose
    // what target to build for. Here we do not override the defaults, which
    // means any target is allowed, and the default is native. Other options
    // for restricting supported target set are available.
    const target = b.standardTargetOptions(.{});

    // Standard optimization options allow the person running `zig build` to select
    // between Debug, ReleaseSafe, ReleaseFast, and ReleaseSmall. Here we do not
    // set a preferred release mode, allowing the user to decide how to optimize.
    const optimize = b.standardOptimizeOption(.{});

    // Create a special target for WebAssembly compilation
    const wasm_target = b.resolveTargetQuery(.{
        .cpu_arch = .wasm32,
        .os_tag = .freestanding,
    });

    // Get httpz dependency
    const httpz_dep = b.dependency("httpz", .{
        .target = target,
        .optimize = optimize,
    });

    // Define package modules for each major component
    const evm_pkg = b.createModule(.{
        .root_source_file = b.path("src/Evm/package.zig"),
        .target = target,
        .optimize = optimize,
    });

    const utils_pkg = b.createModule(.{
        .root_source_file = b.path("src/Utils/package.zig"),
        .target = target,
        .optimize = optimize,
    });

    const address_pkg = b.createModule(.{
        .root_source_file = b.path("src/Address/package.zig"),
        .target = target,
        .optimize = optimize,
    });

    const block_pkg = b.createModule(.{
        .root_source_file = b.path("src/Block/package.zig"),
        .target = target,
        .optimize = optimize,
    });

    const bytecode_pkg = b.createModule(.{
        .root_source_file = b.path("src/Bytecode/package.zig"),
        .target = target,
        .optimize = optimize,
    });

    const compiler_pkg = b.createModule(.{
        .root_source_file = b.path("src/Compiler/package.zig"),
        .target = target,
        .optimize = optimize,
    });

<<<<<<< HEAD
    const rlp_pkg = b.createModule(.{
        .root_source_file = b.path("src/Rlp/package.zig"),
=======
    const compiler_mod = b.createModule(.{
        .root_source_file = b.path("src/Compilers/compiler.zig"),
>>>>>>> 9ea37c28
        .target = target,
        .optimize = optimize,
    });
    
    // Add zabi dependency to compiler module
    const zabi_dep = b.dependency("zabi", .{
        .target = target,
        .optimize = optimize,
    });
    compiler_mod.addImport("zabi", zabi_dep.module("zabi"));

    const token_pkg = b.createModule(.{
        .root_source_file = b.path("src/Token/package.zig"),
        .target = target,
        .optimize = optimize,
    });

    const trie_pkg = b.createModule(.{
        .root_source_file = b.path("src/Trie/package.zig"),
        .target = target,
        .optimize = optimize,
    });

    const state_manager_pkg = b.createModule(.{
        .root_source_file = b.path("src/StateManager/package.zig"),
        .target = target,
        .optimize = optimize,
    });

    const test_pkg = b.createModule(.{
        .root_source_file = b.path("src/Test/test.zig"),
        .target = target,
        .optimize = optimize,
    });

    // Add imports between packages
    evm_pkg.addImport("utils", utils_pkg);
    evm_pkg.addImport("address", address_pkg);
    evm_pkg.addImport("block", block_pkg);
    evm_pkg.addImport("bytecode", bytecode_pkg);
    evm_pkg.addImport("compiler", compiler_pkg);
    evm_pkg.addImport("rlp", rlp_pkg);
    evm_pkg.addImport("token", token_pkg);
    evm_pkg.addImport("trie", trie_pkg);
    evm_pkg.addImport("state_manager", state_manager_pkg);
    evm_pkg.addImport("test_utils", test_pkg);

    state_manager_pkg.addImport("evm", evm_pkg);
    state_manager_pkg.addImport("utils", utils_pkg);
    state_manager_pkg.addImport("address", address_pkg);

    address_pkg.addImport("utils", utils_pkg);

    block_pkg.addImport("utils", utils_pkg);
    block_pkg.addImport("rlp", rlp_pkg);

    bytecode_pkg.addImport("utils", utils_pkg);

    trie_pkg.addImport("utils", utils_pkg);
    trie_pkg.addImport("rlp", rlp_pkg);

    test_pkg.addImport("evm", evm_pkg);
    test_pkg.addImport("utils", utils_pkg);
    test_pkg.addImport("address", address_pkg);

    // Create the zigevm module - our core EVM implementation
    const zigevm_mod = b.createModule(.{
        .root_source_file = b.path("src/root.zig"),
        .target = target,
        .optimize = optimize,
    });

    // Add package imports to zigevm module
    zigevm_mod.addImport("evm", evm_pkg);
    zigevm_mod.addImport("utils", utils_pkg);
    zigevm_mod.addImport("address", address_pkg);
    zigevm_mod.addImport("block", block_pkg);
    zigevm_mod.addImport("bytecode", bytecode_pkg);
    zigevm_mod.addImport("compiler", compiler_pkg);
    zigevm_mod.addImport("rlp", rlp_pkg);
    zigevm_mod.addImport("token", token_pkg);
    zigevm_mod.addImport("trie", trie_pkg);
    zigevm_mod.addImport("state_manager", state_manager_pkg);
    zigevm_mod.addImport("test_utils", test_pkg);

    // Create the native executable module
    const exe_mod = b.createModule(.{
        .root_source_file = b.path("src/main.zig"),
        .target = target,
        .optimize = optimize,
    });

    // Create WASM module with the same source but different target
    const wasm_mod = b.createModule(.{
        .root_source_file = b.path("src/root.zig"),
        .target = wasm_target,
        .optimize = .ReleaseSmall,
    });

    // Add package imports to wasm module
    wasm_mod.addImport("evm", evm_pkg);
    wasm_mod.addImport("utils", utils_pkg);
    wasm_mod.addImport("address", address_pkg);
    wasm_mod.addImport("block", block_pkg);
    wasm_mod.addImport("bytecode", bytecode_pkg);
    wasm_mod.addImport("compiler", compiler_pkg);
    wasm_mod.addImport("rlp", rlp_pkg);
    wasm_mod.addImport("token", token_pkg);
    wasm_mod.addImport("trie", trie_pkg);
    wasm_mod.addImport("state_manager", state_manager_pkg);
    wasm_mod.addImport("test_utils", test_pkg);

    // Modules can depend on one another using the `std.Build.Module.addImport` function.
    exe_mod.addImport("zigevm", zigevm_mod);

    // Create the ZigEVM static library artifact
    const lib = b.addLibrary(.{
        .linkage = .static,
        .name = "zigevm",
        .root_module = zigevm_mod,
    });

    // Create the CLI executable
    const exe = b.addExecutable(.{
        .name = "zigevm",
        .root_module = exe_mod,
    });

    // Create a separate executable for the server
    const server_exe = b.addExecutable(.{
        .name = "zigevm-server",
        .root_source_file = b.path("src/Server/main.zig"),
        .target = target,
        .optimize = optimize,
    });

    // Add httpz dependency to the server
    server_exe.root_module.addImport("httpz", httpz_dep.module("httpz"));
    server_exe.root_module.addImport("zigevm", zigevm_mod);

    // Create the WebAssembly artifact
    const wasm = b.addExecutable(.{
        .name = "zigevm",
        .root_module = wasm_mod,
    });
    wasm.rdynamic = true; // Required for exported functions
    wasm.entry = .disabled; // No entry point for library mode

    // Define the WASM output path
    const wasm_output_path = "dist/zigevm.wasm";
    const install_wasm = b.addInstallFile(wasm.getEmittedBin(), wasm_output_path);

    // Install all artifacts
    b.installArtifact(lib);
    b.installArtifact(exe);
    b.installArtifact(wasm);
    b.installArtifact(server_exe);

    // This *creates* a Run step in the build graph
    const run_cmd = b.addRunArtifact(exe);
    run_cmd.step.dependOn(b.getInstallStep());

    // Pass arguments to the application
    if (b.args) |args| {
        run_cmd.addArgs(args);
    }

    // Define run step
    const run_step = b.step("run", "Run the app");
    run_step.dependOn(&run_cmd.step);

    // Build WASM step
    const build_wasm_step = b.step("wasm", "Build the WebAssembly artifact");
    build_wasm_step.dependOn(&install_wasm.step);

    // Define a run server step
    const run_server_cmd = b.addRunArtifact(server_exe);
    run_server_cmd.step.dependOn(b.getInstallStep());

    // Pass arguments to the server application
    if (b.args) |args| {
        run_server_cmd.addArgs(args);
    }

    // Define run server step
    const run_server_step = b.step("run-server", "Run the JSON-RPC server");
    run_server_step.dependOn(&run_server_cmd.step);
    
    // Add benchmark executables
    const snailtracer_bench = b.addExecutable(.{
        .name = "snailtracer-bench",
        .root_source_file = b.path("src/Evm/benchmarks/snailtracer.zig"),
        .target = target,
        .optimize = .ReleaseFast, // Use ReleaseFast for benchmarks
    });
    
    // Add package imports to benchmark
    snailtracer_bench.root_module.addImport("evm", evm_pkg);
    snailtracer_bench.root_module.addImport("utils", utils_pkg);
    snailtracer_bench.root_module.addImport("address", address_pkg);
    snailtracer_bench.root_module.addImport("state_manager", state_manager_pkg);
    
    b.installArtifact(snailtracer_bench);
    
    const run_snailtracer_bench = b.addRunArtifact(snailtracer_bench);
    const snailtracer_bench_step = b.step("bench-snailtracer", "Run SnailTracer benchmark");
    snailtracer_bench_step.dependOn(&run_snailtracer_bench.step);
    
    const benchmark_suite = b.addExecutable(.{
        .name = "benchmark-suite",
        .root_source_file = b.path("src/Evm/benchmarks/benchmark_suite.zig"),
        .target = target,
        .optimize = .ReleaseFast, // Use ReleaseFast for benchmarks
    });
    
    // Add package imports to benchmark suite
    benchmark_suite.root_module.addImport("evm", evm_pkg);
    benchmark_suite.root_module.addImport("utils", utils_pkg);
    benchmark_suite.root_module.addImport("address", address_pkg);
    benchmark_suite.root_module.addImport("state_manager", state_manager_pkg);
    
    b.installArtifact(benchmark_suite);
    
    const run_benchmark_suite = b.addRunArtifact(benchmark_suite);
    const benchmark_suite_step = b.step("bench", "Run EVM benchmark suite");
    benchmark_suite_step.dependOn(&run_benchmark_suite.step);

    // Creates a step for unit testing.
    const lib_unit_tests = b.addTest(.{
<<<<<<< HEAD
        .root_module = zigevm_mod,
    });

    // Additional standalone test specifically for Frame.test.zig
    const frame_test = b.addTest(.{
        .name = "frame-test",
        .root_source_file = b.path("src/Evm/Frame.test.zig"),
        .target = target,
        .optimize = optimize,
    });

    // Add package imports to frame_test
    frame_test.root_module.addImport("evm", evm_pkg);
    frame_test.root_module.addImport("utils", utils_pkg);
    frame_test.root_module.addImport("address", address_pkg);
    frame_test.root_module.addImport("block", block_pkg);
    frame_test.root_module.addImport("bytecode", bytecode_pkg);
    frame_test.root_module.addImport("compiler", compiler_pkg);
    frame_test.root_module.addImport("rlp", rlp_pkg);
    frame_test.root_module.addImport("token", token_pkg);
    frame_test.root_module.addImport("trie", trie_pkg);
    frame_test.root_module.addImport("state_manager", state_manager_pkg);
    frame_test.root_module.addImport("test_utils", test_pkg);

    const run_frame_test = b.addRunArtifact(frame_test);

    // Add a separate step for testing just the frame
    const frame_test_step = b.step("test-frame", "Run EVM frame tests");
    frame_test_step.dependOn(&run_frame_test.step);
=======
        .root_module = target_architecture_mod,
    });

    // Add all modules to standalone tests
    lib_unit_tests.root_module.addImport("Address", address_mod);
    lib_unit_tests.root_module.addImport("Abi", abi_mod);
    lib_unit_tests.root_module.addImport("Block", block_mod);
    lib_unit_tests.root_module.addImport("Bytecode", bytecode_mod);
    lib_unit_tests.root_module.addImport("Compiler", compiler_mod);
    lib_unit_tests.root_module.addImport("Evm", evm_mod);
    lib_unit_tests.root_module.addImport("Rlp", rlp_mod);
    lib_unit_tests.root_module.addImport("Token", token_mod);
    lib_unit_tests.root_module.addImport("Trie", trie_mod);
    lib_unit_tests.root_module.addImport("Utils", utils_mod);

    // Frame test removed - Frame_test.zig doesn't exist
>>>>>>> 9ea37c28

    // Add a test for evm.zig
    const evm_test = b.addTest(.{
        .name = "evm-test",
        .root_source_file = b.path("src/Evm/evm.zig"),
        .target = target,
        .optimize = optimize,
    });

    // Add package imports to evm_test
    evm_test.root_module.addImport("evm", evm_pkg);
    evm_test.root_module.addImport("utils", utils_pkg);
    evm_test.root_module.addImport("address", address_pkg);
    evm_test.root_module.addImport("block", block_pkg);
    evm_test.root_module.addImport("bytecode", bytecode_pkg);
    evm_test.root_module.addImport("compiler", compiler_pkg);
    evm_test.root_module.addImport("rlp", rlp_pkg);
    evm_test.root_module.addImport("token", token_pkg);
    evm_test.root_module.addImport("trie", trie_pkg);
    evm_test.root_module.addImport("state_manager", state_manager_pkg);
    evm_test.root_module.addImport("test_utils", test_pkg);

    const run_evm_test = b.addRunArtifact(evm_test);

    // Add a separate step for testing the EVM
    const evm_test_step = b.step("test-evm", "Run EVM tests");
    evm_test_step.dependOn(&run_evm_test.step);

    // Add a test for server.zig
    const server_test = b.addTest(.{
        .name = "server-test",
        .root_source_file = b.path("src/Server/server.zig"),
        .target = target,
        .optimize = optimize,
    });

    // Add the httpz dependency to the server test
    server_test.root_module.addImport("httpz", httpz_dep.module("httpz"));
    server_test.root_module.addImport("zigevm", zigevm_mod);

    const run_server_test = b.addRunArtifact(server_test);

    // Add a separate step for testing the server
    const server_test_step = b.step("test-server", "Run Server tests");
    server_test_step.dependOn(&run_server_test.step);

    // Add a test for rlp_test.zig
    const rlp_specific_test = b.addTest(.{
        .name = "rlp-test",
        .root_source_file = b.path("src/Rlp/rlp_test.zig"),
        .target = target,
        .optimize = optimize,
    });

    // Add package imports to rlp_test
    rlp_specific_test.root_module.addImport("rlp", rlp_pkg);
    rlp_specific_test.root_module.addImport("utils", utils_pkg);

    const run_rlp_test = b.addRunArtifact(rlp_specific_test);

    // Add a separate step for testing RLP
    const rlp_test_step = b.step("test-rlp", "Run RLP tests");
    rlp_test_step.dependOn(&run_rlp_test.step);

    // Add a test for Compiler tests
    const compiler_test = b.addTest(.{
        .name = "compiler-test",
        .root_source_file = b.path("src/Compilers/compiler.zig"),
        .target = target,
        .optimize = optimize,
    });

    // Add package imports to compiler_test
    compiler_test.root_module.addImport("compiler", compiler_pkg);
    compiler_test.root_module.addImport("utils", utils_pkg);

    const run_compiler_test = b.addRunArtifact(compiler_test);

    // Add a separate step for testing Compiler
    const compiler_test_step = b.step("test-compiler", "Run Compiler tests");
    compiler_test_step.dependOn(&run_compiler_test.step);

    // Add a test for Trie tests
    const trie_test = b.addTest(.{
        .name = "trie-test",
        .root_source_file = b.path("src/Trie/main_test.zig"),
        .target = target,
        .optimize = optimize,
    });

    // Add package imports to trie_test
    trie_test.root_module.addImport("trie", trie_pkg);
    trie_test.root_module.addImport("utils", utils_pkg);
    trie_test.root_module.addImport("rlp", rlp_pkg);

    const run_trie_test = b.addRunArtifact(trie_test);

    // Add a separate step for testing Trie
    const trie_test_step = b.step("test-trie", "Run Trie tests");
    trie_test_step.dependOn(&run_trie_test.step);

    const interpreter_test = b.addTest(.{
        .name = "interpreter-test",
        .root_source_file = b.path("src/Evm/jumpTable/JumpTable.zig"),
        .target = target,
        .optimize = optimize,
    });

    // Add package imports to interpreter_test
    interpreter_test.root_module.addImport("evm", evm_pkg);
    interpreter_test.root_module.addImport("utils", utils_pkg);

    const run_interpreter_test = b.addRunArtifact(interpreter_test);

    // Add a separate step for testing Interpreter
    const interpreter_test_step = b.step("test-interpreter", "Run Interpreter tests");
    interpreter_test_step.dependOn(&run_interpreter_test.step);

    // Add Rust Foundry wrapper integration
    const rust_build = @import("src/Compilers/rust_build.zig");
    const rust_step = rust_build.addRustIntegration(b, target, optimize) catch |err| {
        std.debug.print("Failed to add Rust integration: {}\n", .{err});
        return;
    };

    // Make the compiler test depend on the Rust build
    compiler_test.step.dependOn(rust_step);

    const run_lib_unit_tests = b.addRunArtifact(lib_unit_tests);

    const exe_unit_tests = b.addTest(.{
        .root_module = exe_mod,
    });

    const run_exe_unit_tests = b.addRunArtifact(exe_unit_tests);

    // Add a test for Contract.test.zig
    const contract_test = b.addTest(.{
        .name = "contract-test",
        .root_source_file = b.path("src/Evm/Contract.test.zig"),
        .target = target,
        .optimize = optimize,
    });

    // Add package imports to contract_test
    contract_test.root_module.addImport("evm", evm_pkg);
    contract_test.root_module.addImport("utils", utils_pkg);

    const run_contract_test = b.addRunArtifact(contract_test);

    // Add a separate step for testing Contract
    const contract_test_step = b.step("test-contract", "Run Contract tests");
    contract_test_step.dependOn(&run_contract_test.step);

    // Add a test for EvmLogger.test.zig
    const evm_logger_test = b.addTest(.{
        .name = "evm-logger-test",
        .root_source_file = b.path("src/Evm/EvmLogger.test.zig"),
        .target = target,
        .optimize = optimize,
    });

    // Add package imports to evm_logger_test
    evm_logger_test.root_module.addImport("evm", evm_pkg);
    evm_logger_test.root_module.addImport("utils", utils_pkg);

    const run_evm_logger_test = b.addRunArtifact(evm_logger_test);

    // Add a separate step for testing EvmLogger
    const evm_logger_test_step = b.step("test-evm-logger", "Run EvmLogger tests");
    evm_logger_test_step.dependOn(&run_evm_logger_test.step);

    // Define test step for all tests
    const test_step = b.step("test", "Run unit tests");
    test_step.dependOn(&run_lib_unit_tests.step);
    test_step.dependOn(&run_exe_unit_tests.step);
    test_step.dependOn(&run_evm_test.step);
    test_step.dependOn(&run_server_test.step);
    test_step.dependOn(&run_rlp_test.step);
    test_step.dependOn(&run_compiler_test.step);
    test_step.dependOn(&run_trie_test.step);
    test_step.dependOn(&run_interpreter_test.step);
    test_step.dependOn(&run_contract_test.step);
    test_step.dependOn(&run_evm_logger_test.step);

    // Create a standalone test that doesn't rely on module imports
    const environment_test = b.addTest(.{
        .name = "environment-test",
        .root_source_file = b.path("src/Evm/tests/environment_test3.zig"),
        .target = target,
        .optimize = optimize,
    });

    // Add package imports to environment_test
    environment_test.root_module.addImport("evm", evm_pkg);
    environment_test.root_module.addImport("utils", utils_pkg);

    const run_environment_test = b.addRunArtifact(environment_test);

    // Add a separate step for testing environment opcodes
    const environment_test_step = b.step("test-environment", "Run environment opcode tests");
    environment_test_step.dependOn(&run_environment_test.step);

    // Add environment test to all tests
    test_step.dependOn(&run_environment_test.step);

    // Define a single test step that runs all tests
    const test_all_step = b.step("test-all", "Run all unit tests");
    test_all_step.dependOn(test_step);

    const zabi_module = b.dependency("zabi", .{}).module("zabi");
    exe.root_module.addImport("zabi", zabi_module);
    lib.root_module.addImport("zabi", zabi_module);
}<|MERGE_RESOLUTION|>--- conflicted
+++ resolved
@@ -58,19 +58,15 @@
         .optimize = optimize,
     });
 
-    const compiler_pkg = b.createModule(.{
-        .root_source_file = b.path("src/Compiler/package.zig"),
-        .target = target,
-        .optimize = optimize,
-    });
-
-<<<<<<< HEAD
+
     const rlp_pkg = b.createModule(.{
         .root_source_file = b.path("src/Rlp/package.zig"),
-=======
+        .target = target,
+        .optimize = optimize,
+    });
+
     const compiler_mod = b.createModule(.{
         .root_source_file = b.path("src/Compilers/compiler.zig"),
->>>>>>> 9ea37c28
         .target = target,
         .optimize = optimize,
     });
@@ -111,7 +107,7 @@
     evm_pkg.addImport("address", address_pkg);
     evm_pkg.addImport("block", block_pkg);
     evm_pkg.addImport("bytecode", bytecode_pkg);
-    evm_pkg.addImport("compiler", compiler_pkg);
+    evm_pkg.addImport("compiler", compiler_mod);
     evm_pkg.addImport("rlp", rlp_pkg);
     evm_pkg.addImport("token", token_pkg);
     evm_pkg.addImport("trie", trie_pkg);
@@ -149,7 +145,7 @@
     zigevm_mod.addImport("address", address_pkg);
     zigevm_mod.addImport("block", block_pkg);
     zigevm_mod.addImport("bytecode", bytecode_pkg);
-    zigevm_mod.addImport("compiler", compiler_pkg);
+    zigevm_mod.addImport("compiler", compiler_mod);
     zigevm_mod.addImport("rlp", rlp_pkg);
     zigevm_mod.addImport("token", token_pkg);
     zigevm_mod.addImport("trie", trie_pkg);
@@ -176,7 +172,7 @@
     wasm_mod.addImport("address", address_pkg);
     wasm_mod.addImport("block", block_pkg);
     wasm_mod.addImport("bytecode", bytecode_pkg);
-    wasm_mod.addImport("compiler", compiler_pkg);
+    wasm_mod.addImport("compiler", compiler_mod);
     wasm_mod.addImport("rlp", rlp_pkg);
     wasm_mod.addImport("token", token_pkg);
     wasm_mod.addImport("trie", trie_pkg);
@@ -300,9 +296,19 @@
 
     // Creates a step for unit testing.
     const lib_unit_tests = b.addTest(.{
-<<<<<<< HEAD
         .root_module = zigevm_mod,
     });
+
+    // Add all modules to standalone tests
+    lib_unit_tests.root_module.addImport("Address", address_pkg);
+    lib_unit_tests.root_module.addImport("Block", block_pkg);
+    lib_unit_tests.root_module.addImport("Bytecode", bytecode_pkg);
+    lib_unit_tests.root_module.addImport("Compiler", compiler_mod);
+    lib_unit_tests.root_module.addImport("Evm", evm_pkg);
+    lib_unit_tests.root_module.addImport("Rlp", rlp_pkg);
+    lib_unit_tests.root_module.addImport("Token", token_pkg);
+    lib_unit_tests.root_module.addImport("Trie", trie_pkg);
+    lib_unit_tests.root_module.addImport("Utils", utils_pkg);
 
     // Additional standalone test specifically for Frame.test.zig
     const frame_test = b.addTest(.{
@@ -318,7 +324,7 @@
     frame_test.root_module.addImport("address", address_pkg);
     frame_test.root_module.addImport("block", block_pkg);
     frame_test.root_module.addImport("bytecode", bytecode_pkg);
-    frame_test.root_module.addImport("compiler", compiler_pkg);
+    frame_test.root_module.addImport("compiler", compiler_mod);
     frame_test.root_module.addImport("rlp", rlp_pkg);
     frame_test.root_module.addImport("token", token_pkg);
     frame_test.root_module.addImport("trie", trie_pkg);
@@ -330,24 +336,6 @@
     // Add a separate step for testing just the frame
     const frame_test_step = b.step("test-frame", "Run EVM frame tests");
     frame_test_step.dependOn(&run_frame_test.step);
-=======
-        .root_module = target_architecture_mod,
-    });
-
-    // Add all modules to standalone tests
-    lib_unit_tests.root_module.addImport("Address", address_mod);
-    lib_unit_tests.root_module.addImport("Abi", abi_mod);
-    lib_unit_tests.root_module.addImport("Block", block_mod);
-    lib_unit_tests.root_module.addImport("Bytecode", bytecode_mod);
-    lib_unit_tests.root_module.addImport("Compiler", compiler_mod);
-    lib_unit_tests.root_module.addImport("Evm", evm_mod);
-    lib_unit_tests.root_module.addImport("Rlp", rlp_mod);
-    lib_unit_tests.root_module.addImport("Token", token_mod);
-    lib_unit_tests.root_module.addImport("Trie", trie_mod);
-    lib_unit_tests.root_module.addImport("Utils", utils_mod);
-
-    // Frame test removed - Frame_test.zig doesn't exist
->>>>>>> 9ea37c28
 
     // Add a test for evm.zig
     const evm_test = b.addTest(.{
@@ -363,7 +351,7 @@
     evm_test.root_module.addImport("address", address_pkg);
     evm_test.root_module.addImport("block", block_pkg);
     evm_test.root_module.addImport("bytecode", bytecode_pkg);
-    evm_test.root_module.addImport("compiler", compiler_pkg);
+    evm_test.root_module.addImport("compiler", compiler_mod);
     evm_test.root_module.addImport("rlp", rlp_pkg);
     evm_test.root_module.addImport("token", token_pkg);
     evm_test.root_module.addImport("trie", trie_pkg);
@@ -421,7 +409,7 @@
     });
 
     // Add package imports to compiler_test
-    compiler_test.root_module.addImport("compiler", compiler_pkg);
+    compiler_test.root_module.addImport("compiler", compiler_mod);
     compiler_test.root_module.addImport("utils", utils_pkg);
 
     const run_compiler_test = b.addRunArtifact(compiler_test);
