--- conflicted
+++ resolved
@@ -740,7 +740,6 @@
     const static_protection_test_step = b.step("test-static-protection", "Run Static Call Protection tests");
     static_protection_test_step.dependOn(&run_static_protection_test.step);
 
-<<<<<<< HEAD
     // Add CREATE Contract tests
     const create_contract_test = b.addTest(.{
         .name = "create-contract-test",
@@ -763,7 +762,6 @@
     const create_contract_test_step = b.step("test-create-contract", "Run CREATE contract tests");
     create_contract_test_step.dependOn(&run_create_contract_test.step);
 
-=======
     // Add Precompile tests
     const precompile_test = b.addTest(.{
         .name = "precompile-test",
@@ -785,7 +783,6 @@
     // Add a separate step for testing Precompiles
     const precompile_test_step = b.step("test-precompiles", "Run Precompile tests");
     precompile_test_step.dependOn(&run_precompile_test.step);
->>>>>>> c3b96ca0
 
     // Add Memory benchmark
     const memory_benchmark = b.addExecutable(.{
@@ -1364,12 +1361,9 @@
     test_step.dependOn(&run_integration_test.step);
     test_step.dependOn(&run_gas_test.step);
     test_step.dependOn(&run_static_protection_test.step);
-<<<<<<< HEAD
     test_step.dependOn(&run_create_contract_test.step);
     test_step.dependOn(&run_compiler_bytecode_issue_test.step);
-=======
     test_step.dependOn(&run_precompile_test.step);
->>>>>>> c3b96ca0
 
     // Define a single test step that runs all tests
     const test_all_step = b.step("test-all", "Run all unit tests");
