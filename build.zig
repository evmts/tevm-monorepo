--- conflicted
+++ resolved
@@ -1,628 +1,69 @@
 const std = @import("std");
+const packages = @import("build/packages.zig");
+const executables = @import("build/executables.zig");
+const tests = @import("build/tests.zig");
+const benchmarks = @import("build/benchmarks.zig");
 
-// Although this function looks imperative, note that its job is to
-// declaratively construct a build graph that will be executed by an external
-// runner.
 pub fn build(b: *std.Build) void {
-    // Standard target options allows the person running `zig build` to choose
-    // what target to build for. Here we do not override the defaults, which
-    // means any target is allowed, and the default is native. Other options
-    // for restricting supported target set are available.
+    // Standard build options
     const target = b.standardTargetOptions(.{});
-
-    // Standard optimization options allow the person running `zig build` to select
-    // between Debug, ReleaseSafe, ReleaseFast, and ReleaseSmall. Here we do not
-    // set a preferred release mode, allowing the user to decide how to optimize.
     const optimize = b.standardOptimizeOption(.{});
-
-    // Create a special target for WebAssembly compilation
     const wasm_target = b.resolveTargetQuery(.{
         .cpu_arch = .wasm32,
         .os_tag = .freestanding,
     });
 
-    // Get httpz dependency
+    // Get dependencies
     const httpz_dep = b.dependency("httpz", .{
         .target = target,
         .optimize = optimize,
     });
 
-    // Define package modules for each major component
-    const evm_pkg = b.createModule(.{
-        .root_source_file = b.path("src/Evm/package.zig"),
+    const zabi_dep = b.dependency("zabi", .{
         .target = target,
         .optimize = optimize,
     });
 
-    const utils_pkg = b.createModule(.{
-        .root_source_file = b.path("src/Utils/package.zig"),
-        .target = target,
-        .optimize = optimize,
-    });
-
-    const address_pkg = b.createModule(.{
-        .root_source_file = b.path("src/Address/package.zig"),
-        .target = target,
-        .optimize = optimize,
-    });
-
-    const block_pkg = b.createModule(.{
-        .root_source_file = b.path("src/Block/package.zig"),
-        .target = target,
-        .optimize = optimize,
-    });
-
-    const bytecode_pkg = b.createModule(.{
-        .root_source_file = b.path("src/Bytecode/package.zig"),
-        .target = target,
-        .optimize = optimize,
-    });
-
-
-    const rlp_pkg = b.createModule(.{
-        .root_source_file = b.path("src/Rlp/package.zig"),
-        .target = target,
-        .optimize = optimize,
-    });
-
-    const compiler_mod = b.createModule(.{
-        .root_source_file = b.path("src/Compilers/package.zig"),
-        .target = target,
-        .optimize = optimize,
-    });
-    
-    // Add zabi dependency to compiler module
-    const zabi_dep = b.dependency("zabi", .{
-        .target = target,
-        .optimize = optimize,
-    });
-    compiler_mod.addImport("zabi", zabi_dep.module("zabi"));
-    
-    // Add include path for the C headers
-    compiler_mod.addIncludePath(b.path("include"));
-
-    const token_pkg = b.createModule(.{
-        .root_source_file = b.path("src/Token/package.zig"),
-        .target = target,
-        .optimize = optimize,
-    });
-
-    const trie_pkg = b.createModule(.{
-        .root_source_file = b.path("src/Trie/package.zig"),
-        .target = target,
-        .optimize = optimize,
-    });
-
-    const state_manager_pkg = b.createModule(.{
-        .root_source_file = b.path("src/StateManager/package.zig"),
-        .target = target,
-        .optimize = optimize,
-    });
-
-    const test_pkg = b.createModule(.{
-        .root_source_file = b.path("src/Test/test.zig"),
-        .target = target,
-        .optimize = optimize,
-    });
-
-    // Add imports between packages
-    evm_pkg.addImport("utils", utils_pkg);
-    evm_pkg.addImport("address", address_pkg);
-    evm_pkg.addImport("block", block_pkg);
-    evm_pkg.addImport("bytecode", bytecode_pkg);
-    evm_pkg.addImport("compiler", compiler_mod);
-    evm_pkg.addImport("rlp", rlp_pkg);
-    evm_pkg.addImport("token", token_pkg);
-    evm_pkg.addImport("trie", trie_pkg);
-    evm_pkg.addImport("state_manager", state_manager_pkg);
-    evm_pkg.addImport("test_utils", test_pkg);
-
-    state_manager_pkg.addImport("evm", evm_pkg);
-    state_manager_pkg.addImport("utils", utils_pkg);
-    state_manager_pkg.addImport("address", address_pkg);
-
-    address_pkg.addImport("utils", utils_pkg);
-
-    block_pkg.addImport("utils", utils_pkg);
-    block_pkg.addImport("rlp", rlp_pkg);
-
-    bytecode_pkg.addImport("utils", utils_pkg);
-
-    trie_pkg.addImport("utils", utils_pkg);
-    trie_pkg.addImport("rlp", rlp_pkg);
-
-    test_pkg.addImport("evm", evm_pkg);
-    test_pkg.addImport("utils", utils_pkg);
-    test_pkg.addImport("address", address_pkg);
-
-    // Create the zigevm module - our core EVM implementation
-    const zigevm_mod = b.createModule(.{
-        .root_source_file = b.path("src/root.zig"),
-        .target = target,
-        .optimize = optimize,
-    });
-
-    // Add package imports to zigevm module
-    zigevm_mod.addImport("evm", evm_pkg);
-    zigevm_mod.addImport("utils", utils_pkg);
-    zigevm_mod.addImport("address", address_pkg);
-    zigevm_mod.addImport("block", block_pkg);
-    zigevm_mod.addImport("bytecode", bytecode_pkg);
-    zigevm_mod.addImport("compiler", compiler_mod);
-    zigevm_mod.addImport("rlp", rlp_pkg);
-    zigevm_mod.addImport("token", token_pkg);
-    zigevm_mod.addImport("trie", trie_pkg);
-    zigevm_mod.addImport("state_manager", state_manager_pkg);
-    zigevm_mod.addImport("test_utils", test_pkg);
-
-    // Create the native executable module
-    const exe_mod = b.createModule(.{
-        .root_source_file = b.path("src/main.zig"),
-        .target = target,
-        .optimize = optimize,
-    });
-
-    // Create WASM module with the same source but different target
-    const wasm_mod = b.createModule(.{
-        .root_source_file = b.path("src/root.zig"),
-        .target = wasm_target,
-        .optimize = .ReleaseSmall,
-    });
-
-    // Add package imports to wasm module
-    wasm_mod.addImport("evm", evm_pkg);
-    wasm_mod.addImport("utils", utils_pkg);
-    wasm_mod.addImport("address", address_pkg);
-    wasm_mod.addImport("block", block_pkg);
-    wasm_mod.addImport("bytecode", bytecode_pkg);
-    wasm_mod.addImport("compiler", compiler_mod);
-    wasm_mod.addImport("rlp", rlp_pkg);
-    wasm_mod.addImport("token", token_pkg);
-    wasm_mod.addImport("trie", trie_pkg);
-    wasm_mod.addImport("state_manager", state_manager_pkg);
-    wasm_mod.addImport("test_utils", test_pkg);
-
-    // Modules can depend on one another using the `std.Build.Module.addImport` function.
-    exe_mod.addImport("zigevm", zigevm_mod);
-
-    // Create the ZigEVM static library artifact
-    const lib = b.addLibrary(.{
-        .linkage = .static,
-        .name = "zigevm",
-        .root_module = zigevm_mod,
-    });
-
-    // Create the CLI executable
-    const exe = b.addExecutable(.{
-        .name = "zigevm",
-        .root_module = exe_mod,
-    });
-
-    // Create a separate executable for the server
-    const server_exe = b.addExecutable(.{
-        .name = "zigevm-server",
-        .root_source_file = b.path("src/Server/main.zig"),
-        .target = target,
-        .optimize = optimize,
-    });
-
-    // Add httpz dependency to the server
-    server_exe.root_module.addImport("httpz", httpz_dep.module("httpz"));
-    server_exe.root_module.addImport("zigevm", zigevm_mod);
-
-    // Create the WebAssembly artifact
-    const wasm = b.addExecutable(.{
-        .name = "zigevm",
-        .root_module = wasm_mod,
-    });
-    wasm.rdynamic = true; // Required for exported functions
-    wasm.entry = .disabled; // No entry point for library mode
-
-    // Define the WASM output path
-    const wasm_output_path = "dist/zigevm.wasm";
-    const install_wasm = b.addInstallFile(wasm.getEmittedBin(), wasm_output_path);
-
-    // Install all artifacts
-    b.installArtifact(lib);
-    b.installArtifact(exe);
-    b.installArtifact(wasm);
-    b.installArtifact(server_exe);
-
-    // This *creates* a Run step in the build graph
-    const run_cmd = b.addRunArtifact(exe);
-    run_cmd.step.dependOn(b.getInstallStep());
-
-    // Pass arguments to the application
-    if (b.args) |args| {
-        run_cmd.addArgs(args);
-    }
-
-    // Define run step
-    const run_step = b.step("run", "Run the app");
-    run_step.dependOn(&run_cmd.step);
-
-    // Build WASM step
-    const build_wasm_step = b.step("wasm", "Build the WebAssembly artifact");
-    build_wasm_step.dependOn(&install_wasm.step);
-
-    // Define a run server step
-    const run_server_cmd = b.addRunArtifact(server_exe);
-    run_server_cmd.step.dependOn(b.getInstallStep());
-
-    // Pass arguments to the server application
-    if (b.args) |args| {
-        run_server_cmd.addArgs(args);
-    }
-
-    // Define run server step
-    const run_server_step = b.step("run-server", "Run the JSON-RPC server");
-    run_server_step.dependOn(&run_server_cmd.step);
-    
-    // Get zbench dependency
     const zbench_dep = b.dependency("zbench", .{
         .target = target,
         .optimize = optimize,
     });
 
-    // Add benchmark executables
-    const snailtracer_bench = b.addExecutable(.{
-        .name = "snailtracer-bench",
-        .root_source_file = b.path("src/Evm/benchmarks/snailtracer.zig"),
-        .target = target,
-        .optimize = .ReleaseFast, // Use ReleaseFast for benchmarks
-    });
-    
-    // Add package imports to benchmark
-    snailtracer_bench.root_module.addImport("evm", evm_pkg);
-    snailtracer_bench.root_module.addImport("utils", utils_pkg);
-    snailtracer_bench.root_module.addImport("address", address_pkg);
-    snailtracer_bench.root_module.addImport("state_manager", state_manager_pkg);
-    snailtracer_bench.root_module.addImport("zbench", zbench_dep.module("zbench"));
-    snailtracer_bench.root_module.addImport("compiler", compiler_mod);
-    
-    // Link the Rust static library
-    snailtracer_bench.addObjectFile(b.path("dist/target/release/libfoundry_wrapper.a"));
-    snailtracer_bench.linkLibC();
-    
-    // Link required system libraries for macOS
-    if (target.result.os.tag == .macos) {
-        snailtracer_bench.linkFramework("Security");
-        snailtracer_bench.linkFramework("SystemConfiguration");
-        snailtracer_bench.linkFramework("CoreFoundation");
-    }
-    
-    b.installArtifact(snailtracer_bench);
-    
-    const run_snailtracer_bench = b.addRunArtifact(snailtracer_bench);
-    const snailtracer_bench_step = b.step("bench-snailtracer", "Run SnailTracer benchmark");
-    snailtracer_bench_step.dependOn(&run_snailtracer_bench.step);
-    
-    const benchmark_suite = b.addExecutable(.{
-        .name = "benchmark-suite",
-        .root_source_file = b.path("src/Evm/benchmarks/benchmark_suite.zig"),
-        .target = target,
-        .optimize = .ReleaseFast, // Use ReleaseFast for benchmarks
-    });
-    
-    // Add package imports to benchmark suite
-    benchmark_suite.root_module.addImport("evm", evm_pkg);
-    benchmark_suite.root_module.addImport("utils", utils_pkg);
-    benchmark_suite.root_module.addImport("address", address_pkg);
-    benchmark_suite.root_module.addImport("state_manager", state_manager_pkg);
-    benchmark_suite.root_module.addImport("compiler", compiler_mod);
-    benchmark_suite.root_module.addImport("zabi", zabi_dep.module("zabi"));
-    benchmark_suite.root_module.addImport("zbench", zbench_dep.module("zbench"));
-    
-    // Link the Rust static library
-    benchmark_suite.addObjectFile(b.path("dist/target/release/libfoundry_wrapper.a"));
-    benchmark_suite.linkLibC();
-    
-    // Link required system libraries for macOS
-    if (target.result.os.tag == .macos) {
-        benchmark_suite.linkFramework("Security");
-        benchmark_suite.linkFramework("SystemConfiguration");
-        benchmark_suite.linkFramework("CoreFoundation");
-    }
-    
-    b.installArtifact(benchmark_suite);
-    
-    const run_benchmark_suite = b.addRunArtifact(benchmark_suite);
-    const benchmark_suite_step = b.step("bench", "Run EVM benchmark suite");
-    benchmark_suite_step.dependOn(&run_benchmark_suite.step);
+    // Create packages
+    const all_packages = packages.createPackages(b, target, optimize, zabi_dep) catch |err| {
+        std.debug.print("Failed to create packages: {}\n", .{err});
+        return;
+    };
 
-    // Creates a step for unit testing.
-    const lib_unit_tests = b.addTest(.{
-        .root_module = zigevm_mod,
-    });
+    // Create zigevm module
+    const zigevm_mod = packages.createZigevmModule(b, target, optimize, all_packages);
 
-    // Add all modules to standalone tests
-    lib_unit_tests.root_module.addImport("Address", address_pkg);
-    lib_unit_tests.root_module.addImport("Block", block_pkg);
-    lib_unit_tests.root_module.addImport("Bytecode", bytecode_pkg);
-    lib_unit_tests.root_module.addImport("Compiler", compiler_mod);
-    lib_unit_tests.root_module.addImport("Evm", evm_pkg);
-    lib_unit_tests.root_module.addImport("Rlp", rlp_pkg);
-    lib_unit_tests.root_module.addImport("Token", token_pkg);
-    lib_unit_tests.root_module.addImport("Trie", trie_pkg);
-    lib_unit_tests.root_module.addImport("Utils", utils_pkg);
+    // Create library
+    _ = executables.createLibrary(b, zigevm_mod, zabi_dep);
 
-    // Additional standalone test specifically for Frame.test.zig
-    const frame_test = b.addTest(.{
-        .name = "frame-test",
-        .root_source_file = b.path("src/Evm/Frame.test.zig"),
-        .target = target,
-        .optimize = optimize,
-    });
+    // Create main executable
+    const exe = executables.createMainExecutable(b, target, optimize, zigevm_mod, zabi_dep);
 
-    // Add package imports to frame_test
-    frame_test.root_module.addImport("evm", evm_pkg);
-    frame_test.root_module.addImport("utils", utils_pkg);
-    frame_test.root_module.addImport("address", address_pkg);
-    frame_test.root_module.addImport("block", block_pkg);
-    frame_test.root_module.addImport("bytecode", bytecode_pkg);
-    frame_test.root_module.addImport("compiler", compiler_mod);
-    frame_test.root_module.addImport("rlp", rlp_pkg);
-    frame_test.root_module.addImport("token", token_pkg);
-    frame_test.root_module.addImport("trie", trie_pkg);
-    frame_test.root_module.addImport("state_manager", state_manager_pkg);
-    frame_test.root_module.addImport("test_utils", test_pkg);
+    // Create server executable
+    const server_exe = executables.createServerExecutable(b, target, optimize, httpz_dep, zigevm_mod);
 
-    const run_frame_test = b.addRunArtifact(frame_test);
+    // Add run steps
+    executables.addRunSteps(b, exe, server_exe);
 
-    // Add a separate step for testing just the frame
-    const frame_test_step = b.step("test-frame", "Run EVM frame tests");
-    frame_test_step.dependOn(&run_frame_test.step);
+    // Create WASM module
+    executables.createWasmModule(b, wasm_target, all_packages);
 
-    // Add a test for evm.zig
-    const evm_test = b.addTest(.{
-        .name = "evm-test",
-        .root_source_file = b.path("src/Evm/evm.zig"),
-        .target = target,
-        .optimize = optimize,
-    });
-
-    // Add package imports to evm_test
-    evm_test.root_module.addImport("evm", evm_pkg);
-    evm_test.root_module.addImport("utils", utils_pkg);
-    evm_test.root_module.addImport("address", address_pkg);
-    evm_test.root_module.addImport("block", block_pkg);
-    evm_test.root_module.addImport("bytecode", bytecode_pkg);
-    evm_test.root_module.addImport("compiler", compiler_mod);
-    evm_test.root_module.addImport("rlp", rlp_pkg);
-    evm_test.root_module.addImport("token", token_pkg);
-    evm_test.root_module.addImport("trie", trie_pkg);
-    evm_test.root_module.addImport("state_manager", state_manager_pkg);
-    evm_test.root_module.addImport("test_utils", test_pkg);
-
-    const run_evm_test = b.addRunArtifact(evm_test);
-
-    // Add a separate step for testing the EVM
-    const evm_test_step = b.step("test-evm", "Run EVM tests");
-    evm_test_step.dependOn(&run_evm_test.step);
-
-    // Add a test for server.zig
-    const server_test = b.addTest(.{
-        .name = "server-test",
-        .root_source_file = b.path("src/Server/server.zig"),
-        .target = target,
-        .optimize = optimize,
-    });
-
-    // Add the httpz dependency to the server test
-    server_test.root_module.addImport("httpz", httpz_dep.module("httpz"));
-    server_test.root_module.addImport("zigevm", zigevm_mod);
-
-    const run_server_test = b.addRunArtifact(server_test);
-
-    // Add a separate step for testing the server
-    const server_test_step = b.step("test-server", "Run Server tests");
-    server_test_step.dependOn(&run_server_test.step);
-
-    // Add a test for rlp_test.zig
-    const rlp_specific_test = b.addTest(.{
-        .name = "rlp-test",
-        .root_source_file = b.path("src/Rlp/rlp_test.zig"),
-        .target = target,
-        .optimize = optimize,
-    });
-
-    // Add package imports to rlp_test
-    rlp_specific_test.root_module.addImport("rlp", rlp_pkg);
-    rlp_specific_test.root_module.addImport("utils", utils_pkg);
-
-    const run_rlp_test = b.addRunArtifact(rlp_specific_test);
-
-    // Add a separate step for testing RLP
-    const rlp_test_step = b.step("test-rlp", "Run RLP tests");
-    rlp_test_step.dependOn(&run_rlp_test.step);
-
-    // Add a test for Compiler tests
-    const compiler_test = b.addTest(.{
-        .name = "compiler-test",
-        .root_source_file = b.path("src/Compilers/compiler.zig"),
-        .target = target,
-        .optimize = optimize,
-    });
-
-<<<<<<< HEAD
-    // Add package imports to compiler_test
-    compiler_test.root_module.addImport("compiler", compiler_mod);
-    compiler_test.root_module.addImport("utils", utils_pkg);
-=======
-    // Add dependencies to compiler_test
-    compiler_test.root_module.addImport("Compiler", compiler_mod);
-    compiler_test.root_module.addImport("zabi", zabi_dep.module("zabi"));
-    compiler_test.root_module.addIncludePath(b.path("src/Compilers"));
->>>>>>> 698403b1
-
-    const run_compiler_test = b.addRunArtifact(compiler_test);
-
-    // Add a separate step for testing Compiler
-    const compiler_test_step = b.step("test-compiler", "Run Compiler tests");
-    compiler_test_step.dependOn(&run_compiler_test.step);
-
-    // Add a test for Trie tests
-    const trie_test = b.addTest(.{
-        .name = "trie-test",
-        .root_source_file = b.path("src/Trie/main_test.zig"),
-        .target = target,
-        .optimize = optimize,
-    });
-
-    // Add package imports to trie_test
-    trie_test.root_module.addImport("trie", trie_pkg);
-    trie_test.root_module.addImport("utils", utils_pkg);
-    trie_test.root_module.addImport("rlp", rlp_pkg);
-
-    const run_trie_test = b.addRunArtifact(trie_test);
-
-    // Add a separate step for testing Trie
-    const trie_test_step = b.step("test-trie", "Run Trie tests");
-    trie_test_step.dependOn(&run_trie_test.step);
-
-    const interpreter_test = b.addTest(.{
-        .name = "interpreter-test",
-        .root_source_file = b.path("src/Evm/jumpTable/JumpTable.zig"),
-        .target = target,
-        .optimize = optimize,
-    });
-
-    // Add package imports to interpreter_test
-    interpreter_test.root_module.addImport("evm", evm_pkg);
-    interpreter_test.root_module.addImport("utils", utils_pkg);
-
-    const run_interpreter_test = b.addRunArtifact(interpreter_test);
-
-    // Add a separate step for testing Interpreter
-    const interpreter_test_step = b.step("test-interpreter", "Run Interpreter tests");
-    interpreter_test_step.dependOn(&run_interpreter_test.step);
-
-    // Add interpreter.zig tests
-    const interpreter_impl_test = b.addTest(.{
-        .name = "interpreter-impl-test",
-        .root_source_file = b.path("src/Evm/interpreter_test.zig"),
-        .target = target,
-        .optimize = optimize,
-    });
-
-    // Add package imports to interpreter_impl_test
-    interpreter_impl_test.root_module.addImport("evm", evm_pkg);
-    interpreter_impl_test.root_module.addImport("utils", utils_pkg);
-    interpreter_impl_test.root_module.addImport("address", address_pkg);
-
-    const run_interpreter_impl_test = b.addRunArtifact(interpreter_impl_test);
-
-    // Add a separate step for testing Interpreter implementation
-    const interpreter_impl_test_step = b.step("test-interpreter-impl", "Run Interpreter implementation tests");
-    interpreter_impl_test_step.dependOn(&run_interpreter_impl_test.step);
-
-    // Add Rust Foundry wrapper integration
+    // Add Rust integration
     const rust_build = @import("src/Compilers/rust_build.zig");
     const rust_step = rust_build.addRustIntegration(b, target, optimize) catch |err| {
         std.debug.print("Failed to add Rust integration: {}\n", .{err});
         return;
     };
 
-    // Make the compiler test depend on the Rust build
-    compiler_test.step.dependOn(rust_step);
-    
-<<<<<<< HEAD
-    // Make the benchmark suite depend on the Rust build
-    benchmark_suite.step.dependOn(rust_step);
-=======
-    // Link the Rust library to the compiler test
-    compiler_test.addObjectFile(b.path("dist/target/release/libfoundry_wrapper.a"));
-    
-    // Link macOS frameworks if on macOS
-    if (target.result.os.tag == .macos) {
-        compiler_test.linkFramework("CoreFoundation");
-        compiler_test.linkFramework("Security");
-    }
->>>>>>> 698403b1
+    // Create benchmarks
+    benchmarks.createBenchmarks(b, target, all_packages, zbench_dep, zabi_dep, rust_step);
 
-    const run_lib_unit_tests = b.addRunArtifact(lib_unit_tests);
-
-    const exe_unit_tests = b.addTest(.{
-        .root_module = exe_mod,
-    });
-
-    const run_exe_unit_tests = b.addRunArtifact(exe_unit_tests);
-
-    // Add a test for Contract.test.zig
-    const contract_test = b.addTest(.{
-        .name = "contract-test",
-        .root_source_file = b.path("src/Evm/Contract.test.zig"),
-        .target = target,
-        .optimize = optimize,
-    });
-
-    // Add package imports to contract_test
-    contract_test.root_module.addImport("evm", evm_pkg);
-    contract_test.root_module.addImport("utils", utils_pkg);
-
-    const run_contract_test = b.addRunArtifact(contract_test);
-
-    // Add a separate step for testing Contract
-    const contract_test_step = b.step("test-contract", "Run Contract tests");
-    contract_test_step.dependOn(&run_contract_test.step);
-
-    // Add a test for EvmLogger.test.zig
-    const evm_logger_test = b.addTest(.{
-        .name = "evm-logger-test",
-        .root_source_file = b.path("src/Evm/EvmLogger.test.zig"),
-        .target = target,
-        .optimize = optimize,
-    });
-
-    // Add package imports to evm_logger_test
-    evm_logger_test.root_module.addImport("evm", evm_pkg);
-    evm_logger_test.root_module.addImport("utils", utils_pkg);
-
-    const run_evm_logger_test = b.addRunArtifact(evm_logger_test);
-
-    // Add a separate step for testing EvmLogger
-    const evm_logger_test_step = b.step("test-evm-logger", "Run EvmLogger tests");
-    evm_logger_test_step.dependOn(&run_evm_logger_test.step);
-
-    // Define test step for all tests
-    const test_step = b.step("test", "Run unit tests");
-    test_step.dependOn(&run_lib_unit_tests.step);
-    test_step.dependOn(&run_exe_unit_tests.step);
-    test_step.dependOn(&run_evm_test.step);
-    test_step.dependOn(&run_server_test.step);
-    test_step.dependOn(&run_rlp_test.step);
-    test_step.dependOn(&run_compiler_test.step);
-    test_step.dependOn(&run_trie_test.step);
-    test_step.dependOn(&run_interpreter_test.step);
-    test_step.dependOn(&run_contract_test.step);
-    test_step.dependOn(&run_evm_logger_test.step);
-
-    // Create a standalone test that doesn't rely on module imports
-    const environment_test = b.addTest(.{
-        .name = "environment-test",
-        .root_source_file = b.path("src/Evm/tests/environment_test3.zig"),
-        .target = target,
-        .optimize = optimize,
-    });
-
-    // Add package imports to environment_test
-    environment_test.root_module.addImport("evm", evm_pkg);
-    environment_test.root_module.addImport("utils", utils_pkg);
-
-    const run_environment_test = b.addRunArtifact(environment_test);
-
-    // Add a separate step for testing environment opcodes
-    const environment_test_step = b.step("test-environment", "Run environment opcode tests");
-    environment_test_step.dependOn(&run_environment_test.step);
-
-    // Add environment test to all tests
-    test_step.dependOn(&run_environment_test.step);
-
-    // Define a single test step that runs all tests
-    const test_all_step = b.step("test-all", "Run all unit tests");
-    test_all_step.dependOn(test_step);
-
-    const zabi_module = b.dependency("zabi", .{}).module("zabi");
-    exe.root_module.addImport("zabi", zabi_module);
-    lib.root_module.addImport("zabi", zabi_module);
+    // Create tests
+    const exe_mod = exe.root_module;
+    _ = tests.createTests(b, target, optimize, all_packages, zigevm_mod, exe_mod, httpz_dep, zabi_dep, rust_step);
 }