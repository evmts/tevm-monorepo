--- conflicted
+++ resolved
@@ -38,7 +38,6 @@
     "up": "bun x npm-check-updates -ui -ws"
   },
   "devDependencies": {
-<<<<<<< HEAD
     "@arethetypeswrong/cli": "^0.15.3",
     "@changesets/changelog-github": "^0.5.0",
     "@changesets/cli": "^2.27.1",
@@ -46,15 +45,6 @@
     "@vitest/ui": "^1.5.0",
     "bun": "^1.1.4",
     "bun-types": "^1.1.4",
-=======
-    "@arethetypeswrong/cli": "^0.13.5",
-    "@changesets/changelog-github": "^0.4.8",
-    "@changesets/cli": "^2.26.2",
-    "@vitest/coverage-v8": "^0.34.6",
-    "@vitest/ui": "^0.34.6",
-    "bun": "^1.0.36",
-    "bun-types": "^1.0.36",
->>>>>>> 94a625f9
     "concurrently": "^8.2.2",
     "depcheck": "^1.4.7",
     "dotenv": "^16.4.5",
