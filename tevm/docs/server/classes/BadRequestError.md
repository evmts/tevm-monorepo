--- conflicted
+++ resolved
@@ -1,8 +1,8 @@
-**tevm** • [Readme](../../README.md) \| [API](../../modules.md)
-
-***
-
-[tevm](../../README.md) / [server](../README.md) / BadRequestError
+**tevm** ∙ [README](../../README.md) ∙ [API](../../API.md)
+
+***
+
+[API](../../API.md) > [server](../README.md) > BadRequestError
 
 # Class: BadRequestError
 
@@ -20,15 +20,11 @@
 
 #### Parameters
 
-• **message?**: `string`
-
-#### Returns
-
-[`BadRequestError`](BadRequestError.md)
-
-#### Inherited from
-
-`Error.constructor`
+▪ **message?**: `string`
+
+#### Inherited from
+
+Error.constructor
 
 #### Source
 
@@ -40,17 +36,13 @@
 
 #### Parameters
 
-• **message?**: `string`
-
-• **options?**: `ErrorOptions`
-
-#### Returns
-
-[`BadRequestError`](BadRequestError.md)
-
-#### Inherited from
-
-`Error.constructor`
+▪ **message?**: `string`
+
+▪ **options?**: `ErrorOptions`
+
+#### Inherited from
+
+Error.constructor
 
 #### Source
 
@@ -68,13 +60,13 @@
 
 ***
 
-### cause?
-
-> **`optional`** **cause**: `unknown`
-
-#### Inherited from
-
-`Error.cause`
+### cause
+
+> **cause**?: `unknown`
+
+#### Inherited from
+
+Error.cause
 
 #### Source
 
@@ -88,7 +80,7 @@
 
 #### Inherited from
 
-`Error.message`
+Error.message
 
 #### Source
 
@@ -102,7 +94,7 @@
 
 #### Overrides
 
-`Error.name`
+Error.name
 
 #### Source
 
@@ -110,13 +102,13 @@
 
 ***
 
-### stack?
-
-> **`optional`** **stack**: `string`
-
-#### Inherited from
-
-`Error.stack`
+### stack
+
+> **stack**?: `string`
+
+#### Inherited from
+
+Error.stack
 
 #### Source
 
@@ -124,9 +116,9 @@
 
 ***
 
-### prepareStackTrace()?
-
-> **`static`** **`optional`** **prepareStackTrace**: (`err`, `stackTraces`) => `any`
+### prepareStackTrace
+
+> **`static`** **prepareStackTrace**?: (`err`, `stackTraces`) => `any`
 
 Optional override for formatting stack traces
 
@@ -136,17 +128,13 @@
 
 #### Parameters
 
-• **err**: `Error`
-
-• **stackTraces**: `CallSite`[]
-
-#### Returns
-
-`any`
-
-#### Inherited from
-
-`Error.prepareStackTrace`
+▪ **err**: `Error`
+
+▪ **stackTraces**: `CallSite`[]
+
+#### Inherited from
+
+Error.prepareStackTrace
 
 #### Source
 
@@ -160,7 +148,7 @@
 
 #### Inherited from
 
-`Error.stackTraceLimit`
+Error.stackTraceLimit
 
 #### Source
 
@@ -178,17 +166,13 @@
 
 ##### Parameters
 
-• **targetObject**: `object`
-
-• **constructorOpt?**: `Function`
-
-##### Returns
-
-`void`
+▪ **targetObject**: `object`
+
+▪ **constructorOpt?**: `Function`
 
 ##### Inherited from
 
-`Error.captureStackTrace`
+Error.captureStackTrace
 
 ##### Source
 
@@ -202,25 +186,17 @@
 
 ##### Parameters
 
-• **targetObject**: `object`
-
-• **constructorOpt?**: `Function`
-
-##### Returns
-
-`void`
+▪ **targetObject**: `object`
+
+▪ **constructorOpt?**: `Function`
 
 ##### Inherited from
 
-`Error.captureStackTrace`
+Error.captureStackTrace
 
 ##### Source
 
-<<<<<<< HEAD
-node\_modules/.pnpm/@types+node@20.11.30/node\_modules/@types/node/globals.d.ts:21
-=======
 node\_modules/.pnpm/@types+node@20.12.7/node\_modules/@types/node/globals.d.ts:21
 
 ***
-Generated using [typedoc-plugin-markdown](https://www.npmjs.com/package/typedoc-plugin-markdown) and [TypeDoc](https://typedoc.org/)
->>>>>>> deaf6817
+Generated using [typedoc-plugin-markdown](https://www.npmjs.com/package/typedoc-plugin-markdown) and [TypeDoc](https://typedoc.org/)