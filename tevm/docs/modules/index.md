--- conflicted
+++ resolved
@@ -104,11 +104,7 @@
 
 #### Defined in
 
-<<<<<<< HEAD
 vm/api/dist/index.d.ts:1003
-=======
-vm/api/dist/index.d.ts:975
->>>>>>> 03ec6190
 
 ___
 
@@ -176,7 +172,6 @@
 
 #### Defined in
 
-<<<<<<< HEAD
 vm/api/dist/index.d.ts:1013
 
 ___
@@ -209,9 +204,6 @@
 #### Defined in
 
 packages/contract/dist/index.d.ts:74
-=======
-vm/api/dist/index.d.ts:985
->>>>>>> 03ec6190
 
 ___
 
@@ -248,11 +240,7 @@
 
 #### Defined in
 
-<<<<<<< HEAD
 vm/api/dist/index.d.ts:1056
-=======
-vm/api/dist/index.d.ts:1028
->>>>>>> 03ec6190
 
 ___
 
@@ -319,43 +307,7 @@
 
 #### Defined in
 
-<<<<<<< HEAD
 vm/api/dist/index.d.ts:1066
-=======
-vm/api/dist/index.d.ts:1038
-
-___
-
-### TevmContract
-
-Ƭ **TevmContract**\<`TName`, `THumanReadableAbi`, `TBytecode`, `TDeployedBytecode`\>: `Object`
-
-#### Type parameters
-
-| Name | Type |
-| :------ | :------ |
-| `TName` | extends `string` |
-| `THumanReadableAbi` | extends `ReadonlyArray`\<`string`\> |
-| `TBytecode` | extends `Hex` \| `undefined` |
-| `TDeployedBytecode` | extends `Hex` \| `undefined` |
-
-#### Type declaration
-
-| Name | Type |
-| :------ | :------ |
-| `abi` | `ParseAbi`\<`THumanReadableAbi`\> |
-| `bytecode` | `TBytecode` |
-| `deployedBytecode` | `TDeployedBytecode` |
-| `events` | `Events`\<`TName`, `THumanReadableAbi`, `TBytecode`, `TDeployedBytecode`\> |
-| `humanReadableAbi` | `THumanReadableAbi` |
-| `name` | `TName` |
-| `read` | `Read`\<`TName`, `THumanReadableAbi`, `TBytecode`, `TDeployedBytecode`\> |
-| `write` | `Write`\<`TName`, `THumanReadableAbi`, `TBytecode`, `TDeployedBytecode`\> |
-
-#### Defined in
-
-packages/contract/dist/index.d.ts:70
->>>>>>> 03ec6190
 
 ___
 
@@ -368,11 +320,7 @@
 
 #### Defined in
 
-<<<<<<< HEAD
-vm/api/dist/index.d.ts:1418
-=======
-vm/api/dist/index.d.ts:1400
->>>>>>> 03ec6190
+vm/api/dist/index.d.ts:1413
 
 ___
 
@@ -391,11 +339,7 @@
 
 | Name | Type |
 | :------ | :------ |
-<<<<<<< HEAD
 | `TRequest` | extends [`TevmJsonRpcRequest`](index.md#tevmjsonrpcrequest) \| [`EthJsonRpcRequest`](api.md#ethjsonrpcrequest) \| `AnvilJsonRpcRequest` \| `DebugJsonRpcRequest` |
-=======
-| `TRequest` | extends [`TevmJsonRpcRequest`](index.md#tevmjsonrpcrequest) \| [`EthJsonRpcRequest`](api.md#ethjsonrpcrequest) \| `AnvilJsonRpcRequest` |
->>>>>>> 03ec6190
 
 ##### Parameters
 
@@ -409,11 +353,7 @@
 
 #### Defined in
 
-<<<<<<< HEAD
-vm/api/dist/index.d.ts:2159
-=======
-vm/api/dist/index.d.ts:2137
->>>>>>> 03ec6190
+vm/api/dist/index.d.ts:2157
 
 ## Functions
 
@@ -435,7 +375,7 @@
 
 | Name | Type |
 | :------ | :------ |
-| `«destructured»` | `CreateContractParams`\<`TName`, `THumanReadableAbi`\> |
+| `«destructured»` | [`CreateContractParams`](contract.md#createcontractparams)\<`TName`, `THumanReadableAbi`\> |
 
 #### Returns
 
