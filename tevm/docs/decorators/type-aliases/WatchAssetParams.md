--- conflicted
+++ resolved
@@ -1,8 +1,8 @@
-**tevm** • [Readme](../../README.md) \| [API](../../modules.md)
+**tevm** ∙ [README](../../README.md) ∙ [API](../../API.md)
 
 ***
 
-[tevm](../../README.md) / [decorators](../README.md) / WatchAssetParams
+[API](../../API.md) > [decorators](../README.md) > WatchAssetParams
 
 # Type alias: WatchAssetParams
 
@@ -18,25 +18,25 @@
 
 ### options.address
 
-> **address**: `string`
+> **options.address**: `string`
 
 The address of the token contract
 
 ### options.decimals
 
-> **decimals**: `number`
+> **options.decimals**: `number`
 
 The number of token decimals
 
-### options.image?
+### options.image
 
-> **`optional`** **image**: `string`
+> **options.image**?: `string`
 
 A string url of the token logo
 
 ### options.symbol
 
-> **symbol**: `string`
+> **options.symbol**: `string`
 
 A ticker symbol or shorthand, up to 11 characters
 
@@ -48,11 +48,7 @@
 
 ## Source
 
-<<<<<<< HEAD
-packages/decorators/dist/index.d.ts:1387
-=======
 packages/decorators/dist/index.d.ts:1371
 
 ***
-Generated using [typedoc-plugin-markdown](https://www.npmjs.com/package/typedoc-plugin-markdown) and [TypeDoc](https://typedoc.org/)
->>>>>>> deaf6817
+Generated using [typedoc-plugin-markdown](https://www.npmjs.com/package/typedoc-plugin-markdown) and [TypeDoc](https://typedoc.org/)