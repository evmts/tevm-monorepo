**tevm** • [Readme](../../README.md) \| [API](../../modules.md)

***

[tevm](../../README.md) / [decorators](../README.md) / ProviderRpcError

# Class: ProviderRpcError

## Extends

- `Error`

## Constructors

### new ProviderRpcError(code, message)

> **new ProviderRpcError**(`code`, `message`): [`ProviderRpcError`](ProviderRpcError.md)

#### Parameters

• **code**: `number`

• **message**: `string`

#### Returns

[`ProviderRpcError`](ProviderRpcError.md)

#### Overrides

`Error.constructor`

#### Source

packages/decorators/dist/index.d.ts:265

## Properties

### cause?

> **`optional`** **cause**: `unknown`

#### Inherited from

`Error.cause`

#### Source

node\_modules/.pnpm/typescript@5.4.5/node\_modules/typescript/lib/lib.es2022.error.d.ts:24

***

### code

> **code**: `number`

#### Source

packages/decorators/dist/index.d.ts:263

***

### details

> **details**: `string`

#### Source

packages/decorators/dist/index.d.ts:264

***

### message

> **message**: `string`

#### Inherited from

`Error.message`

#### Source

node\_modules/.pnpm/typescript@5.4.5/node\_modules/typescript/lib/lib.es5.d.ts:1077

***

### name

> **name**: `string`

#### Inherited from

`Error.name`

#### Source

node\_modules/.pnpm/typescript@5.4.5/node\_modules/typescript/lib/lib.es5.d.ts:1076

***

### stack?

> **`optional`** **stack**: `string`

#### Inherited from

`Error.stack`

#### Source

node\_modules/.pnpm/typescript@5.4.5/node\_modules/typescript/lib/lib.es5.d.ts:1078

***

### prepareStackTrace()?

> **`static`** **`optional`** **prepareStackTrace**: (`err`, `stackTraces`) => `any`

Optional override for formatting stack traces

#### See

https://v8.dev/docs/stack-trace-api#customizing-stack-traces

#### Parameters

• **err**: `Error`

• **stackTraces**: `CallSite`[]

#### Returns

`any`

#### Inherited from

`Error.prepareStackTrace`

#### Source

node\_modules/.pnpm/@types+node@20.11.5/node\_modules/@types/node/globals.d.ts:28

***

### stackTraceLimit

> **`static`** **stackTraceLimit**: `number`

#### Inherited from

`Error.stackTraceLimit`

#### Source

node\_modules/.pnpm/@types+node@20.11.5/node\_modules/@types/node/globals.d.ts:30

## Methods

### captureStackTrace()

#### captureStackTrace(targetObject, constructorOpt)

> **`static`** **captureStackTrace**(`targetObject`, `constructorOpt`?): `void`

Create .stack property on a target object

##### Parameters

• **targetObject**: `object`

• **constructorOpt?**: `Function`

##### Returns

`void`

##### Inherited from

`Error.captureStackTrace`

##### Source

node\_modules/.pnpm/@types+node@20.11.5/node\_modules/@types/node/globals.d.ts:21

#### captureStackTrace(targetObject, constructorOpt)

> **`static`** **captureStackTrace**(`targetObject`, `constructorOpt`?): `void`

Create .stack property on a target object

##### Parameters

• **targetObject**: `object`

• **constructorOpt?**: `Function`

##### Returns

`void`

##### Inherited from

`Error.captureStackTrace`

##### Source

<<<<<<< HEAD
node\_modules/.pnpm/@types+node@20.11.30/node\_modules/@types/node/globals.d.ts:21
=======
node\_modules/.pnpm/@types+node@20.12.7/node\_modules/@types/node/globals.d.ts:21

***
Generated using [typedoc-plugin-markdown](https://www.npmjs.com/package/typedoc-plugin-markdown) and [TypeDoc](https://typedoc.org/)
>>>>>>> deaf6817
<|MERGE_RESOLUTION|>--- conflicted
+++ resolved
@@ -1,8 +1,8 @@
-**tevm** • [Readme](../../README.md) \| [API](../../modules.md)
+**tevm** ∙ [README](../../README.md) ∙ [API](../../API.md)
 
 ***
 
-[tevm](../../README.md) / [decorators](../README.md) / ProviderRpcError
+[API](../../API.md) > [decorators](../README.md) > ProviderRpcError
 
 # Class: ProviderRpcError
 
@@ -18,17 +18,13 @@
 
 #### Parameters
 
-• **code**: `number`
+▪ **code**: `number`
 
-• **message**: `string`
-
-#### Returns
-
-[`ProviderRpcError`](ProviderRpcError.md)
+▪ **message**: `string`
 
 #### Overrides
 
-`Error.constructor`
+Error.constructor
 
 #### Source
 
@@ -36,13 +32,13 @@
 
 ## Properties
 
-### cause?
+### cause
 
-> **`optional`** **cause**: `unknown`
+> **cause**?: `unknown`
 
 #### Inherited from
 
-`Error.cause`
+Error.cause
 
 #### Source
 
@@ -76,7 +72,7 @@
 
 #### Inherited from
 
-`Error.message`
+Error.message
 
 #### Source
 
@@ -90,7 +86,7 @@
 
 #### Inherited from
 
-`Error.name`
+Error.name
 
 #### Source
 
@@ -98,13 +94,13 @@
 
 ***
 
-### stack?
+### stack
 
-> **`optional`** **stack**: `string`
+> **stack**?: `string`
 
 #### Inherited from
 
-`Error.stack`
+Error.stack
 
 #### Source
 
@@ -112,9 +108,9 @@
 
 ***
 
-### prepareStackTrace()?
+### prepareStackTrace
 
-> **`static`** **`optional`** **prepareStackTrace**: (`err`, `stackTraces`) => `any`
+> **`static`** **prepareStackTrace**?: (`err`, `stackTraces`) => `any`
 
 Optional override for formatting stack traces
 
@@ -124,17 +120,13 @@
 
 #### Parameters
 
-• **err**: `Error`
+▪ **err**: `Error`
 
-• **stackTraces**: `CallSite`[]
-
-#### Returns
-
-`any`
+▪ **stackTraces**: `CallSite`[]
 
 #### Inherited from
 
-`Error.prepareStackTrace`
+Error.prepareStackTrace
 
 #### Source
 
@@ -148,7 +140,7 @@
 
 #### Inherited from
 
-`Error.stackTraceLimit`
+Error.stackTraceLimit
 
 #### Source
 
@@ -166,17 +158,13 @@
 
 ##### Parameters
 
-• **targetObject**: `object`
+▪ **targetObject**: `object`
 
-• **constructorOpt?**: `Function`
-
-##### Returns
-
-`void`
+▪ **constructorOpt?**: `Function`
 
 ##### Inherited from
 
-`Error.captureStackTrace`
+Error.captureStackTrace
 
 ##### Source
 
@@ -190,25 +178,17 @@
 
 ##### Parameters
 
-• **targetObject**: `object`
+▪ **targetObject**: `object`
 
-• **constructorOpt?**: `Function`
-
-##### Returns
-
-`void`
+▪ **constructorOpt?**: `Function`
 
 ##### Inherited from
 
-`Error.captureStackTrace`
+Error.captureStackTrace
 
 ##### Source
 
-<<<<<<< HEAD
-node\_modules/.pnpm/@types+node@20.11.30/node\_modules/@types/node/globals.d.ts:21
-=======
 node\_modules/.pnpm/@types+node@20.12.7/node\_modules/@types/node/globals.d.ts:21
 
 ***
-Generated using [typedoc-plugin-markdown](https://www.npmjs.com/package/typedoc-plugin-markdown) and [TypeDoc](https://typedoc.org/)
->>>>>>> deaf6817
+Generated using [typedoc-plugin-markdown](https://www.npmjs.com/package/typedoc-plugin-markdown) and [TypeDoc](https://typedoc.org/)