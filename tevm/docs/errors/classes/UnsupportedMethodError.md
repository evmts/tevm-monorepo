--- conflicted
+++ resolved
@@ -1,8 +1,8 @@
-**tevm** • [Readme](../../README.md) \| [API](../../modules.md)
+**tevm** ∙ [README](../../README.md) ∙ [API](../../API.md)
 
 ***
 
-[tevm](../../README.md) / [errors](../README.md) / UnsupportedMethodError
+[API](../../API.md) > [errors](../README.md) > UnsupportedMethodError
 
 # Class: UnsupportedMethodError
 
@@ -20,15 +20,11 @@
 
 #### Parameters
 
-• **method**: `string`
-
-#### Returns
-
-[`UnsupportedMethodError`](UnsupportedMethodError.md)
+▪ **method**: `string`
 
 #### Overrides
 
-`Error.constructor`
+Error.constructor
 
 #### Source
 
@@ -46,13 +42,13 @@
 
 ***
 
-### cause?
+### cause
 
-> **`optional`** **cause**: `unknown`
+> **cause**?: `unknown`
 
 #### Inherited from
 
-`Error.cause`
+Error.cause
 
 #### Source
 
@@ -66,7 +62,7 @@
 
 #### Inherited from
 
-`Error.message`
+Error.message
 
 #### Source
 
@@ -80,7 +76,7 @@
 
 #### Overrides
 
-`Error.name`
+Error.name
 
 #### Source
 
@@ -88,13 +84,13 @@
 
 ***
 
-### stack?
+### stack
 
-> **`optional`** **stack**: `string`
+> **stack**?: `string`
 
 #### Inherited from
 
-`Error.stack`
+Error.stack
 
 #### Source
 
@@ -102,9 +98,9 @@
 
 ***
 
-### prepareStackTrace()?
+### prepareStackTrace
 
-> **`static`** **`optional`** **prepareStackTrace**: (`err`, `stackTraces`) => `any`
+> **`static`** **prepareStackTrace**?: (`err`, `stackTraces`) => `any`
 
 Optional override for formatting stack traces
 
@@ -114,17 +110,13 @@
 
 #### Parameters
 
-• **err**: `Error`
+▪ **err**: `Error`
 
-• **stackTraces**: `CallSite`[]
-
-#### Returns
-
-`any`
+▪ **stackTraces**: `CallSite`[]
 
 #### Inherited from
 
-`Error.prepareStackTrace`
+Error.prepareStackTrace
 
 #### Source
 
@@ -138,7 +130,7 @@
 
 #### Inherited from
 
-`Error.stackTraceLimit`
+Error.stackTraceLimit
 
 #### Source
 
@@ -156,17 +148,13 @@
 
 ##### Parameters
 
-• **targetObject**: `object`
+▪ **targetObject**: `object`
 
-• **constructorOpt?**: `Function`
-
-##### Returns
-
-`void`
+▪ **constructorOpt?**: `Function`
 
 ##### Inherited from
 
-`Error.captureStackTrace`
+Error.captureStackTrace
 
 ##### Source
 
@@ -180,25 +168,17 @@
 
 ##### Parameters
 
-• **targetObject**: `object`
+▪ **targetObject**: `object`
 
-• **constructorOpt?**: `Function`
-
-##### Returns
-
-`void`
+▪ **constructorOpt?**: `Function`
 
 ##### Inherited from
 
-`Error.captureStackTrace`
+Error.captureStackTrace
 
 ##### Source
 
-<<<<<<< HEAD
-node\_modules/.pnpm/@types+node@20.11.30/node\_modules/@types/node/globals.d.ts:21
-=======
 node\_modules/.pnpm/@types+node@20.12.7/node\_modules/@types/node/globals.d.ts:21
 
 ***
-Generated using [typedoc-plugin-markdown](https://www.npmjs.com/package/typedoc-plugin-markdown) and [TypeDoc](https://typedoc.org/)
->>>>>>> deaf6817
+Generated using [typedoc-plugin-markdown](https://www.npmjs.com/package/typedoc-plugin-markdown) and [TypeDoc](https://typedoc.org/)