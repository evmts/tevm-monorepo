**tevm** • [Readme](../../README.md) \| [API](../../modules.md)

***

[tevm](../../README.md) / [errors](../README.md) / NoProxyConfiguredError

# Class: NoProxyConfiguredError

Error thrown when a action or request cannot be fulfilled
without a proxy url being configured

## Extends

- `Error`

## Constructors

### new NoProxyConfiguredError(method)

> **new NoProxyConfiguredError**(`method`): [`NoProxyConfiguredError`](NoProxyConfiguredError.md)

#### Parameters

• **method**: `string`

#### Returns

[`NoProxyConfiguredError`](NoProxyConfiguredError.md)

#### Overrides

`Error.constructor`

#### Source

packages/errors/types/client/NoProxyConfiguredError.d.ts:9

## Properties

### \_tag

> **\_tag**: `"NoProxyConfiguredError"`

#### Source

packages/errors/types/client/NoProxyConfiguredError.d.ts:18

***

### cause?

> **`optional`** **cause**: `unknown`

#### Inherited from

`Error.cause`

#### Source

node\_modules/.pnpm/typescript@5.4.5/node\_modules/typescript/lib/lib.es2022.error.d.ts:24

***

### message

> **message**: `string`

#### Inherited from

`Error.message`

#### Source

node\_modules/.pnpm/typescript@5.4.5/node\_modules/typescript/lib/lib.es5.d.ts:1077

***

### name

> **name**: `"NoProxyConfiguredError"`

#### Overrides

`Error.name`

#### Source

packages/errors/types/client/NoProxyConfiguredError.d.ts:14

***

### stack?

> **`optional`** **stack**: `string`

#### Inherited from

`Error.stack`

#### Source

node\_modules/.pnpm/typescript@5.4.5/node\_modules/typescript/lib/lib.es5.d.ts:1078

***

### prepareStackTrace()?

> **`static`** **`optional`** **prepareStackTrace**: (`err`, `stackTraces`) => `any`

Optional override for formatting stack traces

#### See

https://v8.dev/docs/stack-trace-api#customizing-stack-traces

#### Parameters

• **err**: `Error`

• **stackTraces**: `CallSite`[]

#### Returns

`any`

#### Inherited from

`Error.prepareStackTrace`

#### Source

node\_modules/.pnpm/@types+node@20.11.5/node\_modules/@types/node/globals.d.ts:28

***

### stackTraceLimit

> **`static`** **stackTraceLimit**: `number`

#### Inherited from

`Error.stackTraceLimit`

#### Source

node\_modules/.pnpm/@types+node@20.11.5/node\_modules/@types/node/globals.d.ts:30

## Methods

### captureStackTrace()

#### captureStackTrace(targetObject, constructorOpt)

> **`static`** **captureStackTrace**(`targetObject`, `constructorOpt`?): `void`

Create .stack property on a target object

##### Parameters

• **targetObject**: `object`

• **constructorOpt?**: `Function`

##### Returns

`void`

##### Inherited from

`Error.captureStackTrace`

##### Source

node\_modules/.pnpm/@types+node@20.11.5/node\_modules/@types/node/globals.d.ts:21

#### captureStackTrace(targetObject, constructorOpt)

> **`static`** **captureStackTrace**(`targetObject`, `constructorOpt`?): `void`

Create .stack property on a target object

##### Parameters

• **targetObject**: `object`

• **constructorOpt?**: `Function`

##### Returns

`void`

##### Inherited from

`Error.captureStackTrace`

##### Source

<<<<<<< HEAD
node\_modules/.pnpm/@types+node@20.11.30/node\_modules/@types/node/globals.d.ts:21
=======
node\_modules/.pnpm/@types+node@20.12.7/node\_modules/@types/node/globals.d.ts:21

***
Generated using [typedoc-plugin-markdown](https://www.npmjs.com/package/typedoc-plugin-markdown) and [TypeDoc](https://typedoc.org/)
>>>>>>> deaf6817
<|MERGE_RESOLUTION|>--- conflicted
+++ resolved
@@ -1,8 +1,8 @@
-**tevm** • [Readme](../../README.md) \| [API](../../modules.md)
+**tevm** ∙ [README](../../README.md) ∙ [API](../../API.md)
 
 ***
 
-[tevm](../../README.md) / [errors](../README.md) / NoProxyConfiguredError
+[API](../../API.md) > [errors](../README.md) > NoProxyConfiguredError
 
 # Class: NoProxyConfiguredError
 
@@ -21,15 +21,11 @@
 
 #### Parameters
 
-• **method**: `string`
-
-#### Returns
-
-[`NoProxyConfiguredError`](NoProxyConfiguredError.md)
+▪ **method**: `string`
 
 #### Overrides
 
-`Error.constructor`
+Error.constructor
 
 #### Source
 
@@ -47,13 +43,13 @@
 
 ***
 
-### cause?
+### cause
 
-> **`optional`** **cause**: `unknown`
+> **cause**?: `unknown`
 
 #### Inherited from
 
-`Error.cause`
+Error.cause
 
 #### Source
 
@@ -67,7 +63,7 @@
 
 #### Inherited from
 
-`Error.message`
+Error.message
 
 #### Source
 
@@ -81,7 +77,7 @@
 
 #### Overrides
 
-`Error.name`
+Error.name
 
 #### Source
 
@@ -89,13 +85,13 @@
 
 ***
 
-### stack?
+### stack
 
-> **`optional`** **stack**: `string`
+> **stack**?: `string`
 
 #### Inherited from
 
-`Error.stack`
+Error.stack
 
 #### Source
 
@@ -103,9 +99,9 @@
 
 ***
 
-### prepareStackTrace()?
+### prepareStackTrace
 
-> **`static`** **`optional`** **prepareStackTrace**: (`err`, `stackTraces`) => `any`
+> **`static`** **prepareStackTrace**?: (`err`, `stackTraces`) => `any`
 
 Optional override for formatting stack traces
 
@@ -115,17 +111,13 @@
 
 #### Parameters
 
-• **err**: `Error`
+▪ **err**: `Error`
 
-• **stackTraces**: `CallSite`[]
-
-#### Returns
-
-`any`
+▪ **stackTraces**: `CallSite`[]
 
 #### Inherited from
 
-`Error.prepareStackTrace`
+Error.prepareStackTrace
 
 #### Source
 
@@ -139,7 +131,7 @@
 
 #### Inherited from
 
-`Error.stackTraceLimit`
+Error.stackTraceLimit
 
 #### Source
 
@@ -157,17 +149,13 @@
 
 ##### Parameters
 
-• **targetObject**: `object`
+▪ **targetObject**: `object`
 
-• **constructorOpt?**: `Function`
-
-##### Returns
-
-`void`
+▪ **constructorOpt?**: `Function`
 
 ##### Inherited from
 
-`Error.captureStackTrace`
+Error.captureStackTrace
 
 ##### Source
 
@@ -181,25 +169,17 @@
 
 ##### Parameters
 
-• **targetObject**: `object`
+▪ **targetObject**: `object`
 
-• **constructorOpt?**: `Function`
-
-##### Returns
-
-`void`
+▪ **constructorOpt?**: `Function`
 
 ##### Inherited from
 
-`Error.captureStackTrace`
+Error.captureStackTrace
 
 ##### Source
 
-<<<<<<< HEAD
-node\_modules/.pnpm/@types+node@20.11.30/node\_modules/@types/node/globals.d.ts:21
-=======
 node\_modules/.pnpm/@types+node@20.12.7/node\_modules/@types/node/globals.d.ts:21
 
 ***
-Generated using [typedoc-plugin-markdown](https://www.npmjs.com/package/typedoc-plugin-markdown) and [TypeDoc](https://typedoc.org/)
->>>>>>> deaf6817
+Generated using [typedoc-plugin-markdown](https://www.npmjs.com/package/typedoc-plugin-markdown) and [TypeDoc](https://typedoc.org/)