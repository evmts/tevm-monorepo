**tevm** • [Readme](../../README.md) \| [API](../../modules.md)

***

[tevm](../../README.md) / [errors](../README.md) / UnexpectedInternalServerError

# Class: UnexpectedInternalServerError

Error that is thrown when something unexpected happens
THis error being thrown indicates a bug or unhandled error
internally in tevm and thus shouldn't happen often

## Extends

- `Error`

## Constructors

### new UnexpectedInternalServerError(method)

> **new UnexpectedInternalServerError**(`method`): [`UnexpectedInternalServerError`](UnexpectedInternalServerError.md)

#### Parameters

• **method**: `string`

#### Returns

[`UnexpectedInternalServerError`](UnexpectedInternalServerError.md)

#### Overrides

`Error.constructor`

#### Source

packages/errors/types/client/UnexpectedInternalServerError.d.ts:10

## Properties

### \_tag

> **\_tag**: `"UnexpectedInternalServerError"`

#### Source

packages/errors/types/client/UnexpectedInternalServerError.d.ts:19

***

### cause?

> **`optional`** **cause**: `unknown`

#### Inherited from

`Error.cause`

#### Source

node\_modules/.pnpm/typescript@5.4.5/node\_modules/typescript/lib/lib.es2022.error.d.ts:24

***

### message

> **message**: `string`

#### Inherited from

`Error.message`

#### Source

node\_modules/.pnpm/typescript@5.4.5/node\_modules/typescript/lib/lib.es5.d.ts:1077

***

### name

> **name**: `"UnexpectedInternalServerError"`

#### Overrides

`Error.name`

#### Source

packages/errors/types/client/UnexpectedInternalServerError.d.ts:15

***

### stack?

> **`optional`** **stack**: `string`

#### Inherited from

`Error.stack`

#### Source

node\_modules/.pnpm/typescript@5.4.5/node\_modules/typescript/lib/lib.es5.d.ts:1078

***

### prepareStackTrace()?

> **`static`** **`optional`** **prepareStackTrace**: (`err`, `stackTraces`) => `any`

Optional override for formatting stack traces

#### See

https://v8.dev/docs/stack-trace-api#customizing-stack-traces

#### Parameters

• **err**: `Error`

• **stackTraces**: `CallSite`[]

#### Returns

`any`

#### Inherited from

`Error.prepareStackTrace`

#### Source

node\_modules/.pnpm/@types+node@20.11.5/node\_modules/@types/node/globals.d.ts:28

***

### stackTraceLimit

> **`static`** **stackTraceLimit**: `number`

#### Inherited from

`Error.stackTraceLimit`

#### Source

node\_modules/.pnpm/@types+node@20.11.5/node\_modules/@types/node/globals.d.ts:30

## Methods

### captureStackTrace()

#### captureStackTrace(targetObject, constructorOpt)

> **`static`** **captureStackTrace**(`targetObject`, `constructorOpt`?): `void`

Create .stack property on a target object

##### Parameters

• **targetObject**: `object`

• **constructorOpt?**: `Function`

##### Returns

`void`

##### Inherited from

`Error.captureStackTrace`

##### Source

node\_modules/.pnpm/@types+node@20.11.5/node\_modules/@types/node/globals.d.ts:21

#### captureStackTrace(targetObject, constructorOpt)

> **`static`** **captureStackTrace**(`targetObject`, `constructorOpt`?): `void`

Create .stack property on a target object

##### Parameters

• **targetObject**: `object`

• **constructorOpt?**: `Function`

##### Returns

`void`

##### Inherited from

`Error.captureStackTrace`

##### Source

<<<<<<< HEAD
node\_modules/.pnpm/@types+node@20.11.30/node\_modules/@types/node/globals.d.ts:21
=======
node\_modules/.pnpm/@types+node@20.12.7/node\_modules/@types/node/globals.d.ts:21

***
Generated using [typedoc-plugin-markdown](https://www.npmjs.com/package/typedoc-plugin-markdown) and [TypeDoc](https://typedoc.org/)
>>>>>>> deaf6817
<|MERGE_RESOLUTION|>--- conflicted
+++ resolved
@@ -1,8 +1,8 @@
-**tevm** • [Readme](../../README.md) \| [API](../../modules.md)
+**tevm** ∙ [README](../../README.md) ∙ [API](../../API.md)
 
 ***
 
-[tevm](../../README.md) / [errors](../README.md) / UnexpectedInternalServerError
+[API](../../API.md) > [errors](../README.md) > UnexpectedInternalServerError
 
 # Class: UnexpectedInternalServerError
 
@@ -22,15 +22,11 @@
 
 #### Parameters
 
-• **method**: `string`
-
-#### Returns
-
-[`UnexpectedInternalServerError`](UnexpectedInternalServerError.md)
+▪ **method**: `string`
 
 #### Overrides
 
-`Error.constructor`
+Error.constructor
 
 #### Source
 
@@ -48,13 +44,13 @@
 
 ***
 
-### cause?
+### cause
 
-> **`optional`** **cause**: `unknown`
+> **cause**?: `unknown`
 
 #### Inherited from
 
-`Error.cause`
+Error.cause
 
 #### Source
 
@@ -68,7 +64,7 @@
 
 #### Inherited from
 
-`Error.message`
+Error.message
 
 #### Source
 
@@ -82,7 +78,7 @@
 
 #### Overrides
 
-`Error.name`
+Error.name
 
 #### Source
 
@@ -90,13 +86,13 @@
 
 ***
 
-### stack?
+### stack
 
-> **`optional`** **stack**: `string`
+> **stack**?: `string`
 
 #### Inherited from
 
-`Error.stack`
+Error.stack
 
 #### Source
 
@@ -104,9 +100,9 @@
 
 ***
 
-### prepareStackTrace()?
+### prepareStackTrace
 
-> **`static`** **`optional`** **prepareStackTrace**: (`err`, `stackTraces`) => `any`
+> **`static`** **prepareStackTrace**?: (`err`, `stackTraces`) => `any`
 
 Optional override for formatting stack traces
 
@@ -116,17 +112,13 @@
 
 #### Parameters
 
-• **err**: `Error`
+▪ **err**: `Error`
 
-• **stackTraces**: `CallSite`[]
-
-#### Returns
-
-`any`
+▪ **stackTraces**: `CallSite`[]
 
 #### Inherited from
 
-`Error.prepareStackTrace`
+Error.prepareStackTrace
 
 #### Source
 
@@ -140,7 +132,7 @@
 
 #### Inherited from
 
-`Error.stackTraceLimit`
+Error.stackTraceLimit
 
 #### Source
 
@@ -158,17 +150,13 @@
 
 ##### Parameters
 
-• **targetObject**: `object`
+▪ **targetObject**: `object`
 
-• **constructorOpt?**: `Function`
-
-##### Returns
-
-`void`
+▪ **constructorOpt?**: `Function`
 
 ##### Inherited from
 
-`Error.captureStackTrace`
+Error.captureStackTrace
 
 ##### Source
 
@@ -182,25 +170,17 @@
 
 ##### Parameters
 
-• **targetObject**: `object`
+▪ **targetObject**: `object`
 
-• **constructorOpt?**: `Function`
-
-##### Returns
-
-`void`
+▪ **constructorOpt?**: `Function`
 
 ##### Inherited from
 
-`Error.captureStackTrace`
+Error.captureStackTrace
 
 ##### Source
 
-<<<<<<< HEAD
-node\_modules/.pnpm/@types+node@20.11.30/node\_modules/@types/node/globals.d.ts:21
-=======
 node\_modules/.pnpm/@types+node@20.12.7/node\_modules/@types/node/globals.d.ts:21
 
 ***
-Generated using [typedoc-plugin-markdown](https://www.npmjs.com/package/typedoc-plugin-markdown) and [TypeDoc](https://typedoc.org/)
->>>>>>> deaf6817
+Generated using [typedoc-plugin-markdown](https://www.npmjs.com/package/typedoc-plugin-markdown) and [TypeDoc](https://typedoc.org/)