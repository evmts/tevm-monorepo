--- conflicted
+++ resolved
@@ -1,12 +1,7 @@
 import type { Logger } from '@tevm/logger'
 import type { MemoryClient } from '@tevm/memory-client'
-<<<<<<< HEAD
-import { type Address, EthjsAddress } from '@tevm/utils'
+import { type Address, createAddressFromString } from '@tevm/utils'
 import { type Client, type TransactionReceipt, concatHex, encodeFunctionData, publicActions } from 'viem'
-=======
-import { type Address, createAddressFromString } from '@tevm/utils'
-import { type Client, type TransactionReceipt, publicActions } from 'viem'
->>>>>>> cd49f0b0
 import { type TxStatusSubscriber, notifyTxStatus } from '../../subscribeTx.js'
 import type { SessionClient } from '../../types.js'
 import { generateTxIdentifier } from '../txIdentifier.js'
