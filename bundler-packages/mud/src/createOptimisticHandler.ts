import {
	type GetRecordArgs,
	type GetRecordResult,
	type GetRecordsArgs,
	type GetRecordsResult,
	type Key,
	type MutableState,
	type Stash,
	type State,
	type StoreConfig,
	type StoreSubscribers,
	type StoreUpdatesSubscriber,
	type TableRecord,
	type TableSubscribers,
	type Unsubscribe,
	getRecord,
	getRecords,
	subscribeStash,
} from '@latticexyz/stash/internal'
import { storeEventsAbi } from '@latticexyz/store'
import { type Table } from '@latticexyz/store/internal'
import { createCommon } from '@tevm/common'
import { createLogger } from '@tevm/logger'
import { type MemoryClient, createMemoryClient } from '@tevm/memory-client'
import type { TxPool } from '@tevm/txpool'
import { type Address, createAddressFromString } from '@tevm/utils'
import type { Vm } from '@tevm/vm'
import { type Client, type Hex, parseEventLogs } from 'viem'
import { mudStoreGetStorageAtOverride } from './internal/decorators/mudStoreGetStorageAtOverride.js'
import { mudStoreWriteRequestOverride } from './internal/decorators/mudStoreWriteRequestOverride.js'
import { ethjsLogToAbiLog } from './internal/ethjsLogToAbiLog.js'
import { type PendingStashUpdate, applyStashUpdates, notifyStashSubscribers } from './internal/mud/applyUpdates.js'
import { createStorageAdapter } from './internal/mud/createStorageAdapter.js'
import { serialExecute } from './internal/utils/serialExecute.js'
import { type TxStatusSubscriber, subscribeTxStatus } from './subscribeTx.js'
import type { SessionClient } from './types.js'
import type { SyncAdapter } from '@latticexyz/store-sync'
import { createSyncAdapter } from './internal/mud/createSyncAdapter.js'
import { matchOptimisticTxCounterpart } from './internal/txIdentifier.js'

export type CreateOptimisticHandlerOptions<TConfig extends StoreConfig = StoreConfig> = {
	/** A base viem client */
	client: Client | SessionClient
	/** The address of the store contract */
	storeAddress: Address
	/** The state manager (here stash) */
	stash: Stash<TConfig>
	/** Sync options */
	sync?: {
		/** Whether to enable sync (default: true) */
		enabled?: boolean
		/** The block number to start syncing from (default: 0n) */
		startBlock?: bigint
	} | undefined
	/** The store config */
	config?: TConfig | undefined // for typing
	/** The logging level for Tevm clients */
	loggingLevel?: 'debug' | 'error' | 'fatal' | 'info' | 'trace' | 'warn' | undefined
}

export type CreateOptimisticHandlerResult<TConfig extends StoreConfig = StoreConfig> = {
	getOptimisticState: () => State<TConfig>
	getOptimisticRecord: <
		TTable extends Table,
		TDefaultValue extends Omit<TableRecord<TTable>, keyof Key<TTable>> | undefined = undefined,
	>(
		args: Omit<GetRecordArgs<TTable, TDefaultValue>, 'stash'>,
	) => GetRecordResult<TTable, TDefaultValue>
	getOptimisticRecords: <TTable extends Table>(args: Omit<GetRecordsArgs<TTable>, 'stash'>) => GetRecordsResult<TTable>
	subscribeOptimisticState: (args: { subscriber: StoreUpdatesSubscriber }) => Unsubscribe
	subscribeTx: (args: { subscriber: TxStatusSubscriber }) => Unsubscribe
	syncAdapter: SyncAdapter
	_: {
		optimisticClient: MemoryClient
		internalClient: MemoryClient
		optimisticStoreSubscribers: StoreSubscribers
		optimisticTableSubscribers: TableSubscribers
		cleanup: () => Promise<void>
	}
}

/**
 * Initializes the optimistic handlers (storage and send transaction interceptors), and returns optimistic methods.
 */
export const createOptimisticHandler = <TConfig extends StoreConfig = StoreConfig>({
	client,
	storeAddress,
	stash,
	loggingLevel,
}: CreateOptimisticHandlerOptions<TConfig>): CreateOptimisticHandlerResult<TConfig> => {
	const logger = loggingLevel ? createLogger({ name: '@tevm/mud', level: loggingLevel }) : undefined
	logger?.debug('Creating optimistic handler')

	function createForkRequestOverrideClient(getState: () => State, type: 'internal' | 'optimistic') {
		if (!client.chain) throw new Error('Client must be connected to a chain')
		const transport = 'client' in client ? client.client : client
		return createMemoryClient({
			fork: {
				transport: {
					request: mudStoreGetStorageAtOverride(transport, type, logger)({ getState, storeAddress }),
				},
				blockTag: 'latest',
			},
			common: createCommon(client.chain),
			...(loggingLevel ? { loggingLevel } : {}),
		})
	}

	// Create optimistic subscribers
	const optimisticTableSubscribers: TableSubscribers = {}
	const optimisticStoreSubscribers: StoreSubscribers = new Set()
	// Create tx status subscribers
	const txStatusSubscribers: Set<TxStatusSubscriber> = new Set()

	// View-only optimistic logs
	let optimisticLogs: PendingStashUpdate[] = []
	// Internal logs that build up during execution for the internal client to read the current state as it runs the txs
	let internalLogs: PendingStashUpdate[] = []

	// Optimistic hashes of transactions already handled while syncing their incoming canonical counterpart
	const syncedOptimisticHashes: Set<Hex> = new Set()

	// View function that applies optimistic or internal logs on top of the canonical state
	function getStateView(logs: PendingStashUpdate[]): State<TConfig> {
		const localState: MutableState = {
			config: stash.get().config,
			records: structuredClone(stash.get().records),
		}

		const localStash = {
			get: () => localState,
			_: {
				state: localState,
				tableSubscribers: {},
				storeSubscribers: new Set(),
			},
		} satisfies Stash

		// Apply provided logs without notifications
		applyStashUpdates({ stash: localStash, updates: logs })

		return {
			config: localState.config,
			records: localState.records,
		} as State<TConfig>
	}

	// Get the optimistic state
	const getOptimisticView = () => getStateView(optimisticLogs)
	// Get the internal optimistic state at the latest applied tx
	const getInternalView = () => getStateView(internalLogs)

	let vm: Vm | undefined
	let txPool: TxPool | undefined
	// Function that processes transactions and updates logs
	// we want to execute this function serially so there won't be multiple invocations modifying the same internalLogs variable
	const processTransactionsAndUpdateLogs = serialExecute(async (): Promise<void> => {
		if (!vm) vm = await internalClient.transport.tevm.getVm()
		if (!txPool) txPool = await optimisticClient.transport.tevm.getTxPool()

		// TODO: we seem to have a race condition here:
		// -> the mud indexer on the canonical chain will fire an update right in sync with our 'txremoved' event
		// BUT txPool.txsInPool (and the txs inside) will not reflect the change yet, meaning that it will apply that tx that was supposed to be removed
		// on top of its canonical counterpart. Hence the race condition:
		// why is that event fired at the right time, but the entire txPool state not updated yet, although it's supposed to be updated _before_ the event is fired?
		// -> we basically want the internal sync storage adapter update (that we receive in _subscribeToOptimisticState:subscribeStash) AND
		// the _subscribeToOptimisticState:txremoved event to somehow be combined into a single event?
		if (txPool.txsInPool === 0) {
			logger?.debug('No txs in pool, clearing logs and returning canonical state.')
			internalLogs = []
			optimisticLogs = []
			return
		}

		logger?.debug({ txsInPool: txPool.txsInPool }, 'Processing transactions.')

		const orderedTxs = await txPool.txsByPriceAndNonce()
		const vmCopy = await vm.deepCopy()

		// Reset internal logs for this execution
		internalLogs = []

		// Create adapter that reads from internal view
		const internalState = getInternalView()
		const internalStash = {
			get: () => internalState,
			_: {
				state: internalState,
				tableSubscribers: {},
				storeSubscribers: new Set(),
			},
		} satisfies Stash

		const adapter = createStorageAdapter({ stash: internalStash })

		// Process each transaction, building up internal logs
		for (const tx of orderedTxs) {
			logger?.debug({ tx }, `Running tx ${orderedTxs.indexOf(tx) + 1}/${orderedTxs.length}.`)

			// clear cache to force the fork request to not hit cache and go through our `getStorageAt` interceptor
<<<<<<< HEAD
			// TODO: we absolutely don't want to do this, also it clears some non-data-related slots that could have stayed cached
			vmCopy.stateManager._baseState.forkCache.storage.clearContractStorage(EthjsAddress.fromString(storeAddress))
=======
			vmCopy.stateManager._baseState.forkCache.storage.clearStorage(createAddressFromString(storeAddress))
>>>>>>> cd49f0b0
			const txResult = await vmCopy.runTx({
				tx,
				skipBalance: true,
				skipNonce: true,
				skipHardForkValidation: true,
				skipBlockGasLimitValidation: true,
			})

			if (txResult.execResult.exceptionError) throw txResult.execResult.exceptionError

			const storeEventsLogs = parseEventLogs({
				abi: storeEventsAbi,
				logs: txResult.receipt.logs.map((log) => ethjsLogToAbiLog(storeEventsAbi, log)),
			})

			// Get updates and add to internal logs (builds up incrementally)
			const updates = await adapter({ logs: storeEventsLogs, blockNumber: 0n })
			internalLogs.push(...updates)
		}

		// When finished, update optimistic logs
		optimisticLogs = [...internalLogs]

		// Notify subscribers if requested
		if (optimisticLogs.length > 0) {
			const optimisticState = getOptimisticView()
			const notificationStash = {
				get: () => optimisticState,
				_: {
					state: optimisticState,
					tableSubscribers: optimisticTableSubscribers,
					storeSubscribers: optimisticStoreSubscribers,
				},
			} satisfies Stash

			notifyStashSubscribers({ stash: notificationStash, updates: optimisticLogs })
		}

		logger?.debug({ txsInPool: txPool.txsInPool }, 'Finished processing transactions and notified subscribers.')
	})

	// TODO: we don't want to have two clients but that's a workaround because we apply different getStorageAt interceptors:
	// - internalClient: used during _optimisticStateView:runTx and uses a mudStoreGetStorageAtOverride that builds up the optimistic state
	// as the pool txs are executed (so the getStorageAt override reads the current optimistic state SO FAR, at each tx)
	// - optimisticClient: used for the write interceptor, and uses a mudStoreGetStorageAtOverride that always reads the optimistic state
	// from the _optimisticStateView
	const internalClient = createForkRequestOverrideClient(getInternalView, 'internal')
	const optimisticClient = createForkRequestOverrideClient(getOptimisticView, 'optimistic')

	mudStoreWriteRequestOverride(client, logger)({
		memoryClient: optimisticClient,
		storeAddress,
		txStatusSubscribers
	})

	// Update subscribers when the optimistic state changes or when the canonical state changes (and it's been synced to the optimistic state)
	const _subscribeToOptimisticState = async () => {
		logger?.debug('Subscribing to optimistic state')
		if (!txPool) txPool = await optimisticClient.transport.tevm.getTxPool()

		const unsubscribeTxAdded = txPool.on('txadded', () => {
			logger?.debug('Tx added, updating optimistic state.')
			processTransactionsAndUpdateLogs()
		})
		const unsubscribeTxRemoved = txPool.on('txremoved', (hash) => {
			logger?.debug('Tx removed, updating optimistic state.')
			if (!syncedOptimisticHashes.has(hash as Hex)) processTransactionsAndUpdateLogs()
			else logger?.debug({ optimisticTxHash: hash }, 'Skipping txremoved update for tx that is being handled by the canonical sync.')
		})

		const unsubscribeStash = subscribeStash({
			stash,
			subscriber: () => {
				logger?.debug('Stash updated, updating optimistic state.')
				processTransactionsAndUpdateLogs()
			},
		})

		return () => {
			unsubscribeTxAdded()
			unsubscribeTxRemoved()
			unsubscribeStash()
		}
	}

	const unsubscribe = _subscribeToOptimisticState()

	return {
		getOptimisticState: () => getOptimisticView(),
		getOptimisticRecord: ({ state, ...args }) => getRecord({ ...args, state: state ?? getOptimisticView() }),
		getOptimisticRecords: ({ state, ...args }) => getRecords({ ...args, state: state ?? getOptimisticView() }),
		subscribeOptimisticState: ({ subscriber }) => {
			// Subscribe both to the canonical and the optimistic state
			stash._.storeSubscribers.add(subscriber)
			optimisticStoreSubscribers.add(subscriber)
			return () => {
				stash._.storeSubscribers.delete(subscriber)
				optimisticStoreSubscribers.delete(subscriber)
			}
		},
		subscribeTx: ({ subscriber }) => subscribeTxStatus(txStatusSubscribers)(subscriber),
		syncAdapter: createSyncAdapter({
			stash,
			onTx: async ({ hash, data }) => {
				if (!txPool) txPool = await optimisticClient.transport.tevm.getTxPool()
				if (!data) return

				const optimisticTxHash = await matchOptimisticTxCounterpart(txPool, data)
				if (optimisticTxHash) {
					logger?.debug({ hash, optimisticTxHash }, 'Marking optimistic tx as being handled during canonical sync.')
					syncedOptimisticHashes.add(optimisticTxHash)
					txPool.removeByHash(optimisticTxHash)
				}
			}
		}),
		_: {
			optimisticClient,
			internalClient,
			optimisticStoreSubscribers,
			optimisticTableSubscribers,
			cleanup: async () => {
				logger?.debug('Cleaning up optimistic handler')
				;(await unsubscribe)()
				// TODO: how do we completely get rid of a client?
			},
		},
	}
}<|MERGE_RESOLUTION|>--- conflicted
+++ resolved
@@ -198,12 +198,8 @@
 			logger?.debug({ tx }, `Running tx ${orderedTxs.indexOf(tx) + 1}/${orderedTxs.length}.`)
 
 			// clear cache to force the fork request to not hit cache and go through our `getStorageAt` interceptor
-<<<<<<< HEAD
 			// TODO: we absolutely don't want to do this, also it clears some non-data-related slots that could have stayed cached
-			vmCopy.stateManager._baseState.forkCache.storage.clearContractStorage(EthjsAddress.fromString(storeAddress))
-=======
 			vmCopy.stateManager._baseState.forkCache.storage.clearStorage(createAddressFromString(storeAddress))
->>>>>>> cd49f0b0
 			const txResult = await vmCopy.runTx({
 				tx,
 				skipBalance: true,
