import { useClient, WagmiProvider } from "wagmi";
import { QueryClientProvider, QueryClient } from "@tanstack/react-query";
import { ReactNode } from "react";
import { stash } from "./mud/stash";
import { defineConfig, useSessionClient, EntryKitProvider } from "@latticexyz/entrykit/internal";
import { wagmiConfig } from "./wagmiConfig";
import { chainId, getWorldAddress, startBlock } from "./common";
import { Toaster } from "sonner";
import { OptimisticWrapperProvider } from "@tevm/mud/react";
import { SessionClient } from "@tevm/mud";

const queryClient = new QueryClient();

export type Props = {
  children: ReactNode;
};

function OptimisticEntryKitProvider({ children }: { children: ReactNode }) {
  const worldAddress = getWorldAddress();
  const publicClient = useClient()
  const { data: sessionClient } = useSessionClient();

  return <OptimisticWrapperProvider
    stash={stash}
    storeAddress={worldAddress}
<<<<<<< HEAD
    // @ts-expect-error - viem versions mismatch
    client={sessionClient ?? publicClient}
    sync={{ chainId, startBlock }}
=======
    client={sessionClient as unknown as SessionClient}
>>>>>>> cd49f0b0
    loggingLevel="debug"
  >
    {/* @ts-expect-error - react versions mismatch */}
    {children}
  </OptimisticWrapperProvider>
}

export function Providers({ children }: Props) {
  const worldAddress = getWorldAddress();

  return (
    <WagmiProvider config={wagmiConfig}>
      <QueryClientProvider client={queryClient}>
        <EntryKitProvider config={defineConfig({ chainId, worldAddress })}>
            <OptimisticEntryKitProvider>
              <Toaster />
              {children}
            </OptimisticEntryKitProvider>
        </EntryKitProvider>
      </QueryClientProvider>
    </WagmiProvider>
  );
}<|MERGE_RESOLUTION|>--- conflicted
+++ resolved
@@ -23,13 +23,8 @@
   return <OptimisticWrapperProvider
     stash={stash}
     storeAddress={worldAddress}
-<<<<<<< HEAD
-    // @ts-expect-error - viem versions mismatch
-    client={sessionClient ?? publicClient}
+    client={sessionClient as unknown as SessionClient | undefined ?? publicClient}
     sync={{ chainId, startBlock }}
-=======
-    client={sessionClient as unknown as SessionClient}
->>>>>>> cd49f0b0
     loggingLevel="debug"
   >
     {/* @ts-expect-error - react versions mismatch */}
