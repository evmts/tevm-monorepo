--- conflicted
+++ resolved
@@ -1,10 +1,6 @@
 {
   "name": "@tevm/test-utils",
-<<<<<<< HEAD
-  "version": "1.1.0-next.103",
-=======
   "version": "2.0.0-next.105",
->>>>>>> f689e10c
   "private": false,
   "sideEffect": false,
   "description": "Testing utils and fixtures for tevm",
