const std = @import("std");
const testing = std.testing;
const helpers = @import("test_helpers.zig");
const Address = @import("Address");

// ============================
// 0xF3: RETURN opcode
// ============================

test "RETURN (0xF3): Return data from execution" {
    const allocator = testing.allocator;
    var test_vm = try helpers.TestVm.init(allocator);
    defer test_vm.deinit();

    const code = [_]u8{
        0x60, 0x00, // PUSH1 0x00 (offset = 0)
        0x60, 0x20, // PUSH1 0x20 (size = 32 bytes)
        0xF3, // RETURN
    };

    var contract = try helpers.createTestContract(
        allocator,
        helpers.TestAddresses.CONTRACT,
        helpers.TestAddresses.ALICE,
        0,
        &code,
    );
    defer contract.deinit(null);

    var test_frame = try helpers.TestFrame.init(allocator, &contract, 1000);
    defer test_frame.deinit();

    // Write data to memory
    const return_data = "Hello from RETURN!" ++ ([_]u8{0} ** 14);
    _ = try test_frame.frame.memory.set_data(0, return_data[0..]);

    // Execute push operations
    test_frame.frame.pc = 0;
    _ = try helpers.executeOpcode(0x60, &test_vm.vm, test_frame.frame);
    test_frame.frame.pc = 2;
    _ = try helpers.executeOpcode(0x60, &test_vm.vm, test_frame.frame);
    test_frame.frame.pc = 4;

    // Execute RETURN
    const result = helpers.executeOpcode(0xF3, &test_vm.vm, test_frame.frame);

    // RETURN should trigger STOP error with return data
    try testing.expectError(helpers.ExecutionError.Error.STOP, result);

    // Check return data buffer was set
    try testing.expectEqualSlices(u8, return_data[0..], test_frame.frame.return_data_buffer);
}

test "RETURN: Empty return data" {
    const allocator = testing.allocator;
    var test_vm = try helpers.TestVm.init(allocator);
    defer test_vm.deinit();

    const code = [_]u8{
        0x60, 0x00, // PUSH1 0x00 (size = 0)
        0x60, 0x00, // PUSH1 0x00 (offset = 0)
        0xF3, // RETURN
    };

    var contract = try helpers.createTestContract(
        allocator,
        helpers.TestAddresses.CONTRACT,
        helpers.TestAddresses.ALICE,
        0,
        &code,
    );
    defer contract.deinit(null);

    var test_frame = try helpers.TestFrame.init(allocator, &contract, 1000);
    defer test_frame.deinit();

    // Execute push operations
    test_frame.frame.pc = 0;
    _ = try helpers.executeOpcode(0x60, &test_vm.vm, test_frame.frame);
    test_frame.frame.pc = 2;
    _ = try helpers.executeOpcode(0x60, &test_vm.vm, test_frame.frame);
    test_frame.frame.pc = 4;

    // Execute RETURN
    const result = helpers.executeOpcode(0xF3, &test_vm.vm, test_frame.frame);
    try testing.expectError(helpers.ExecutionError.Error.STOP, result);

    // Check empty return data
    try testing.expectEqual(@as(usize, 0), test_frame.frame.return_data_buffer.len);
}

// ============================
// 0xFD: REVERT opcode
// ============================

test "REVERT (0xFD): Revert with data" {
    const allocator = testing.allocator;
    var test_vm = try helpers.TestVm.init(allocator);
    defer test_vm.deinit();

    const code = [_]u8{
        0x60, 0x00, // PUSH1 0x00 (offset = 0)
        0x60, 0x10, // PUSH1 0x10 (size = 16 bytes)
        0xFD, // REVERT
    };

    var contract = try helpers.createTestContract(
        allocator,
        helpers.TestAddresses.CONTRACT,
        helpers.TestAddresses.ALICE,
        0,
        &code,
    );
    defer contract.deinit(null);

    var test_frame = try helpers.TestFrame.init(allocator, &contract, 1000);
    defer test_frame.deinit();

    // Write revert reason to memory
    const revert_data = "Revert reason!" ++ ([_]u8{0} ** 2);
    _ = try test_frame.frame.memory.set_data(0, revert_data[0..]);

    // Execute push operations
    test_frame.frame.pc = 0;
    _ = try helpers.executeOpcode(0x60, &test_vm.vm, test_frame.frame);
    test_frame.frame.pc = 2;
    _ = try helpers.executeOpcode(0x60, &test_vm.vm, test_frame.frame);
    test_frame.frame.pc = 4;

    // Execute REVERT
    const result = helpers.executeOpcode(0xFD, &test_vm.vm, test_frame.frame);

    // REVERT should trigger REVERT error
    try testing.expectError(helpers.ExecutionError.Error.REVERT, result);

    // Check revert data was set
    try testing.expectEqualSlices(u8, revert_data[0..], test_frame.frame.return_data_buffer);
}

test "REVERT: Empty revert data" {
    const allocator = testing.allocator;
    var test_vm = try helpers.TestVm.init(allocator);
    defer test_vm.deinit();

    const code = [_]u8{
        0x60, 0x00, // PUSH1 0x00 (size = 0)
        0x60, 0x00, // PUSH1 0x00 (offset = 0)
        0xFD, // REVERT
    };

    var contract = try helpers.createTestContract(
        allocator,
        helpers.TestAddresses.CONTRACT,
        helpers.TestAddresses.ALICE,
        0,
        &code,
    );
    defer contract.deinit(null);

    var test_frame = try helpers.TestFrame.init(allocator, &contract, 1000);
    defer test_frame.deinit();

    // Execute instructions
    for (0..2) |i| {
        test_frame.frame.pc = i * 2;
        _ = try helpers.executeOpcode(0x60, &test_vm.vm, test_frame.frame);
    }
    test_frame.frame.pc = 4;

    // Execute REVERT
    const result = helpers.executeOpcode(0xFD, &test_vm.vm, test_frame.frame);
    try testing.expectError(helpers.ExecutionError.Error.REVERT, result);

    // Check empty revert data
    try testing.expectEqual(@as(usize, 0), test_frame.frame.return_data_buffer.len);
}

// ============================
// 0xFE: INVALID opcode
// ============================

test "INVALID (0xFE): Consume all gas and fail" {
    const allocator = testing.allocator;
    var test_vm = try helpers.TestVm.init(allocator);
    defer test_vm.deinit();

    const code = [_]u8{0xFE}; // INVALID

    var contract = try helpers.createTestContract(
        allocator,
        helpers.TestAddresses.CONTRACT,
        helpers.TestAddresses.ALICE,
        0,
        &code,
    );
    defer contract.deinit(null);

    var test_frame = try helpers.TestFrame.init(allocator, &contract, 10000);
    defer test_frame.deinit();

    const gas_before = test_frame.frame.gas_remaining;

    // Execute INVALID
    const result = helpers.executeOpcode(0xFE, &test_vm.vm, test_frame.frame);

    // Should return InvalidOpcode error
    try testing.expectError(helpers.ExecutionError.Error.InvalidOpcode, result);

    // Should consume all gas
    try testing.expectEqual(@as(u64, 0), test_frame.frame.gas_remaining);
    try testing.expect(gas_before > 0); // Had gas before
}

// ============================
// 0xFF: SELFDESTRUCT opcode
// ============================

test "SELFDESTRUCT (0xFF): Schedule contract destruction" {
    const allocator = testing.allocator;
    var test_vm = try helpers.TestVm.init(allocator);
    defer test_vm.deinit();

    const code = [_]u8{
        0x73, // PUSH20 (beneficiary address)
        0x11,
        0x11,
        0x11,
        0x11,
        0x11,
        0x11,
        0x11,
        0x11,
        0x11,
        0x11,
        0x11,
        0x11,
        0x11,
        0x11,
        0x11,
        0x11,
        0x11,
        0x11,
        0x11,
        0x11,
        0xFF, // SELFDESTRUCT
    };

    var contract = try helpers.createTestContract(
        allocator,
        helpers.TestAddresses.CONTRACT,
        helpers.TestAddresses.ALICE,
        1000, // Give contract some balance
        &code,
    );
    defer contract.deinit(null);

    var test_frame = try helpers.TestFrame.init(allocator, &contract, 10000);
    defer test_frame.deinit();

    // Execute PUSH20
    test_frame.frame.pc = 0;
    _ = try helpers.executeOpcode(0x73, &test_vm.vm, test_frame.frame);
    test_frame.frame.pc = 21;

    // Execute SELFDESTRUCT
    const result = helpers.executeOpcode(0xFF, &test_vm.vm, test_frame.frame);

    // SELFDESTRUCT returns STOP
    try testing.expectError(helpers.ExecutionError.Error.STOP, result);
}

test "SELFDESTRUCT: Static call protection" {
    const allocator = testing.allocator;
    var test_vm = try helpers.TestVm.init(allocator);
    defer test_vm.deinit();

    const code = [_]u8{0xFF}; // SELFDESTRUCT

    var contract = try helpers.createTestContract(
        allocator,
        helpers.TestAddresses.CONTRACT,
        helpers.TestAddresses.ALICE,
        0,
        &code,
    );
    defer contract.deinit(null);
<<<<<<< HEAD
    
=======

>>>>>>> 0ffb1c85
    var test_frame = try helpers.TestFrame.init(allocator, &contract, 10000);
    defer test_frame.deinit();

    // Set static mode
    test_frame.frame.is_static = true;

    // Push beneficiary address
    try test_frame.pushStack(&[_]u256{Address.to_u256(helpers.TestAddresses.BOB)});

    // Execute SELFDESTRUCT
    const result = helpers.executeOpcode(0xFF, &test_vm.vm, test_frame.frame);
    try testing.expectError(helpers.ExecutionError.Error.WriteProtection, result);
}

test "SELFDESTRUCT: Cold beneficiary address (EIP-2929)" {
    const allocator = testing.allocator;
    var test_vm = try helpers.TestVm.init(allocator);
    defer test_vm.deinit();

    const code = [_]u8{0xFF}; // SELFDESTRUCT

    var contract = try helpers.createTestContract(
        allocator,
        helpers.TestAddresses.CONTRACT,
        helpers.TestAddresses.ALICE,
        0,
        &code,
    );
    defer contract.deinit(null);

    var test_frame = try helpers.TestFrame.init(allocator, &contract, 10000);
    defer test_frame.deinit();

    // Ensure beneficiary is cold
    test_vm.vm.access_list.clear();

    // Push cold beneficiary address
    const cold_address = [_]u8{0xDD} ** 20;
    try test_frame.pushStack(&[_]u256{Address.to_u256(cold_address)});

    const gas_before = test_frame.frame.gas_remaining;
    const result = helpers.executeOpcode(0xFF, &test_vm.vm, test_frame.frame);
    try testing.expectError(helpers.ExecutionError.Error.STOP, result);

    // Check that cold address access cost was consumed
    const gas_used = gas_before - test_frame.frame.gas_remaining;
    // Base SELFDESTRUCT (5000) + cold access (2600) = 7600
    try testing.expect(gas_used >= 7600);
}

// ============================
// Gas consumption tests
// ============================

test "Control opcodes: Gas consumption" {
    const allocator = testing.allocator;
    var test_vm = try helpers.TestVm.init(allocator);
    defer test_vm.deinit();

    // Test RETURN gas consumption (memory expansion)
    const return_code = [_]u8{0xF3}; // RETURN

    var contract = try helpers.createTestContract(
        allocator,
        helpers.TestAddresses.CONTRACT,
        helpers.TestAddresses.ALICE,
        0,
        &return_code,
    );
    defer contract.deinit(null);

    var test_frame = try helpers.TestFrame.init(allocator, &contract, 10000);
    defer test_frame.deinit();

    // Return large data requiring memory expansion
    try test_frame.pushStack(&[_]u256{0}); // offset
    try test_frame.pushStack(&[_]u256{0x1000}); // size (4096 bytes)

    const gas_before = test_frame.frame.gas_remaining;
    const result = helpers.executeOpcode(0xF3, &test_vm.vm, test_frame.frame);
    try testing.expectError(helpers.ExecutionError.Error.STOP, result);

    const gas_used = gas_before - test_frame.frame.gas_remaining;
    // Should include memory expansion cost
    try testing.expect(gas_used > 400); // Significant gas for memory
}

// ============================
// Edge cases
// ============================

test "RETURN/REVERT: Large memory offset" {
    const allocator = testing.allocator;
    var test_vm = try helpers.TestVm.init(allocator);
    defer test_vm.deinit();

    const opcodes = [_]u8{ 0xF3, 0xFD }; // RETURN, REVERT

    for (opcodes) |opcode| {
        var contract = try helpers.createTestContract(
            allocator,
            helpers.TestAddresses.CONTRACT,
            helpers.TestAddresses.ALICE,
            0,
            &[_]u8{opcode},
        );
        defer contract.deinit(null);

        var test_frame = try helpers.TestFrame.init(allocator, &contract, 10000);
        defer test_frame.deinit();

        // Push large offset
        try test_frame.pushStack(&[_]u256{0x1000}); // offset = 4096
        try test_frame.pushStack(&[_]u256{32}); // size = 32

        const gas_before = test_frame.frame.gas_remaining;
        const result = helpers.executeOpcode(opcode, &test_vm.vm, test_frame.frame);

        if (opcode == 0xF3) {
            try testing.expectError(helpers.ExecutionError.Error.STOP, result);
        } else {
            try testing.expectError(helpers.ExecutionError.Error.REVERT, result);
        }

        // Check memory expansion gas was consumed
        const gas_used = gas_before - test_frame.frame.gas_remaining;
        try testing.expect(gas_used > 400);
    }
}

test "RETURN/REVERT: Stack underflow" {
    const allocator = testing.allocator;
    var test_vm = try helpers.TestVm.init(allocator);
    defer test_vm.deinit();

    const opcodes = [_]u8{ 0xF3, 0xFD }; // RETURN, REVERT

    for (opcodes) |opcode| {
        var contract = try helpers.createTestContract(
            allocator,
            helpers.TestAddresses.CONTRACT,
            helpers.TestAddresses.ALICE,
            0,
            &[_]u8{opcode},
        );
        defer contract.deinit(null);

        var test_frame = try helpers.TestFrame.init(allocator, &contract, 1000);
        defer test_frame.deinit();

        // Empty stack
        const result = helpers.executeOpcode(opcode, &test_vm.vm, test_frame.frame);
        try testing.expectError(helpers.ExecutionError.Error.StackUnderflow, result);

        // Only one item on stack (need 2)
        try test_frame.pushStack(&[_]u256{0});
        const result2 = helpers.executeOpcode(opcode, &test_vm.vm, test_frame.frame);
        try testing.expectError(helpers.ExecutionError.Error.StackUnderflow, result2);
    }
}

test "Control flow interaction: Call with REVERT" {
    const allocator = testing.allocator;
    var test_vm = try helpers.TestVm.init(allocator);
    defer test_vm.deinit();

    const code = [_]u8{0xF1}; // CALL

    var contract = try helpers.createTestContract(
        allocator,
        helpers.TestAddresses.CONTRACT,
        helpers.TestAddresses.ALICE,
        0,
        &code,
    );
    defer contract.deinit(null);

    var test_frame = try helpers.TestFrame.init(allocator, &contract, 10000);
    defer test_frame.deinit();
<<<<<<< HEAD
    
    // Push CALL parameters (LIFO stack: push in reverse order)
    // CALL pops: gas, to, value, args_offset, args_size, ret_offset, ret_size
    try test_frame.pushStack(&[_]u256{32});   // ret_size (pushed first, popped last)
    try test_frame.pushStack(&[_]u256{0});    // ret_offset
    try test_frame.pushStack(&[_]u256{0});    // args_size
    try test_frame.pushStack(&[_]u256{0});    // args_offset
    try test_frame.pushStack(&[_]u256{0});    // value
    try test_frame.pushStack(&[_]u256{Address.to_u256(helpers.TestAddresses.BOB)}); // to
    try test_frame.pushStack(&[_]u256{2000}); // gas (pushed last, popped first)
    
=======

    // Push CALL parameters in reverse order (stack is LIFO)
    // EVM pops: gas, to, value, args_offset, args_size, ret_offset, ret_size
    // So push: ret_size, ret_offset, args_size, args_offset, value, to, gas
    try test_frame.pushStack(&[_]u256{32}); // ret_size
    try test_frame.pushStack(&[_]u256{0}); // ret_offset
    try test_frame.pushStack(&[_]u256{0}); // args_size
    try test_frame.pushStack(&[_]u256{0}); // args_offset
    try test_frame.pushStack(&[_]u256{0}); // value
    try test_frame.pushStack(&[_]u256{Address.to_u256(helpers.TestAddresses.BOB)}); // to
    try test_frame.pushStack(&[_]u256{2000}); // gas

>>>>>>> 0ffb1c85
    // Mock call result with revert
    const revert_reason = "Called contract reverted!";
    test_vm.call_result = .{
        .success = false,
        .gas_left = 500,
        .output = revert_reason,
    };
    test_vm.syncMocks();

    _ = try helpers.executeOpcode(0xF1, &test_vm.vm, test_frame.frame);

    // Check failure status pushed to stack
    const success = try test_frame.popStack();
    try testing.expectEqual(@as(u256, 0), success);

    // Check return data contains revert reason
    try testing.expectEqualSlices(u8, revert_reason, test_frame.frame.return_data_buffer);
}<|MERGE_RESOLUTION|>--- conflicted
+++ resolved
@@ -242,6 +242,7 @@
         0x11,
         0x11,
         0x11,
+        0x11,
         0xFF, // SELFDESTRUCT
     };
 
@@ -284,11 +285,7 @@
         &code,
     );
     defer contract.deinit(null);
-<<<<<<< HEAD
-    
-=======
-
->>>>>>> 0ffb1c85
+
     var test_frame = try helpers.TestFrame.init(allocator, &contract, 10000);
     defer test_frame.deinit();
 
@@ -468,19 +465,6 @@
 
     var test_frame = try helpers.TestFrame.init(allocator, &contract, 10000);
     defer test_frame.deinit();
-<<<<<<< HEAD
-    
-    // Push CALL parameters (LIFO stack: push in reverse order)
-    // CALL pops: gas, to, value, args_offset, args_size, ret_offset, ret_size
-    try test_frame.pushStack(&[_]u256{32});   // ret_size (pushed first, popped last)
-    try test_frame.pushStack(&[_]u256{0});    // ret_offset
-    try test_frame.pushStack(&[_]u256{0});    // args_size
-    try test_frame.pushStack(&[_]u256{0});    // args_offset
-    try test_frame.pushStack(&[_]u256{0});    // value
-    try test_frame.pushStack(&[_]u256{Address.to_u256(helpers.TestAddresses.BOB)}); // to
-    try test_frame.pushStack(&[_]u256{2000}); // gas (pushed last, popped first)
-    
-=======
 
     // Push CALL parameters in reverse order (stack is LIFO)
     // EVM pops: gas, to, value, args_offset, args_size, ret_offset, ret_size
@@ -493,7 +477,6 @@
     try test_frame.pushStack(&[_]u256{Address.to_u256(helpers.TestAddresses.BOB)}); // to
     try test_frame.pushStack(&[_]u256{2000}); // gas
 
->>>>>>> 0ffb1c85
     // Mock call result with revert
     const revert_reason = "Called contract reverted!";
     test_vm.call_result = .{
