--- conflicted
+++ resolved
@@ -29,13 +29,8 @@
         &code,
     );
     defer contract.deinit(null);
-<<<<<<< HEAD
-    
-    var test_frame = try helpers.TestFrame.init(allocator, &contract, 50000);
-=======
 
     var test_frame = try helpers.TestFrame.init(allocator, &contract, 100000);
->>>>>>> 0ffb1c85
     defer test_frame.deinit();
 
     // Write init code to memory (simple bytecode that returns empty)
@@ -93,13 +88,8 @@
         &code,
     );
     defer contract.deinit(null);
-<<<<<<< HEAD
-    
-    var test_frame = try helpers.TestFrame.init(allocator, &contract, 50000);
-=======
 
     var test_frame = try helpers.TestFrame.init(allocator, &contract, 100000);
->>>>>>> 0ffb1c85
     defer test_frame.deinit();
 
     // Set static mode
@@ -164,13 +154,8 @@
         &code,
     );
     defer contract.deinit(null);
-<<<<<<< HEAD
-    
-    var test_frame = try helpers.TestFrame.init(allocator, &contract, 50000);
-=======
 
     var test_frame = try helpers.TestFrame.init(allocator, &contract, 100000);
->>>>>>> 0ffb1c85
     defer test_frame.deinit();
 
     // Set depth to maximum
@@ -277,19 +262,6 @@
 
     var test_frame = try helpers.TestFrame.init(allocator, &contract, 10000);
     defer test_frame.deinit();
-<<<<<<< HEAD
-    
-    // Push CALL parameters (LIFO: push in reverse order)
-    // CALL pops: gas, to, value, args_offset, args_size, ret_offset, ret_size
-    try test_frame.pushStack(&[_]u256{32});   // ret_size (pushed first, popped last)
-    try test_frame.pushStack(&[_]u256{0});    // ret_offset
-    try test_frame.pushStack(&[_]u256{0});    // args_size
-    try test_frame.pushStack(&[_]u256{0});    // args_offset
-    try test_frame.pushStack(&[_]u256{100});  // value
-    try test_frame.pushStack(&[_]u256{Address.to_u256(helpers.TestAddresses.BOB)}); // to
-    try test_frame.pushStack(&[_]u256{2000}); // gas (pushed last, popped first)
-    
-=======
 
     // Push CALL parameters in reverse order (stack is LIFO)
     // EVM pops: gas, to, value, args_offset, args_size, ret_offset, ret_size
@@ -302,7 +274,6 @@
     try test_frame.pushStack(&[_]u256{Address.to_u256(helpers.TestAddresses.BOB)}); // to
     try test_frame.pushStack(&[_]u256{2000}); // gas
 
->>>>>>> 0ffb1c85
     // Mock call result
     test_vm.call_result = .{
         .success = true,
@@ -345,19 +316,6 @@
 
     // Set static mode
     test_frame.frame.is_static = true;
-<<<<<<< HEAD
-    
-    // Push CALL parameters with non-zero value (LIFO stack: push in reverse order)
-    // CALL pops: gas, to, value, args_offset, args_size, ret_offset, ret_size
-    try test_frame.pushStack(&[_]u256{0});                                        // ret_size (pushed first)
-    try test_frame.pushStack(&[_]u256{0});                                        // ret_offset
-    try test_frame.pushStack(&[_]u256{0});                                        // args_size
-    try test_frame.pushStack(&[_]u256{0});                                        // args_offset
-    try test_frame.pushStack(&[_]u256{100});                                      // value (non-zero)
-    try test_frame.pushStack(&[_]u256{Address.to_u256(helpers.TestAddresses.BOB)}); // to
-    try test_frame.pushStack(&[_]u256{2000});                                     // gas (pushed last, popped first)
-    
-=======
 
     // Push CALL parameters in reverse order (stack is LIFO)
     // EVM pops: gas, to, value, args_offset, args_size, ret_offset, ret_size
@@ -370,7 +328,6 @@
     try test_frame.pushStack(&[_]u256{Address.to_u256(helpers.TestAddresses.BOB)}); // to
     try test_frame.pushStack(&[_]u256{2000}); // gas
 
->>>>>>> 0ffb1c85
     const result = helpers.executeOpcode(0xF1, &test_vm.vm, test_frame.frame);
     try testing.expectError(helpers.ExecutionError.Error.WriteProtection, result);
 }
@@ -396,19 +353,6 @@
 
     // Ensure address is cold
     test_vm.vm.access_list.clear();
-<<<<<<< HEAD
-    
-    // Push CALL parameters (LIFO stack: push in reverse order)
-    // CALL pops: gas, to, value, args_offset, args_size, ret_offset, ret_size
-    try test_frame.pushStack(&[_]u256{0});    // ret_size (pushed first)
-    try test_frame.pushStack(&[_]u256{0});    // ret_offset
-    try test_frame.pushStack(&[_]u256{0});    // args_size
-    try test_frame.pushStack(&[_]u256{0});    // args_offset
-    try test_frame.pushStack(&[_]u256{0});    // value
-    try test_frame.pushStack(&[_]u256{Address.to_u256([_]u8{0xCC} ** 20)}); // cold address
-    try test_frame.pushStack(&[_]u256{1000}); // gas (pushed last, popped first)
-    
-=======
 
     // Push CALL parameters in reverse order (stack is LIFO)
     // EVM pops: gas, to, value, args_offset, args_size, ret_offset, ret_size
@@ -421,7 +365,6 @@
     try test_frame.pushStack(&[_]u256{Address.to_u256([_]u8{0xCC} ** 20)}); // cold address
     try test_frame.pushStack(&[_]u256{1000}); // gas
 
->>>>>>> 0ffb1c85
     // Mock call result
     test_vm.call_result = .{
         .success = true,
@@ -460,19 +403,6 @@
 
     var test_frame = try helpers.TestFrame.init(allocator, &contract, 10000);
     defer test_frame.deinit();
-<<<<<<< HEAD
-    
-    // Push CALLCODE parameters (LIFO stack: push in reverse order)
-    // CALLCODE pops: gas, to, value, args_offset, args_size, ret_offset, ret_size
-    try test_frame.pushStack(&[_]u256{32});   // ret_size (pushed first, popped last)
-    try test_frame.pushStack(&[_]u256{0});    // ret_offset
-    try test_frame.pushStack(&[_]u256{0});    // args_size
-    try test_frame.pushStack(&[_]u256{0});    // args_offset
-    try test_frame.pushStack(&[_]u256{0});    // value
-    try test_frame.pushStack(&[_]u256{Address.to_u256(helpers.TestAddresses.BOB)}); // to
-    try test_frame.pushStack(&[_]u256{2000}); // gas (pushed last, popped first)
-    
-=======
 
     // Push CALLCODE parameters in reverse order (stack is LIFO)
     // EVM pops: gas, to, value, args_offset, args_size, ret_offset, ret_size
@@ -485,7 +415,6 @@
     try test_frame.pushStack(&[_]u256{Address.to_u256(helpers.TestAddresses.BOB)}); // to
     try test_frame.pushStack(&[_]u256{2000}); // gas
 
->>>>>>> 0ffb1c85
     // Mock callcode result
     test_vm.call_result = .{
         .success = true,
@@ -524,18 +453,6 @@
 
     var test_frame = try helpers.TestFrame.init(allocator, &contract, 10000);
     defer test_frame.deinit();
-<<<<<<< HEAD
-    
-    // Push DELEGATECALL parameters (LIFO stack: push in reverse order, no value parameter)
-    // DELEGATECALL pops: gas, to, args_offset, args_size, ret_offset, ret_size
-    try test_frame.pushStack(&[_]u256{32});   // ret_size (pushed first, popped last)
-    try test_frame.pushStack(&[_]u256{0});    // ret_offset
-    try test_frame.pushStack(&[_]u256{4});    // args_size
-    try test_frame.pushStack(&[_]u256{0});    // args_offset
-    try test_frame.pushStack(&[_]u256{Address.to_u256(helpers.TestAddresses.BOB)}); // to
-    try test_frame.pushStack(&[_]u256{2000}); // gas (pushed last, popped first)
-    
-=======
 
     // Push DELEGATECALL parameters in reverse order (stack is LIFO, no value parameter)
     // EVM pops: gas, to, args_offset, args_size, ret_offset, ret_size
@@ -547,7 +464,6 @@
     try test_frame.pushStack(&[_]u256{Address.to_u256(helpers.TestAddresses.BOB)}); // to
     try test_frame.pushStack(&[_]u256{2000}); // gas
 
->>>>>>> 0ffb1c85
     // Write call data
     _ = try test_frame.frame.memory.set_data(0, &[_]u8{ 0x11, 0x22, 0x33, 0x44 });
 
@@ -589,18 +505,6 @@
 
     var test_frame = try helpers.TestFrame.init(allocator, &contract, 10000);
     defer test_frame.deinit();
-<<<<<<< HEAD
-    
-    // Push STATICCALL parameters (LIFO stack: push in reverse order, no value parameter)
-    // STATICCALL pops: gas, to, args_offset, args_size, ret_offset, ret_size
-    try test_frame.pushStack(&[_]u256{32});   // ret_size (pushed first, popped last)
-    try test_frame.pushStack(&[_]u256{0});    // ret_offset
-    try test_frame.pushStack(&[_]u256{0});    // args_size
-    try test_frame.pushStack(&[_]u256{0});    // args_offset
-    try test_frame.pushStack(&[_]u256{Address.to_u256(helpers.TestAddresses.BOB)}); // to
-    try test_frame.pushStack(&[_]u256{2000}); // gas (pushed last, popped first)
-    
-=======
 
     // Push STATICCALL parameters in reverse order (stack is LIFO, no value parameter)
     // EVM pops: gas, to, args_offset, args_size, ret_offset, ret_size
@@ -612,7 +516,6 @@
     try test_frame.pushStack(&[_]u256{Address.to_u256(helpers.TestAddresses.BOB)}); // to
     try test_frame.pushStack(&[_]u256{2000}); // gas
 
->>>>>>> 0ffb1c85
     // Mock call result (staticcall uses regular call with is_static=true)
     test_vm.call_result = .{
         .success = true,
