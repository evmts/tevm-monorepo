--- conflicted
+++ resolved
@@ -61,16 +61,12 @@
 /// Stored locally as they are transaction-scoped
 logs: std.ArrayList(EvmLog),
 
-<<<<<<< HEAD
 /// Contracts marked for destruction (SELFDESTRUCT)
 /// Maps address -> recipient address for funds transfer
 /// Destruction happens at end of transaction
 selfdestructs: std.AutoHashMap(Address.Address, Address.Address),
 
-/// Initialize a new EVM state instance
-=======
 /// Initialize a new EVM state instance with database interface
->>>>>>> ae5c09eb
 /// 
 /// Creates empty state with the provided allocator and database interface.
 /// Only transient storage and logs are initialized locally.
@@ -575,7 +571,39 @@
     Log.debug("EvmState.emit_log: Log emitted, total_logs={}", .{self.logs.items.len});
 }
 
-<<<<<<< HEAD
+/// Remove a log entry
+/// 
+/// Internal function used during revert operations to remove
+/// a log entry that was created during execution.
+/// 
+/// ## Parameters
+/// - `log_index`: Index of the log to remove
+/// 
+/// ## Returns
+/// - Success: void
+/// - Error: If log_index is invalid
+pub fn remove_log(self: *EvmState, log_index: usize) !void {
+    if (log_index >= self.logs.items.len) {
+        @branchHint(.cold);
+        unreachable;
+    }
+    
+    // Free the memory for the log we're removing
+    const log_to_remove = self.logs.items[log_index];
+    self.allocator.free(log_to_remove.topics);
+    self.allocator.free(log_to_remove.data);
+    
+    // Remove the log by truncating the array
+    // This works because logs are always removed in reverse order during revert
+    if (log_index != self.logs.items.len - 1) {
+        @branchHint(.cold);
+        unreachable;
+    }
+    _ = self.logs.pop();
+    
+    Log.debug("EvmState.remove_log: Removed log at index={}, remaining_logs={}", .{log_index, self.logs.items.len});
+}
+
 // SELFDESTRUCT methods
 
 /// Mark a contract for destruction
@@ -595,7 +623,7 @@
 /// ## Note
 /// Multiple SELFDESTRUCT calls on the same contract only record
 /// the latest recipient address.
-pub fn mark_for_destruction(self: *Self, contract_address: Address.Address, recipient: Address.Address) std.mem.Allocator.Error!void {
+pub fn mark_for_destruction(self: *EvmState, contract_address: Address.Address, recipient: Address.Address) std.mem.Allocator.Error!void {
     Log.debug("EvmState.mark_for_destruction: contract={x}, recipient={x}", .{ Address.to_u256(contract_address), Address.to_u256(recipient) });
     try self.selfdestructs.put(contract_address, recipient);
 }
@@ -610,7 +638,7 @@
 /// 
 /// ## Returns
 /// true if marked for destruction, false otherwise
-pub fn is_marked_for_destruction(self: *const Self, address: Address.Address) bool {
+pub fn is_marked_for_destruction(self: *const EvmState, address: Address.Address) bool {
     return self.selfdestructs.contains(address);
 }
 
@@ -625,7 +653,7 @@
 /// ## Returns
 /// - Some(recipient): If contract is marked for destruction
 /// - None: If contract is not marked for destruction
-pub fn get_destruction_recipient(self: *const Self, address: Address.Address) ?Address.Address {
+pub fn get_destruction_recipient(self: *const EvmState, address: Address.Address) ?Address.Address {
     return self.selfdestructs.get(address);
 }
 
@@ -639,41 +667,7 @@
 /// // At end of transaction
 /// state.clear_transient_storage();
 /// ```
-pub fn clear_transient_storage(self: *Self) void {
+pub fn clear_transient_storage(self: *EvmState) void {
     Log.debug("EvmState.clear_transient_storage: Clearing transient storage", .{});
     self.transient_storage.clearAndFree();
-}
-=======
-/// Remove a log entry
-/// 
-/// Internal function used during revert operations to remove
-/// a log entry that was created during execution.
-/// 
-/// ## Parameters
-/// - `log_index`: Index of the log to remove
-/// 
-/// ## Returns
-/// - Success: void
-/// - Error: If log_index is invalid
-pub fn remove_log(self: *EvmState, log_index: usize) !void {
-    if (log_index >= self.logs.items.len) {
-        @branchHint(.cold);
-        unreachable;
-    }
-    
-    // Free the memory for the log we're removing
-    const log_to_remove = self.logs.items[log_index];
-    self.allocator.free(log_to_remove.topics);
-    self.allocator.free(log_to_remove.data);
-    
-    // Remove the log by truncating the array
-    // This works because logs are always removed in reverse order during revert
-    if (log_index != self.logs.items.len - 1) {
-        @branchHint(.cold);
-        unreachable;
-    }
-    _ = self.logs.pop();
-    
-    Log.debug("EvmState.remove_log: Removed log at index={}, remaining_logs={}", .{log_index, self.logs.items.len});
-}
->>>>>>> ae5c09eb
+}