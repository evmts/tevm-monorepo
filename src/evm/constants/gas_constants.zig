/// EVM gas cost constants for opcode execution
///
/// This module defines all gas cost constants used in EVM execution according
/// to the Ethereum Yellow Paper and various EIPs. Gas costs are critical for
/// preventing denial-of-service attacks and fairly pricing computational resources.
///
/// ## Gas Cost Categories
///
/// Operations are grouped by computational complexity:
/// - **Quick** (2 gas): Trivial operations like PC, MSIZE, GAS
/// - **Fastest** (3 gas): Simple arithmetic like ADD, SUB, NOT, LT, GT
/// - **Fast** (5 gas): More complex arithmetic like MUL, DIV, MOD
/// - **Mid** (8 gas): Advanced arithmetic like ADDMOD, MULMOD, SIGNEXTEND
/// - **Slow** (10 gas): Operations requiring more computation
/// - **Ext** (20+ gas): External operations like BALANCE, EXTCODESIZE
///
/// ## Historical Changes
///
/// Gas costs have evolved through various EIPs:
/// - EIP-150: Increased costs for IO-heavy operations
/// - EIP-2200: SSTORE net gas metering
/// - EIP-2929: Increased costs for cold storage/account access
/// - EIP-3529: Reduced refunds and cold access costs
/// - EIP-3860: Initcode metering
///
/// ## Usage
/// ```zig
/// const gas_cost = switch (opcode) {
///     0x01 => GasFastestStep, // ADD
///     0x02 => GasFastStep,    // MUL
///     0x20 => Keccak256Gas + (data_size_words * Keccak256WordGas),
///     else => 0,
/// };
/// ```
/// Gas cost for very cheap operations
/// Operations: ADDRESS, ORIGIN, CALLER, CALLVALUE, CALLDATASIZE, CODESIZE,
/// GASPRICE, RETURNDATASIZE, PC, MSIZE, GAS, CHAINID, SELFBALANCE
pub const GasQuickStep: u64 = 2;

/// Gas cost for simple arithmetic and logic operations
/// Operations: ADD, SUB, NOT, LT, GT, SLT, SGT, EQ, ISZERO, AND, OR, XOR,
/// CALLDATALOAD, MLOAD, MSTORE, MSTORE8, PUSH operations, DUP operations,
/// SWAP operations
pub const GasFastestStep: u64 = 3;

/// Gas cost for multiplication and division operations
/// Operations: MUL, DIV, SDIV, MOD, SMOD, EXP (per byte of exponent)
pub const GasFastStep: u64 = 5;

/// Gas cost for advanced arithmetic operations
/// Operations: ADDMOD, MULMOD, SIGNEXTEND, KECCAK256 (base cost)
pub const GasMidStep: u64 = 8;

/// Gas cost for operations requiring moderate computation
/// Operations: JUMPI
pub const GasSlowStep: u64 = 10;

/// Gas cost for operations that interact with other accounts/contracts
/// Operations: BALANCE, EXTCODESIZE, BLOCKHASH
pub const GasExtStep: u64 = 20;

// ============================================================================
// Hashing Operation Costs
// ============================================================================

/// Base gas cost for KECCAK256 (SHA3) operation
/// This is the fixed cost regardless of input size
pub const Keccak256Gas: u64 = 30;

/// Additional gas cost per 32-byte word for KECCAK256
/// Total cost = Keccak256Gas + (word_count * Keccak256WordGas)
pub const Keccak256WordGas: u64 = 6;

// ============================================================================
// Storage Operation Costs (EIP-2929 & EIP-2200)
// ============================================================================

/// Gas cost for SLOAD on a warm storage slot
/// After EIP-2929, warm access is significantly cheaper than cold
pub const SloadGas: u64 = 100;

/// Gas cost for first-time (cold) SLOAD access in a transaction
/// EIP-2929: Prevents underpriced state access attacks
pub const ColdSloadCost: u64 = 2100;

/// Gas cost for first-time (cold) account access in a transaction
/// EIP-2929: Applied to BALANCE, EXTCODESIZE, EXTCODECOPY, EXTCODEHASH, CALL family
pub const ColdAccountAccessCost: u64 = 2600;

/// Gas cost for warm storage read operations
/// EIP-2929: Subsequent accesses to the same slot/account in a transaction
pub const WarmStorageReadCost: u64 = 100;

/// Minimum gas that must remain for SSTORE to succeed
/// Prevents storage modifications when gas is nearly exhausted
pub const SstoreSentryGas: u64 = 2300;

/// Gas cost for SSTORE when setting a storage slot from zero to non-zero
/// This is the most expensive storage operation as it increases state size
pub const SstoreSetGas: u64 = 20000;

/// Gas cost for SSTORE when changing an existing non-zero value to another non-zero value
/// Cheaper than initial set since slot is already allocated
pub const SstoreResetGas: u64 = 5000;

/// Gas cost for SSTORE when clearing a storage slot (non-zero to zero)
/// Same cost as reset, but eligible for gas refund
pub const SstoreClearGas: u64 = 5000;

/// Gas refund for clearing storage slot to zero
/// EIP-3529: Reduced from 15000 to prevent gas refund abuse
pub const SstoreRefundGas: u64 = 4800;
// ============================================================================
// Control Flow Costs
// ============================================================================

/// Gas cost for JUMPDEST opcode
/// Minimal cost as it's just a marker for valid jump destinations
pub const JumpdestGas: u64 = 1;

// ============================================================================
// Logging Operation Costs
// ============================================================================

/// Base gas cost for LOG operations (LOG0-LOG4)
/// This is the fixed cost before considering data size and topics
pub const LogGas: u64 = 375;

/// Gas cost per byte of data in LOG operations
/// Incentivizes efficient event data usage
pub const LogDataGas: u64 = 8;

/// Gas cost per topic in LOG operations
/// Each additional topic (LOG1, LOG2, etc.) adds this cost
pub const LogTopicGas: u64 = 375;

// ============================================================================
// Contract Creation and Call Costs
// ============================================================================

/// Base gas cost for CREATE opcode
/// High cost reflects the expense of deploying new contracts
pub const CreateGas: u64 = 32000;
/// Base gas cost for CALL operations
/// This is the minimum cost before additional charges
pub const CallGas: u64 = 40;

/// Gas stipend provided to called contract when transferring value
/// Ensures called contract has minimum gas to execute basic operations
pub const CallStipend: u64 = 2300;

/// Additional gas cost when CALL transfers value (ETH)
/// Makes value transfers more expensive to prevent spam
pub const CallValueTransferGas: u64 = 9000;

/// Additional gas cost when CALL creates a new account
/// Reflects the cost of adding a new entry to the state trie
pub const CallNewAccountGas: u64 = 25000;

// ============================================================================
// Call Operation Specific Costs (EIP-150)
// ============================================================================

/// Gas cost for CALL operations with value transfer
/// EIP-150: IO-heavy operations cost adjustments
pub const CallValueCost: u64 = 9000;

/// Gas cost for CALLCODE operations
/// EIP-150: Same base cost as other call operations
pub const CallCodeCost: u64 = 700;

/// Gas cost for DELEGATECALL operations
/// EIP-150: Introduced in Homestead hardfork
pub const DelegateCallCost: u64 = 700;

/// Gas cost for STATICCALL operations
/// EIP-214: Introduced in Byzantium hardfork
pub const StaticCallCost: u64 = 700;

/// Cost for creating a new account during calls
/// Applied when target account doesn't exist and value > 0
pub const NewAccountCost: u64 = 25000;

/// Gas refund for SELFDESTRUCT operation
/// Incentivizes cleaning up unused contracts
pub const SelfdestructRefundGas: u64 = 24000;
// ============================================================================
// Memory Expansion Costs
// ============================================================================

/// Linear coefficient for memory gas calculation
/// Part of the formula: gas = MemoryGas * words + words² / QuadCoeffDiv
pub const MemoryGas: u64 = 3;

/// Quadratic coefficient divisor for memory gas calculation
/// Makes memory expansion quadratically expensive to prevent DoS attacks
pub const QuadCoeffDiv: u64 = 512;

// ============================================================================
// Contract Deployment Costs
// ============================================================================

/// Gas cost per byte of contract deployment code
/// Applied to the bytecode being deployed via CREATE/CREATE2
pub const CreateDataGas: u64 = 200;

/// Gas cost per 32-byte word of initcode
/// EIP-3860: Prevents deploying excessively large contracts
pub const InitcodeWordGas: u64 = 2;

/// Maximum allowed initcode size in bytes
/// EIP-3860: Limit is 49152 bytes (2 * MAX_CODE_SIZE)
pub const MaxInitcodeSize: u64 = 49152;

// ============================================================================
// Transaction Costs
// ============================================================================

/// Base gas cost for a standard transaction
/// Minimum cost for any transaction regardless of data or computation
pub const TxGas: u64 = 21000;

/// Base gas cost for contract creation transaction
/// Higher than standard tx due to contract deployment overhead
pub const TxGasContractCreation: u64 = 53000;

/// Gas cost per zero byte in transaction data
/// Cheaper than non-zero bytes to incentivize data efficiency
pub const TxDataZeroGas: u64 = 4;

/// Gas cost per non-zero byte in transaction data
/// Higher cost reflects increased storage and bandwidth requirements
pub const TxDataNonZeroGas: u64 = 16;

/// Gas cost per word for copy operations
/// Applied to CODECOPY, EXTCODECOPY, RETURNDATACOPY, etc.
pub const CopyGas: u64 = 3;

/// Maximum gas refund as a fraction of gas used
/// EIP-3529: Reduced from 1/2 to 1/5 to prevent refund abuse
pub const MaxRefundQuotient: u64 = 5;

// ============================================================================
// EIP-4844: Shard Blob Transactions
// ============================================================================

/// Gas cost for BLOBHASH opcode
/// Returns the hash of a blob associated with the transaction
pub const BlobHashGas: u64 = 3;

/// Gas cost for BLOBBASEFEE opcode
/// Returns the base fee for blob gas
pub const BlobBaseFeeGas: u64 = 2;

// ============================================================================
// EIP-1153: Transient Storage
// ============================================================================

/// Gas cost for TLOAD (transient storage load)
/// Transient storage is cleared after each transaction
pub const TLoadGas: u64 = 100;

/// Gas cost for TSTORE (transient storage store)
/// Same cost as TLOAD, much cheaper than persistent storage
pub const TStoreGas: u64 = 100;

// ============================================================================
// Precompile Operation Costs
// ============================================================================

/// Base gas cost for IDENTITY precompile (address 0x04)
/// Minimum cost regardless of input size
pub const IDENTITY_BASE_COST: u64 = 15;

/// Gas cost per 32-byte word for IDENTITY precompile
/// Total cost = IDENTITY_BASE_COST + (word_count * IDENTITY_WORD_COST)
pub const IDENTITY_WORD_COST: u64 = 3;

/// Base gas cost for SHA256 precompile (address 0x02)
/// Minimum cost regardless of input size
pub const SHA256_BASE_COST: u64 = 60;

/// Gas cost per 32-byte word for SHA256 precompile
/// Total cost = SHA256_BASE_COST + (word_count * SHA256_WORD_COST)
pub const SHA256_WORD_COST: u64 = 12;

/// Base gas cost for ECRECOVER precompile (address 0x01)
/// Fixed cost for elliptic curve signature recovery
pub const ECRECOVER_COST: u64 = 3000;

<<<<<<< HEAD
=======
// ============================================================================
// MODEXP Precompile Costs (EIP-2565)
// ============================================================================

/// Minimum gas cost for MODEXP precompile (address 0x05)
/// EIP-2565: Reduced from previous higher costs to provide gas optimization
pub const MODEXP_MIN_GAS: u64 = 200;

/// Threshold for quadratic complexity in MODEXP gas calculation
/// Inputs smaller than this use simple quadratic cost formula
pub const MODEXP_QUADRATIC_THRESHOLD: usize = 64;

/// Threshold for linear complexity in MODEXP gas calculation
/// Inputs between quadratic and linear thresholds use optimized formula
pub const MODEXP_LINEAR_THRESHOLD: usize = 1024;

>>>>>>> 2ef572ab
/// Calculate memory expansion gas cost
///
/// Computes the gas cost for expanding EVM memory from current_size to new_size bytes.
/// Memory expansion follows a quadratic cost formula to prevent DoS attacks.
///
/// ## Parameters
/// - `current_size`: Current memory size in bytes
/// - `new_size`: Requested new memory size in bytes
///
/// ## Returns
/// - Gas cost for the expansion (0 if new_size <= current_size)
///
/// ## Formula
/// The total memory cost for n words is: 3n + n²/512
/// Where a word is 32 bytes.
///
/// Pre-computed memory expansion costs for common sizes.
///
/// This lookup table stores the total memory cost for sizes up to 32KB (1024 words).
/// Using a LUT converts runtime calculations to O(1) lookups for common cases.
/// The formula is: 3n + n²/512 where n is the number of 32-byte words.
pub const MEMORY_EXPANSION_LUT = blk: {
    @setEvalBranchQuota(10000);
    const max_words = 1024; // Pre-compute for up to 32KB of memory
    var costs: [max_words]u64 = undefined;

    for (0..max_words) |words| {
        costs[words] = MemoryGas * words + (words * words) / QuadCoeffDiv;
    }

    break :blk costs;
};

/// The expansion cost is: total_cost(new_size) - total_cost(current_size)
///
/// ## Examples
/// - Expanding from 0 to 32 bytes (1 word): 3 + 0 = 3 gas
/// - Expanding from 0 to 64 bytes (2 words): 6 + 0 = 6 gas
/// - Expanding from 0 to 1024 bytes (32 words): 96 + 2 = 98 gas
/// - Expanding from 1024 to 2048 bytes: 294 - 98 = 196 gas
///
/// ## Edge Cases
/// - If new_size <= current_size, no expansion needed, returns 0
/// - Sizes are rounded up to the nearest word (32 bytes)
/// - At 32MB, gas cost exceeds 2 billion, effectively preventing larger allocations
///
/// ## Performance
/// - Uses pre-computed lookup table for sizes up to 32KB (O(1) lookup)
/// - Falls back to calculation for larger sizes
pub fn memory_gas_cost(current_size: u64, new_size: u64) u64 {
    if (new_size <= current_size) return 0;

    const current_words = (current_size + 31) / 32;
    const new_words = (new_size + 31) / 32;

    // Use lookup table for common cases (up to 32KB)
    if (new_words < MEMORY_EXPANSION_LUT.len) {
        const current_cost = if (current_words < MEMORY_EXPANSION_LUT.len)
            MEMORY_EXPANSION_LUT[current_words]
        else
            MemoryGas * current_words + (current_words * current_words) / QuadCoeffDiv;

        return MEMORY_EXPANSION_LUT[new_words] - current_cost;
    }

    // Fall back to calculation for larger sizes
    const current_cost = MemoryGas * current_words + (current_words * current_words) / QuadCoeffDiv;
    const new_cost = MemoryGas * new_words + (new_words * new_words) / QuadCoeffDiv;
    return new_cost - current_cost;
}<|MERGE_RESOLUTION|>--- conflicted
+++ resolved
@@ -288,8 +288,6 @@
 /// Fixed cost for elliptic curve signature recovery
 pub const ECRECOVER_COST: u64 = 3000;
 
-<<<<<<< HEAD
-=======
 // ============================================================================
 // MODEXP Precompile Costs (EIP-2565)
 // ============================================================================
@@ -306,7 +304,6 @@
 /// Inputs between quadratic and linear thresholds use optimized formula
 pub const MODEXP_LINEAR_THRESHOLD: usize = 1024;
 
->>>>>>> 2ef572ab
 /// Calculate memory expansion gas cost
 ///
 /// Computes the gas cost for expanding EVM memory from current_size to new_size bytes.
