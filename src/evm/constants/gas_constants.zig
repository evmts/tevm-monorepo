/// EVM gas cost constants for opcode execution
///
/// This module defines all gas cost constants used in EVM execution according
/// to the Ethereum Yellow Paper and various EIPs. Gas costs are critical for
/// preventing denial-of-service attacks and fairly pricing computational resources.
///
/// ## Gas Cost Categories
///
/// Operations are grouped by computational complexity:
/// - **Quick** (2 gas): Trivial operations like PC, MSIZE, GAS
/// - **Fastest** (3 gas): Simple arithmetic like ADD, SUB, NOT, LT, GT
/// - **Fast** (5 gas): More complex arithmetic like MUL, DIV, MOD
/// - **Mid** (8 gas): Advanced arithmetic like ADDMOD, MULMOD, SIGNEXTEND
/// - **Slow** (10 gas): Operations requiring more computation
/// - **Ext** (20+ gas): External operations like BALANCE, EXTCODESIZE
///
/// ## Historical Changes
///
/// Gas costs have evolved through various EIPs:
/// - EIP-150: Increased costs for IO-heavy operations
/// - EIP-2200: SSTORE net gas metering
/// - EIP-2929: Increased costs for cold storage/account access
/// - EIP-3529: Reduced refunds and cold access costs
/// - EIP-3860: Initcode metering
///
/// ## Usage
/// ```zig
/// const gas_cost = switch (opcode) {
///     0x01 => GasFastestStep, // ADD
///     0x02 => GasFastStep,    // MUL
///     0x20 => Keccak256Gas + (data_size_words * Keccak256WordGas),
///     else => 0,
/// };
/// ```
/// Gas cost for very cheap operations
/// Operations: ADDRESS, ORIGIN, CALLER, CALLVALUE, CALLDATASIZE, CODESIZE,
/// GASPRICE, RETURNDATASIZE, PC, MSIZE, GAS, CHAINID, SELFBALANCE
pub const GasQuickStep: u64 = 2;

/// Gas cost for simple arithmetic and logic operations
/// Operations: ADD, SUB, NOT, LT, GT, SLT, SGT, EQ, ISZERO, AND, OR, XOR,
/// CALLDATALOAD, MLOAD, MSTORE, MSTORE8, PUSH operations, DUP operations,
/// SWAP operations
pub const GasFastestStep: u64 = 3;

/// Gas cost for multiplication and division operations
/// Operations: MUL, DIV, SDIV, MOD, SMOD, EXP (per byte of exponent)
pub const GasFastStep: u64 = 5;

/// Gas cost for advanced arithmetic operations
/// Operations: ADDMOD, MULMOD, SIGNEXTEND, KECCAK256 (base cost)
pub const GasMidStep: u64 = 8;

/// Gas cost for operations requiring moderate computation
/// Operations: JUMPI
pub const GasSlowStep: u64 = 10;

/// Gas cost for operations that interact with other accounts/contracts
/// Operations: BALANCE, EXTCODESIZE, BLOCKHASH
pub const GasExtStep: u64 = 20;

// ============================================================================
// Hashing Operation Costs
// ============================================================================

/// Base gas cost for KECCAK256 (SHA3) operation
/// This is the fixed cost regardless of input size
pub const Keccak256Gas: u64 = 30;

/// Additional gas cost per 32-byte word for KECCAK256
/// Total cost = Keccak256Gas + (word_count * Keccak256WordGas)
pub const Keccak256WordGas: u64 = 6;

// ============================================================================
// Storage Operation Costs (EIP-2929 & EIP-2200)
// ============================================================================

/// Gas cost for SLOAD on a warm storage slot
/// After EIP-2929, warm access is significantly cheaper than cold
pub const SloadGas: u64 = 100;

/// Gas cost for first-time (cold) SLOAD access in a transaction
/// EIP-2929: Prevents underpriced state access attacks
pub const ColdSloadCost: u64 = 2100;

/// Gas cost for first-time (cold) account access in a transaction
/// EIP-2929: Applied to BALANCE, EXTCODESIZE, EXTCODECOPY, EXTCODEHASH, CALL family
pub const ColdAccountAccessCost: u64 = 2600;

/// Gas cost for warm storage read operations
/// EIP-2929: Subsequent accesses to the same slot/account in a transaction
pub const WarmStorageReadCost: u64 = 100;

/// Minimum gas that must remain for SSTORE to succeed
/// Prevents storage modifications when gas is nearly exhausted
pub const SstoreSentryGas: u64 = 2300;

/// Gas cost for SSTORE when setting a storage slot from zero to non-zero
/// This is the most expensive storage operation as it increases state size
pub const SstoreSetGas: u64 = 20000;

/// Gas cost for SSTORE when changing an existing non-zero value to another non-zero value
/// Cheaper than initial set since slot is already allocated
pub const SstoreResetGas: u64 = 5000;

/// Gas cost for SSTORE when clearing a storage slot (non-zero to zero)
/// Same cost as reset, but eligible for gas refund
pub const SstoreClearGas: u64 = 5000;

/// Gas refund for clearing storage slot to zero
/// EIP-3529: Reduced from 15000 to prevent gas refund abuse
pub const SstoreRefundGas: u64 = 4800;

// ============================================================================
// EIP-2200 SSTORE Gas Constants
// ============================================================================

/// Gas cost for SSTORE when setting a storage slot from zero to non-zero (EIP-2200)
/// This is the most expensive storage operation as it increases state size
pub const SSTORE_SET: u64 = 20000;

/// Gas cost for SSTORE when modifying existing non-zero values (EIP-2200)  
/// After EIP-2929: 2800 base + 100 warm = 2900 warm, 2800 + 2100 = 4900 cold
pub const SSTORE_RESET: u64 = 2800;

/// Gas refund for SSTORE operations that clear storage (EIP-2200)
/// After EIP-3529: Reduced to 2700 gas
pub const SSTORE_RESET_REFUND: u64 = 2700;

/// Minimum gas required for SSTORE operations (EIP-2200)
/// Prevents reentrancy attacks by ensuring minimum gas availability
pub const SSTORE_SENTRY_GAS: u64 = 2300;
// ============================================================================
// Control Flow Costs
// ============================================================================

/// Gas cost for JUMPDEST opcode
/// Minimal cost as it's just a marker for valid jump destinations
pub const JumpdestGas: u64 = 1;

// ============================================================================
// Logging Operation Costs
// ============================================================================

/// Base gas cost for LOG operations (LOG0-LOG4)
/// This is the fixed cost before considering data size and topics
pub const LogGas: u64 = 375;

/// Gas cost per byte of data in LOG operations
/// Incentivizes efficient event data usage
pub const LogDataGas: u64 = 8;

/// Gas cost per topic in LOG operations
/// Each additional topic (LOG1, LOG2, etc.) adds this cost
pub const LogTopicGas: u64 = 375;

// ============================================================================
// Contract Creation and Call Costs
// ============================================================================

/// Base gas cost for CREATE opcode
/// High cost reflects the expense of deploying new contracts
pub const CreateGas: u64 = 32000;
/// Base gas cost for CALL operations
/// This is the minimum cost before additional charges
pub const CallGas: u64 = 40;

/// Gas stipend provided to called contract when transferring value
/// Ensures called contract has minimum gas to execute basic operations
pub const CallStipend: u64 = 2300;

/// Additional gas cost when CALL transfers value (ETH)
/// Makes value transfers more expensive to prevent spam
pub const CallValueTransferGas: u64 = 9000;

/// Additional gas cost when CALL creates a new account
/// Reflects the cost of adding a new entry to the state trie
pub const CallNewAccountGas: u64 = 25000;

// ============================================================================
// Call Operation Specific Costs (EIP-150)
// ============================================================================

/// Gas cost for CALL operations with value transfer
/// EIP-150: IO-heavy operations cost adjustments
pub const CallValueCost: u64 = 9000;

/// Gas cost for CALLCODE operations
/// EIP-150: Same base cost as other call operations
pub const CallCodeCost: u64 = 700;

/// Gas cost for DELEGATECALL operations
/// EIP-150: Introduced in Homestead hardfork
pub const DelegateCallCost: u64 = 700;

/// Gas cost for STATICCALL operations
/// EIP-214: Introduced in Byzantium hardfork
pub const StaticCallCost: u64 = 700;

/// Cost for creating a new account during calls
/// Applied when target account doesn't exist and value > 0
pub const NewAccountCost: u64 = 25000;

/// Gas refund for SELFDESTRUCT operation
/// Incentivizes cleaning up unused contracts
pub const SelfdestructRefundGas: u64 = 24000;
// ============================================================================
// Memory Expansion Costs
// ============================================================================

/// Linear coefficient for memory gas calculation
/// Part of the formula: gas = MemoryGas * words + words² / QuadCoeffDiv
pub const MemoryGas: u64 = 3;

/// Quadratic coefficient divisor for memory gas calculation
/// Makes memory expansion quadratically expensive to prevent DoS attacks
pub const QuadCoeffDiv: u64 = 512;

// ============================================================================
// Contract Deployment Costs
// ============================================================================

/// Gas cost per byte of contract deployment code
/// Applied to the bytecode being deployed via CREATE/CREATE2
pub const CreateDataGas: u64 = 200;

/// Gas cost per 32-byte word of initcode
/// EIP-3860: Prevents deploying excessively large contracts
pub const InitcodeWordGas: u64 = 2;

/// Maximum allowed initcode size in bytes
/// EIP-3860: Limit is 49152 bytes (2 * MAX_CODE_SIZE)
pub const MaxInitcodeSize: u64 = 49152;

// ============================================================================
// Transaction Costs
// ============================================================================

/// Base gas cost for a standard transaction
/// Minimum cost for any transaction regardless of data or computation
pub const TxGas: u64 = 21000;

/// Base gas cost for contract creation transaction
/// Higher than standard tx due to contract deployment overhead
pub const TxGasContractCreation: u64 = 53000;

/// Gas cost per zero byte in transaction data
/// Cheaper than non-zero bytes to incentivize data efficiency
pub const TxDataZeroGas: u64 = 4;

/// Gas cost per non-zero byte in transaction data
/// Higher cost reflects increased storage and bandwidth requirements
pub const TxDataNonZeroGas: u64 = 16;

/// Gas cost per word for copy operations
/// Applied to CODECOPY, EXTCODECOPY, RETURNDATACOPY, etc.
pub const CopyGas: u64 = 3;

/// Maximum gas refund as a fraction of gas used
/// EIP-3529: Reduced from 1/2 to 1/5 to prevent refund abuse
pub const MaxRefundQuotient: u64 = 5;

// ============================================================================
// EIP-4844: Shard Blob Transactions
// ============================================================================

/// Gas cost for BLOBHASH opcode
/// Returns the hash of a blob associated with the transaction
pub const BlobHashGas: u64 = 3;

/// Gas cost for BLOBBASEFEE opcode
/// Returns the base fee for blob gas
pub const BlobBaseFeeGas: u64 = 2;

// ============================================================================
// EIP-1153: Transient Storage
// ============================================================================

/// Gas cost for TLOAD (transient storage load)
/// Transient storage is cleared after each transaction
pub const TLoadGas: u64 = 100;

/// Gas cost for TSTORE (transient storage store)
/// Same cost as TLOAD, much cheaper than persistent storage
pub const TStoreGas: u64 = 100;

// ============================================================================
// Precompile Operation Costs
// ============================================================================

/// Base gas cost for IDENTITY precompile (address 0x04)
/// Minimum cost regardless of input size
pub const IDENTITY_BASE_COST: u64 = 15;

/// Gas cost per 32-byte word for IDENTITY precompile
/// Total cost = IDENTITY_BASE_COST + (word_count * IDENTITY_WORD_COST)
pub const IDENTITY_WORD_COST: u64 = 3;

/// Base gas cost for SHA256 precompile (address 0x02)
/// Minimum cost regardless of input size
pub const SHA256_BASE_COST: u64 = 60;

/// Gas cost per 32-byte word for SHA256 precompile
/// Total cost = SHA256_BASE_COST + (word_count * SHA256_WORD_COST)
pub const SHA256_WORD_COST: u64 = 12;

/// Base gas cost for ECRECOVER precompile (address 0x01)
/// Fixed cost for elliptic curve signature recovery
pub const ECRECOVER_COST: u64 = 3000;

// MODEXP Precompile Costs (EIP-2565)
// ============================================================================

/// Minimum gas cost for MODEXP precompile (address 0x05)
/// EIP-2565: Reduced from previous higher costs to provide gas optimization
pub const MODEXP_MIN_GAS: u64 = 200;

/// Threshold for quadratic complexity in MODEXP gas calculation
/// Inputs smaller than this use simple quadratic cost formula
pub const MODEXP_QUADRATIC_THRESHOLD: usize = 64;

/// Threshold for linear complexity in MODEXP gas calculation
/// Inputs between quadratic and linear thresholds use optimized formula
pub const MODEXP_LINEAR_THRESHOLD: usize = 1024;
<<<<<<< HEAD
=======

// ============================================================================
// Call Operation Gas Constants (EIP-150 & EIP-2929)
// ============================================================================

/// Base gas cost for CALL operations when target account is warm
/// This is the minimum cost for any call operation
pub const CALL_BASE_COST: u64 = 100;

/// Gas cost for CALL operations when target account is cold (EIP-2929)
/// Cold account access is more expensive to prevent state access attacks
pub const CALL_COLD_ACCOUNT_COST: u64 = 2600;

/// Additional gas cost when CALL transfers value (ETH)
/// Makes value transfers more expensive to prevent spam
pub const CALL_VALUE_TRANSFER_COST: u64 = 9000;

/// Additional gas cost when CALL creates a new account
/// Reflects the cost of adding a new entry to the state trie
pub const CALL_NEW_ACCOUNT_COST: u64 = 25000;

/// Gas stipend provided to called contract when transferring value
/// Ensures called contract has minimum gas to execute basic operations
/// This gas cannot be used for value calls to prevent attack vectors
pub const GAS_STIPEND_VALUE_TRANSFER: u64 = 2300;

/// Divisor for the 63/64 gas retention rule
/// Caller retains 1/64 of available gas, forwards the rest
/// Formula: retained_gas = available_gas / CALL_GAS_RETENTION_DIVISOR
pub const CALL_GAS_RETENTION_DIVISOR: u64 = 64;

>>>>>>> 82734fcf
/// Calculate memory expansion gas cost
///
/// Computes the gas cost for expanding EVM memory from current_size to new_size bytes.
/// Memory expansion follows a quadratic cost formula to prevent DoS attacks.
///
/// ## Parameters
/// - `current_size`: Current memory size in bytes
/// - `new_size`: Requested new memory size in bytes
///
/// ## Returns
/// - Gas cost for the expansion (0 if new_size <= current_size)
///
/// ## Formula
/// The total memory cost for n words is: 3n + n²/512
/// Where a word is 32 bytes.
///
/// Pre-computed memory expansion costs for common sizes.
///
/// This lookup table stores the total memory cost for sizes up to 32KB (1024 words).
/// Using a LUT converts runtime calculations to O(1) lookups for common cases.
/// The formula is: 3n + n²/512 where n is the number of 32-byte words.
pub const MEMORY_EXPANSION_LUT = blk: {
    @setEvalBranchQuota(10000);
    const max_words = 1024; // Pre-compute for up to 32KB of memory
    var costs: [max_words]u64 = undefined;

    for (0..max_words) |words| {
        costs[words] = MemoryGas * words + (words * words) / QuadCoeffDiv;
    }

    break :blk costs;
};

/// The expansion cost is: total_cost(new_size) - total_cost(current_size)
///
/// ## Examples
/// - Expanding from 0 to 32 bytes (1 word): 3 + 0 = 3 gas
/// - Expanding from 0 to 64 bytes (2 words): 6 + 0 = 6 gas
/// - Expanding from 0 to 1024 bytes (32 words): 96 + 2 = 98 gas
/// - Expanding from 1024 to 2048 bytes: 294 - 98 = 196 gas
///
/// ## Edge Cases
/// - If new_size <= current_size, no expansion needed, returns 0
/// - Sizes are rounded up to the nearest word (32 bytes)
/// - At 32MB, gas cost exceeds 2 billion, effectively preventing larger allocations
///
/// ## Performance
/// - Uses pre-computed lookup table for sizes up to 32KB (O(1) lookup)
/// - Falls back to calculation for larger sizes
pub fn memory_gas_cost(current_size: u64, new_size: u64) u64 {
    if (new_size <= current_size) return 0;

    const current_words = (current_size + 31) / 32;
    const new_words = (new_size + 31) / 32;

    // Use lookup table for common cases (up to 32KB)
    if (new_words < MEMORY_EXPANSION_LUT.len) {
        const current_cost = if (current_words < MEMORY_EXPANSION_LUT.len)
            MEMORY_EXPANSION_LUT[current_words]
        else
            MemoryGas * current_words + (current_words * current_words) / QuadCoeffDiv;

        return MEMORY_EXPANSION_LUT[new_words] - current_cost;
    }

    // Fall back to calculation for larger sizes
    const current_cost = MemoryGas * current_words + (current_words * current_words) / QuadCoeffDiv;
    const new_cost = MemoryGas * new_words + (new_words * new_words) / QuadCoeffDiv;
    return new_cost - current_cost;
}<|MERGE_RESOLUTION|>--- conflicted
+++ resolved
@@ -110,26 +110,6 @@
 /// Gas refund for clearing storage slot to zero
 /// EIP-3529: Reduced from 15000 to prevent gas refund abuse
 pub const SstoreRefundGas: u64 = 4800;
-
-// ============================================================================
-// EIP-2200 SSTORE Gas Constants
-// ============================================================================
-
-/// Gas cost for SSTORE when setting a storage slot from zero to non-zero (EIP-2200)
-/// This is the most expensive storage operation as it increases state size
-pub const SSTORE_SET: u64 = 20000;
-
-/// Gas cost for SSTORE when modifying existing non-zero values (EIP-2200)  
-/// After EIP-2929: 2800 base + 100 warm = 2900 warm, 2800 + 2100 = 4900 cold
-pub const SSTORE_RESET: u64 = 2800;
-
-/// Gas refund for SSTORE operations that clear storage (EIP-2200)
-/// After EIP-3529: Reduced to 2700 gas
-pub const SSTORE_RESET_REFUND: u64 = 2700;
-
-/// Minimum gas required for SSTORE operations (EIP-2200)
-/// Prevents reentrancy attacks by ensuring minimum gas availability
-pub const SSTORE_SENTRY_GAS: u64 = 2300;
 // ============================================================================
 // Control Flow Costs
 // ============================================================================
@@ -322,8 +302,6 @@
 /// Threshold for linear complexity in MODEXP gas calculation
 /// Inputs between quadratic and linear thresholds use optimized formula
 pub const MODEXP_LINEAR_THRESHOLD: usize = 1024;
-<<<<<<< HEAD
-=======
 
 // ============================================================================
 // Call Operation Gas Constants (EIP-150 & EIP-2929)
@@ -355,7 +333,6 @@
 /// Formula: retained_gas = available_gas / CALL_GAS_RETENTION_DIVISOR
 pub const CALL_GAS_RETENTION_DIVISOR: u64 = 64;
 
->>>>>>> 82734fcf
 /// Calculate memory expansion gas cost
 ///
 /// Computes the gas cost for expanding EVM memory from current_size to new_size bytes.
