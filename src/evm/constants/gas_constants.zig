/// EVM gas cost constants for opcode execution
///
/// This module defines all gas cost constants used in EVM execution according
/// to the Ethereum Yellow Paper and various EIPs. Gas costs are critical for
/// preventing denial-of-service attacks and fairly pricing computational resources.
///
/// ## Gas Cost Categories
///
/// Operations are grouped by computational complexity:
/// - **Quick** (2 gas): Trivial operations like PC, MSIZE, GAS
/// - **Fastest** (3 gas): Simple arithmetic like ADD, SUB, NOT, LT, GT
/// - **Fast** (5 gas): More complex arithmetic like MUL, DIV, MOD
/// - **Mid** (8 gas): Advanced arithmetic like ADDMOD, MULMOD, SIGNEXTEND
/// - **Slow** (10 gas): Operations requiring more computation
/// - **Ext** (20+ gas): External operations like BALANCE, EXTCODESIZE
///
/// ## Historical Changes
///
/// Gas costs have evolved through various EIPs:
/// - EIP-150: Increased costs for IO-heavy operations
/// - EIP-2200: SSTORE net gas metering
/// - EIP-2929: Increased costs for cold storage/account access
/// - EIP-3529: Reduced refunds and cold access costs
/// - EIP-3860: Initcode metering
///
/// ## Usage
/// ```zig
/// const gas_cost = switch (opcode) {
///     0x01 => GasFastestStep, // ADD
///     0x02 => GasFastStep,    // MUL
///     0x20 => Keccak256Gas + (data_size_words * Keccak256WordGas),
///     else => 0,
/// };
/// ```
/// Gas cost for very cheap operations
/// Operations: ADDRESS, ORIGIN, CALLER, CALLVALUE, CALLDATASIZE, CODESIZE,
/// GASPRICE, RETURNDATASIZE, PC, MSIZE, GAS, CHAINID, SELFBALANCE
pub const GasQuickStep: u64 = 2;

/// Gas cost for simple arithmetic and logic operations
/// Operations: ADD, SUB, NOT, LT, GT, SLT, SGT, EQ, ISZERO, AND, OR, XOR,
/// CALLDATALOAD, MLOAD, MSTORE, MSTORE8, PUSH operations, DUP operations,
/// SWAP operations
pub const GasFastestStep: u64 = 3;

/// Gas cost for multiplication and division operations
/// Operations: MUL, DIV, SDIV, MOD, SMOD, EXP (per byte of exponent)
pub const GasFastStep: u64 = 5;

/// Gas cost for advanced arithmetic operations
/// Operations: ADDMOD, MULMOD, SIGNEXTEND, KECCAK256 (base cost)
pub const GasMidStep: u64 = 8;

/// Gas cost for operations requiring moderate computation
/// Operations: JUMPI
pub const GasSlowStep: u64 = 10;

/// Gas cost for operations that interact with other accounts/contracts
/// Operations: BALANCE, EXTCODESIZE, BLOCKHASH
pub const GasExtStep: u64 = 20;

// ============================================================================
// Hashing Operation Costs
// ============================================================================

/// Base gas cost for KECCAK256 (SHA3) operation
/// This is the fixed cost regardless of input size
pub const Keccak256Gas: u64 = 30;

/// Additional gas cost per 32-byte word for KECCAK256
/// Total cost = Keccak256Gas + (word_count * Keccak256WordGas)
pub const Keccak256WordGas: u64 = 6;

// ============================================================================
// Storage Operation Costs (EIP-2929 & EIP-2200)
// ============================================================================

/// Gas cost for SLOAD on a warm storage slot
/// After EIP-2929, warm access is significantly cheaper than cold
pub const SloadGas: u64 = 100;

/// Gas cost for first-time (cold) SLOAD access in a transaction
/// EIP-2929: Prevents underpriced state access attacks
pub const ColdSloadCost: u64 = 2100;

/// Gas cost for first-time (cold) account access in a transaction
/// EIP-2929: Applied to BALANCE, EXTCODESIZE, EXTCODECOPY, EXTCODEHASH, CALL family
pub const ColdAccountAccessCost: u64 = 2600;

/// Gas cost for warm storage read operations
/// EIP-2929: Subsequent accesses to the same slot/account in a transaction
pub const WarmStorageReadCost: u64 = 100;

/// Minimum gas that must remain for SSTORE to succeed
/// Prevents storage modifications when gas is nearly exhausted
pub const SstoreSentryGas: u64 = 2300;

/// Gas cost for SSTORE when setting a storage slot from zero to non-zero
/// This is the most expensive storage operation as it increases state size
pub const SstoreSetGas: u64 = 20000;

/// Gas cost for SSTORE when changing an existing non-zero value to another non-zero value
/// Cheaper than initial set since slot is already allocated
pub const SstoreResetGas: u64 = 5000;

/// Gas cost for SSTORE when clearing a storage slot (non-zero to zero)
/// Same cost as reset, but eligible for gas refund
pub const SstoreClearGas: u64 = 5000;

/// Gas refund for clearing storage slot to zero
/// EIP-3529: Reduced from 15000 to prevent gas refund abuse
pub const SstoreRefundGas: u64 = 4800;
// ============================================================================
// Control Flow Costs
// ============================================================================

/// Gas cost for JUMPDEST opcode
/// Minimal cost as it's just a marker for valid jump destinations
pub const JumpdestGas: u64 = 1;

// ============================================================================
// Logging Operation Costs
// ============================================================================

/// Base gas cost for LOG operations (LOG0-LOG4)
/// This is the fixed cost before considering data size and topics
pub const LogGas: u64 = 375;

/// Gas cost per byte of data in LOG operations
/// Incentivizes efficient event data usage
pub const LogDataGas: u64 = 8;

/// Gas cost per topic in LOG operations
/// Each additional topic (LOG1, LOG2, etc.) adds this cost
pub const LogTopicGas: u64 = 375;

// ============================================================================
// Contract Creation and Call Costs
// ============================================================================

/// Base gas cost for CREATE opcode
/// High cost reflects the expense of deploying new contracts
pub const CreateGas: u64 = 32000;
/// Base gas cost for CALL operations
/// This is the minimum cost before additional charges
pub const CallGas: u64 = 40;

/// Gas stipend provided to called contract when transferring value
/// Ensures called contract has minimum gas to execute basic operations
pub const CallStipend: u64 = 2300;

/// Additional gas cost when CALL transfers value (ETH)
/// Makes value transfers more expensive to prevent spam
pub const CallValueTransferGas: u64 = 9000;

/// Additional gas cost when CALL creates a new account
/// Reflects the cost of adding a new entry to the state trie
pub const CallNewAccountGas: u64 = 25000;

<<<<<<< HEAD
/// Base gas cost for SELFDESTRUCT operation
/// EIP-150 (Tangerine Whistle): Increased from 0 to 5000 gas
pub const SelfdestructGas: u64 = 5000;
=======
// ============================================================================
// Call Operation Specific Costs (EIP-150)
// ============================================================================

/// Gas cost for CALL operations with value transfer
/// EIP-150: IO-heavy operations cost adjustments
pub const CallValueCost: u64 = 9000;

/// Gas cost for CALLCODE operations
/// EIP-150: Same base cost as other call operations
pub const CallCodeCost: u64 = 700;

/// Gas cost for DELEGATECALL operations
/// EIP-150: Introduced in Homestead hardfork
pub const DelegateCallCost: u64 = 700;

/// Gas cost for STATICCALL operations
/// EIP-214: Introduced in Byzantium hardfork
pub const StaticCallCost: u64 = 700;

/// Cost for creating a new account during calls
/// Applied when target account doesn't exist and value > 0
pub const NewAccountCost: u64 = 25000;
>>>>>>> ae5c09eb

/// Gas refund for SELFDESTRUCT operation
/// Incentivizes cleaning up unused contracts
/// Note: Removed in EIP-3529 (London)
pub const SelfdestructRefundGas: u64 = 24000;
// ============================================================================
// Memory Expansion Costs
// ============================================================================

/// Linear coefficient for memory gas calculation
/// Part of the formula: gas = MemoryGas * words + words² / QuadCoeffDiv
pub const MemoryGas: u64 = 3;

/// Quadratic coefficient divisor for memory gas calculation
/// Makes memory expansion quadratically expensive to prevent DoS attacks
pub const QuadCoeffDiv: u64 = 512;

// ============================================================================
// Contract Deployment Costs
// ============================================================================

/// Gas cost per byte of contract deployment code
/// Applied to the bytecode being deployed via CREATE/CREATE2
pub const CreateDataGas: u64 = 200;

/// Gas cost per 32-byte word of initcode
/// EIP-3860: Prevents deploying excessively large contracts
pub const InitcodeWordGas: u64 = 2;

/// Maximum allowed initcode size in bytes
/// EIP-3860: Limit is 49152 bytes (2 * MAX_CODE_SIZE)
pub const MaxInitcodeSize: u64 = 49152;

// ============================================================================
// Transaction Costs
// ============================================================================

/// Base gas cost for a standard transaction
/// Minimum cost for any transaction regardless of data or computation
pub const TxGas: u64 = 21000;

/// Base gas cost for contract creation transaction
/// Higher than standard tx due to contract deployment overhead
pub const TxGasContractCreation: u64 = 53000;

/// Gas cost per zero byte in transaction data
/// Cheaper than non-zero bytes to incentivize data efficiency
pub const TxDataZeroGas: u64 = 4;

/// Gas cost per non-zero byte in transaction data
/// Higher cost reflects increased storage and bandwidth requirements
pub const TxDataNonZeroGas: u64 = 16;

/// Gas cost per word for copy operations
/// Applied to CODECOPY, EXTCODECOPY, RETURNDATACOPY, etc.
pub const CopyGas: u64 = 3;

/// Maximum gas refund as a fraction of gas used
/// EIP-3529: Reduced from 1/2 to 1/5 to prevent refund abuse
pub const MaxRefundQuotient: u64 = 5;

// ============================================================================
// EIP-4844: Shard Blob Transactions
// ============================================================================

/// Gas cost for BLOBHASH opcode
/// Returns the hash of a blob associated with the transaction
pub const BlobHashGas: u64 = 3;

/// Gas cost for BLOBBASEFEE opcode
/// Returns the base fee for blob gas
pub const BlobBaseFeeGas: u64 = 2;

// ============================================================================
// EIP-1153: Transient Storage
// ============================================================================

/// Gas cost for TLOAD (transient storage load)
/// Transient storage is cleared after each transaction
pub const TLoadGas: u64 = 100;

/// Gas cost for TSTORE (transient storage store)
/// Same cost as TLOAD, much cheaper than persistent storage
pub const TStoreGas: u64 = 100;

// ============================================================================
// Precompile Operation Costs
// ============================================================================

/// Base gas cost for IDENTITY precompile (address 0x04)
/// Minimum cost regardless of input size
pub const IDENTITY_BASE_COST: u64 = 15;

/// Gas cost per 32-byte word for IDENTITY precompile
/// Total cost = IDENTITY_BASE_COST + (word_count * IDENTITY_WORD_COST)
pub const IDENTITY_WORD_COST: u64 = 3;

/// Base gas cost for SHA256 precompile (address 0x02)
/// Minimum cost regardless of input size
pub const SHA256_BASE_COST: u64 = 60;

/// Gas cost per 32-byte word for SHA256 precompile
/// Total cost = SHA256_BASE_COST + (word_count * SHA256_WORD_COST)
pub const SHA256_WORD_COST: u64 = 12;

/// Base gas cost for ECRECOVER precompile (address 0x01)
/// Fixed cost for elliptic curve signature recovery
pub const ECRECOVER_COST: u64 = 3000;

// ============================================================================
// MODEXP Precompile Costs (EIP-2565)
// ============================================================================

/// Minimum gas cost for MODEXP precompile (address 0x05)
/// EIP-2565: Reduced from previous higher costs to provide gas optimization
pub const MODEXP_MIN_GAS: u64 = 200;

/// Threshold for quadratic complexity in MODEXP gas calculation
/// Inputs smaller than this use simple quadratic cost formula
pub const MODEXP_QUADRATIC_THRESHOLD: usize = 64;

/// Threshold for linear complexity in MODEXP gas calculation
/// Inputs between quadratic and linear thresholds use optimized formula
pub const MODEXP_LINEAR_THRESHOLD: usize = 1024;

/// Calculate memory expansion gas cost
///
/// Computes the gas cost for expanding EVM memory from current_size to new_size bytes.
/// Memory expansion follows a quadratic cost formula to prevent DoS attacks.
///
/// ## Parameters
/// - `current_size`: Current memory size in bytes
/// - `new_size`: Requested new memory size in bytes
///
/// ## Returns
/// - Gas cost for the expansion (0 if new_size <= current_size)
///
/// ## Formula
/// The total memory cost for n words is: 3n + n²/512
/// Where a word is 32 bytes.
///
/// Pre-computed memory expansion costs for common sizes.
///
/// This lookup table stores the total memory cost for sizes up to 32KB (1024 words).
/// Using a LUT converts runtime calculations to O(1) lookups for common cases.
/// The formula is: 3n + n²/512 where n is the number of 32-byte words.
pub const MEMORY_EXPANSION_LUT = blk: {
    @setEvalBranchQuota(10000);
    const max_words = 1024; // Pre-compute for up to 32KB of memory
    var costs: [max_words]u64 = undefined;

    for (0..max_words) |words| {
        costs[words] = MemoryGas * words + (words * words) / QuadCoeffDiv;
    }

    break :blk costs;
};

/// The expansion cost is: total_cost(new_size) - total_cost(current_size)
///
/// ## Examples
/// - Expanding from 0 to 32 bytes (1 word): 3 + 0 = 3 gas
/// - Expanding from 0 to 64 bytes (2 words): 6 + 0 = 6 gas
/// - Expanding from 0 to 1024 bytes (32 words): 96 + 2 = 98 gas
/// - Expanding from 1024 to 2048 bytes: 294 - 98 = 196 gas
///
/// ## Edge Cases
/// - If new_size <= current_size, no expansion needed, returns 0
/// - Sizes are rounded up to the nearest word (32 bytes)
/// - At 32MB, gas cost exceeds 2 billion, effectively preventing larger allocations
///
/// ## Performance
/// - Uses pre-computed lookup table for sizes up to 32KB (O(1) lookup)
/// - Falls back to calculation for larger sizes
pub fn memory_gas_cost(current_size: u64, new_size: u64) u64 {
    if (new_size <= current_size) return 0;

    const current_words = (current_size + 31) / 32;
    const new_words = (new_size + 31) / 32;

    // Use lookup table for common cases (up to 32KB)
    if (new_words < MEMORY_EXPANSION_LUT.len) {
        const current_cost = if (current_words < MEMORY_EXPANSION_LUT.len)
            MEMORY_EXPANSION_LUT[current_words]
        else
            MemoryGas * current_words + (current_words * current_words) / QuadCoeffDiv;

        return MEMORY_EXPANSION_LUT[new_words] - current_cost;
    }

    // Fall back to calculation for larger sizes
    const current_cost = MemoryGas * current_words + (current_words * current_words) / QuadCoeffDiv;
    const new_cost = MemoryGas * new_words + (new_words * new_words) / QuadCoeffDiv;
    return new_cost - current_cost;
}<|MERGE_RESOLUTION|>--- conflicted
+++ resolved
@@ -157,35 +157,33 @@
 /// Reflects the cost of adding a new entry to the state trie
 pub const CallNewAccountGas: u64 = 25000;
 
-<<<<<<< HEAD
+// ============================================================================
+// Call Operation Specific Costs (EIP-150)
+// ============================================================================
+
+/// Gas cost for CALL operations with value transfer
+/// EIP-150: IO-heavy operations cost adjustments
+pub const CallValueCost: u64 = 9000;
+
+/// Gas cost for CALLCODE operations
+/// EIP-150: Same base cost as other call operations
+pub const CallCodeCost: u64 = 700;
+
+/// Gas cost for DELEGATECALL operations
+/// EIP-150: Introduced in Homestead hardfork
+pub const DelegateCallCost: u64 = 700;
+
+/// Gas cost for STATICCALL operations
+/// EIP-214: Introduced in Byzantium hardfork
+pub const StaticCallCost: u64 = 700;
+
+/// Cost for creating a new account during calls
+/// Applied when target account doesn't exist and value > 0
+pub const NewAccountCost: u64 = 25000;
+
 /// Base gas cost for SELFDESTRUCT operation
 /// EIP-150 (Tangerine Whistle): Increased from 0 to 5000 gas
 pub const SelfdestructGas: u64 = 5000;
-=======
-// ============================================================================
-// Call Operation Specific Costs (EIP-150)
-// ============================================================================
-
-/// Gas cost for CALL operations with value transfer
-/// EIP-150: IO-heavy operations cost adjustments
-pub const CallValueCost: u64 = 9000;
-
-/// Gas cost for CALLCODE operations
-/// EIP-150: Same base cost as other call operations
-pub const CallCodeCost: u64 = 700;
-
-/// Gas cost for DELEGATECALL operations
-/// EIP-150: Introduced in Homestead hardfork
-pub const DelegateCallCost: u64 = 700;
-
-/// Gas cost for STATICCALL operations
-/// EIP-214: Introduced in Byzantium hardfork
-pub const StaticCallCost: u64 = 700;
-
-/// Cost for creating a new account during calls
-/// Applied when target account doesn't exist and value > 0
-pub const NewAccountCost: u64 = 25000;
->>>>>>> ae5c09eb
 
 /// Gas refund for SELFDESTRUCT operation
 /// Incentivizes cleaning up unused contracts
