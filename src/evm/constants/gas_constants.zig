--- conflicted
+++ resolved
@@ -284,8 +284,6 @@
 /// Total cost = SHA256_BASE_COST + (word_count * SHA256_WORD_COST)
 pub const SHA256_WORD_COST: u64 = 12;
 
-<<<<<<< HEAD
-=======
 /// Base gas cost for ECRECOVER precompile (address 0x01)
 /// Fixed cost for elliptic curve signature recovery
 pub const ECRECOVER_COST: u64 = 3000;
@@ -306,7 +304,6 @@
 /// Inputs between quadratic and linear thresholds use optimized formula
 pub const MODEXP_LINEAR_THRESHOLD: usize = 1024;
 
->>>>>>> 2ef572ab
 /// Calculate memory expansion gas cost
 ///
 /// Computes the gas cost for expanding EVM memory from current_size to new_size bytes.
