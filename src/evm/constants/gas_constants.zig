/// EVM gas cost constants for opcode execution
///
/// This module defines all gas cost constants used in EVM execution according
/// to the Ethereum Yellow Paper and various EIPs. Gas costs are critical for
/// preventing denial-of-service attacks and fairly pricing computational resources.
///
/// ## Gas Cost Categories
///
/// Operations are grouped by computational complexity:
/// - **Quick** (2 gas): Trivial operations like PC, MSIZE, GAS
/// - **Fastest** (3 gas): Simple arithmetic like ADD, SUB, NOT, LT, GT
/// - **Fast** (5 gas): More complex arithmetic like MUL, DIV, MOD
/// - **Mid** (8 gas): Advanced arithmetic like ADDMOD, MULMOD, SIGNEXTEND
/// - **Slow** (10 gas): Operations requiring more computation
/// - **Ext** (20+ gas): External operations like BALANCE, EXTCODESIZE
///
/// ## Historical Changes
///
/// Gas costs have evolved through various EIPs:
/// - EIP-150: Increased costs for IO-heavy operations
/// - EIP-2200: SSTORE net gas metering
/// - EIP-2929: Increased costs for cold storage/account access
/// - EIP-3529: Reduced refunds and cold access costs
/// - EIP-3860: Initcode metering
///
/// ## Usage
/// ```zig
/// const gas_cost = switch (opcode) {
///     0x01 => GasFastestStep, // ADD
///     0x02 => GasFastStep,    // MUL
///     0x20 => Keccak256Gas + (data_size_words * Keccak256WordGas),
///     else => 0,
/// };
/// ```
/// Gas cost for very cheap operations
/// Operations: ADDRESS, ORIGIN, CALLER, CALLVALUE, CALLDATASIZE, CODESIZE,
/// GASPRICE, RETURNDATASIZE, PC, MSIZE, GAS, CHAINID, SELFBALANCE
pub const GasQuickStep: u64 = 2;

/// Gas cost for simple arithmetic and logic operations
/// Operations: ADD, SUB, NOT, LT, GT, SLT, SGT, EQ, ISZERO, AND, OR, XOR,
/// CALLDATALOAD, MLOAD, MSTORE, MSTORE8, PUSH operations, DUP operations,
/// SWAP operations
pub const GasFastestStep: u64 = 3;

/// Gas cost for multiplication and division operations
/// Operations: MUL, DIV, SDIV, MOD, SMOD, EXP (per byte of exponent)
pub const GasFastStep: u64 = 5;

/// Gas cost for advanced arithmetic operations
/// Operations: ADDMOD, MULMOD, SIGNEXTEND, KECCAK256 (base cost)
pub const GasMidStep: u64 = 8;

/// Gas cost for operations requiring moderate computation
/// Operations: JUMPI
pub const GasSlowStep: u64 = 10;

/// Gas cost for operations that interact with other accounts/contracts
/// Operations: BALANCE, EXTCODESIZE, BLOCKHASH
pub const GasExtStep: u64 = 20;

// ============================================================================
// Hashing Operation Costs
// ============================================================================

/// Base gas cost for KECCAK256 (SHA3) operation
/// This is the fixed cost regardless of input size
pub const Keccak256Gas: u64 = 30;

/// Additional gas cost per 32-byte word for KECCAK256
/// Total cost = Keccak256Gas + (word_count * Keccak256WordGas)
pub const Keccak256WordGas: u64 = 6;

// ============================================================================
// Storage Operation Costs (EIP-2929 & EIP-2200)
// ============================================================================

/// Gas cost for SLOAD on a warm storage slot
/// After EIP-2929, warm access is significantly cheaper than cold
pub const SloadGas: u64 = 100;

/// Gas cost for first-time (cold) SLOAD access in a transaction
/// EIP-2929: Prevents underpriced state access attacks
pub const ColdSloadCost: u64 = 2100;

/// Gas cost for first-time (cold) account access in a transaction
/// EIP-2929: Applied to BALANCE, EXTCODESIZE, EXTCODECOPY, EXTCODEHASH, CALL family
pub const ColdAccountAccessCost: u64 = 2600;

/// Gas cost for warm storage read operations
/// EIP-2929: Subsequent accesses to the same slot/account in a transaction
pub const WarmStorageReadCost: u64 = 100;

/// Minimum gas that must remain for SSTORE to succeed
/// Prevents storage modifications when gas is nearly exhausted
pub const SstoreSentryGas: u64 = 2300;

/// Gas cost for SSTORE when setting a storage slot from zero to non-zero
/// This is the most expensive storage operation as it increases state size
pub const SstoreSetGas: u64 = 20000;

/// Gas cost for SSTORE when changing an existing non-zero value to another non-zero value
/// Cheaper than initial set since slot is already allocated
pub const SstoreResetGas: u64 = 5000;

/// Gas cost for SSTORE when clearing a storage slot (non-zero to zero)
/// Same cost as reset, but eligible for gas refund
pub const SstoreClearGas: u64 = 5000;

/// Gas refund for clearing storage slot to zero
/// EIP-3529: Reduced from 15000 to prevent gas refund abuse
pub const SstoreRefundGas: u64 = 4800;
// ============================================================================
// Control Flow Costs
// ============================================================================

/// Gas cost for JUMPDEST opcode
/// Minimal cost as it's just a marker for valid jump destinations
pub const JumpdestGas: u64 = 1;

// ============================================================================
// Logging Operation Costs
// ============================================================================

/// Base gas cost for LOG operations (LOG0-LOG4)
/// This is the fixed cost before considering data size and topics
pub const LogGas: u64 = 375;

/// Gas cost per byte of data in LOG operations
/// Incentivizes efficient event data usage
pub const LogDataGas: u64 = 8;

/// Gas cost per topic in LOG operations
/// Each additional topic (LOG1, LOG2, etc.) adds this cost
pub const LogTopicGas: u64 = 375;

// ============================================================================
// Contract Creation and Call Costs
// ============================================================================

/// Base gas cost for CREATE opcode
/// High cost reflects the expense of deploying new contracts
pub const CreateGas: u64 = 32000;
/// Base gas cost for CALL operations
/// This is the minimum cost before additional charges
pub const CallGas: u64 = 40;

/// Gas stipend provided to called contract when transferring value
/// Ensures called contract has minimum gas to execute basic operations
pub const CallStipend: u64 = 2300;

/// Additional gas cost when CALL transfers value (ETH)
/// Makes value transfers more expensive to prevent spam
pub const CallValueTransferGas: u64 = 9000;

/// Additional gas cost when CALL creates a new account
/// Reflects the cost of adding a new entry to the state trie
pub const CallNewAccountGas: u64 = 25000;

// ============================================================================
// Call Operation Specific Costs (EIP-150)
// ============================================================================

/// Gas cost for CALL operations with value transfer
/// EIP-150: IO-heavy operations cost adjustments
pub const CallValueCost: u64 = 9000;

/// Gas cost for CALLCODE operations
/// EIP-150: Same base cost as other call operations
pub const CallCodeCost: u64 = 700;

/// Gas cost for DELEGATECALL operations
/// EIP-150: Introduced in Homestead hardfork
pub const DelegateCallCost: u64 = 700;

/// Gas cost for STATICCALL operations
/// EIP-214: Introduced in Byzantium hardfork
pub const StaticCallCost: u64 = 700;

/// Cost for creating a new account during calls
/// Applied when target account doesn't exist and value > 0
pub const NewAccountCost: u64 = 25000;

/// Gas refund for SELFDESTRUCT operation
/// Incentivizes cleaning up unused contracts
pub const SelfdestructRefundGas: u64 = 24000;
// ============================================================================
// Memory Expansion Costs
// ============================================================================

/// Linear coefficient for memory gas calculation
/// Part of the formula: gas = MemoryGas * words + words² / QuadCoeffDiv
pub const MemoryGas: u64 = 3;

/// Quadratic coefficient divisor for memory gas calculation
/// Makes memory expansion quadratically expensive to prevent DoS attacks
pub const QuadCoeffDiv: u64 = 512;

// ============================================================================
// Contract Deployment Costs
// ============================================================================

/// Gas cost per byte of contract deployment code
/// Applied to the bytecode being deployed via CREATE/CREATE2
pub const CreateDataGas: u64 = 200;

/// Gas cost per 32-byte word of initcode
/// EIP-3860: Prevents deploying excessively large contracts
pub const InitcodeWordGas: u64 = 2;

/// Maximum allowed initcode size in bytes
/// EIP-3860: Limit is 49152 bytes (2 * MAX_CODE_SIZE)
pub const MaxInitcodeSize: u64 = 49152;

// ============================================================================
// Transaction Costs
// ============================================================================

/// Base gas cost for a standard transaction
/// Minimum cost for any transaction regardless of data or computation
pub const TxGas: u64 = 21000;

/// Base gas cost for contract creation transaction
/// Higher than standard tx due to contract deployment overhead
pub const TxGasContractCreation: u64 = 53000;

/// Gas cost per zero byte in transaction data
/// Cheaper than non-zero bytes to incentivize data efficiency
pub const TxDataZeroGas: u64 = 4;

/// Gas cost per non-zero byte in transaction data
/// Higher cost reflects increased storage and bandwidth requirements
pub const TxDataNonZeroGas: u64 = 16;

/// Gas cost per word for copy operations
/// Applied to CODECOPY, EXTCODECOPY, RETURNDATACOPY, etc.
pub const CopyGas: u64 = 3;

/// Maximum gas refund as a fraction of gas used
/// EIP-3529: Reduced from 1/2 to 1/5 to prevent refund abuse
pub const MaxRefundQuotient: u64 = 5;

// ============================================================================
// EIP-4844: Shard Blob Transactions
// ============================================================================

/// Gas cost for BLOBHASH opcode
/// Returns the hash of a blob associated with the transaction
pub const BlobHashGas: u64 = 3;

/// Gas cost for BLOBBASEFEE opcode
/// Returns the base fee for blob gas
pub const BlobBaseFeeGas: u64 = 2;

// ============================================================================
// EIP-1153: Transient Storage
// ============================================================================

/// Gas cost for TLOAD (transient storage load)
/// Transient storage is cleared after each transaction
pub const TLoadGas: u64 = 100;

/// Gas cost for TSTORE (transient storage store)
/// Same cost as TLOAD, much cheaper than persistent storage
pub const TStoreGas: u64 = 100;

// ============================================================================
// Precompile Operation Costs
// ============================================================================

/// Base gas cost for IDENTITY precompile (address 0x04)
/// Minimum cost regardless of input size
pub const IDENTITY_BASE_COST: u64 = 15;

/// Gas cost per 32-byte word for IDENTITY precompile
/// Total cost = IDENTITY_BASE_COST + (word_count * IDENTITY_WORD_COST)
pub const IDENTITY_WORD_COST: u64 = 3;

/// Base gas cost for SHA256 precompile (address 0x02)
/// Minimum cost regardless of input size
pub const SHA256_BASE_COST: u64 = 60;

/// Gas cost per 32-byte word for SHA256 precompile
/// Total cost = SHA256_BASE_COST + (word_count * SHA256_WORD_COST)
pub const SHA256_WORD_COST: u64 = 12;

/// Base gas cost for ECRECOVER precompile (address 0x01)
/// Fixed cost for elliptic curve signature recovery
pub const ECRECOVER_COST: u64 = 3000;

// MODEXP Precompile Costs (EIP-2565)
// ============================================================================

/// Minimum gas cost for MODEXP precompile (address 0x05)
/// EIP-2565: Reduced from previous higher costs to provide gas optimization
pub const MODEXP_MIN_GAS: u64 = 200;

/// Threshold for quadratic complexity in MODEXP gas calculation
/// Inputs smaller than this use simple quadratic cost formula
pub const MODEXP_QUADRATIC_THRESHOLD: usize = 64;

/// Threshold for linear complexity in MODEXP gas calculation
/// Inputs between quadratic and linear thresholds use optimized formula
pub const MODEXP_LINEAR_THRESHOLD: usize = 1024;

// ============================================================================
<<<<<<< HEAD
// BLS12-381 Precompile Costs (EIP-2537)
// ============================================================================

/// Gas cost for BLS12-381 G1ADD precompile (address 0x0B)
/// Fixed cost for BLS12-381 G1 point addition
pub const BLS12_381_G1ADD_COST: u64 = 375;
=======
// Call Operation Gas Constants (EIP-150 & EIP-2929)
// ============================================================================

/// Base gas cost for CALL operations when target account is warm
/// This is the minimum cost for any call operation
pub const CALL_BASE_COST: u64 = 100;

/// Gas cost for CALL operations when target account is cold (EIP-2929)
/// Cold account access is more expensive to prevent state access attacks
pub const CALL_COLD_ACCOUNT_COST: u64 = 2600;

/// Additional gas cost when CALL transfers value (ETH)
/// Makes value transfers more expensive to prevent spam
pub const CALL_VALUE_TRANSFER_COST: u64 = 9000;

/// Additional gas cost when CALL creates a new account
/// Reflects the cost of adding a new entry to the state trie
pub const CALL_NEW_ACCOUNT_COST: u64 = 25000;

/// Gas stipend provided to called contract when transferring value
/// Ensures called contract has minimum gas to execute basic operations
/// This gas cannot be used for value calls to prevent attack vectors
pub const GAS_STIPEND_VALUE_TRANSFER: u64 = 2300;

/// Divisor for the 63/64 gas retention rule
/// Caller retains 1/64 of available gas, forwards the rest
/// Formula: retained_gas = available_gas / CALL_GAS_RETENTION_DIVISOR
pub const CALL_GAS_RETENTION_DIVISOR: u64 = 64;
>>>>>>> 82734fcf

/// Calculate memory expansion gas cost
///
/// Computes the gas cost for expanding EVM memory from current_size to new_size bytes.
/// Memory expansion follows a quadratic cost formula to prevent DoS attacks.
///
/// ## Parameters
/// - `current_size`: Current memory size in bytes
/// - `new_size`: Requested new memory size in bytes
///
/// ## Returns
/// - Gas cost for the expansion (0 if new_size <= current_size)
///
/// ## Formula
/// The total memory cost for n words is: 3n + n²/512
/// Where a word is 32 bytes.
///
/// Pre-computed memory expansion costs for common sizes.
///
/// This lookup table stores the total memory cost for sizes up to 32KB (1024 words).
/// Using a LUT converts runtime calculations to O(1) lookups for common cases.
/// The formula is: 3n + n²/512 where n is the number of 32-byte words.
pub const MEMORY_EXPANSION_LUT = blk: {
    @setEvalBranchQuota(10000);
    const max_words = 1024; // Pre-compute for up to 32KB of memory
    var costs: [max_words]u64 = undefined;

    for (0..max_words) |words| {
        costs[words] = MemoryGas * words + (words * words) / QuadCoeffDiv;
    }

    break :blk costs;
};

/// The expansion cost is: total_cost(new_size) - total_cost(current_size)
///
/// ## Examples
/// - Expanding from 0 to 32 bytes (1 word): 3 + 0 = 3 gas
/// - Expanding from 0 to 64 bytes (2 words): 6 + 0 = 6 gas
/// - Expanding from 0 to 1024 bytes (32 words): 96 + 2 = 98 gas
/// - Expanding from 1024 to 2048 bytes: 294 - 98 = 196 gas
///
/// ## Edge Cases
/// - If new_size <= current_size, no expansion needed, returns 0
/// - Sizes are rounded up to the nearest word (32 bytes)
/// - At 32MB, gas cost exceeds 2 billion, effectively preventing larger allocations
///
/// ## Performance
/// - Uses pre-computed lookup table for sizes up to 32KB (O(1) lookup)
/// - Falls back to calculation for larger sizes
pub fn memory_gas_cost(current_size: u64, new_size: u64) u64 {
    if (new_size <= current_size) return 0;

    const current_words = (current_size + 31) / 32;
    const new_words = (new_size + 31) / 32;

    // Use lookup table for common cases (up to 32KB)
    if (new_words < MEMORY_EXPANSION_LUT.len) {
        const current_cost = if (current_words < MEMORY_EXPANSION_LUT.len)
            MEMORY_EXPANSION_LUT[current_words]
        else
            MemoryGas * current_words + (current_words * current_words) / QuadCoeffDiv;

        return MEMORY_EXPANSION_LUT[new_words] - current_cost;
    }

    // Fall back to calculation for larger sizes
    const current_cost = MemoryGas * current_words + (current_words * current_words) / QuadCoeffDiv;
    const new_cost = MemoryGas * new_words + (new_words * new_words) / QuadCoeffDiv;
    return new_cost - current_cost;
}<|MERGE_RESOLUTION|>--- conflicted
+++ resolved
@@ -304,14 +304,6 @@
 pub const MODEXP_LINEAR_THRESHOLD: usize = 1024;
 
 // ============================================================================
-<<<<<<< HEAD
-// BLS12-381 Precompile Costs (EIP-2537)
-// ============================================================================
-
-/// Gas cost for BLS12-381 G1ADD precompile (address 0x0B)
-/// Fixed cost for BLS12-381 G1 point addition
-pub const BLS12_381_G1ADD_COST: u64 = 375;
-=======
 // Call Operation Gas Constants (EIP-150 & EIP-2929)
 // ============================================================================
 
@@ -340,7 +332,6 @@
 /// Caller retains 1/64 of available gas, forwards the rest
 /// Formula: retained_gas = available_gas / CALL_GAS_RETENTION_DIVISOR
 pub const CALL_GAS_RETENTION_DIVISOR: u64 = 64;
->>>>>>> 82734fcf
 
 /// Calculate memory expansion gas cost
 ///
