//! EVM (Ethereum Virtual Machine) module - Core execution engine
//!
//! This is the main entry point for the EVM implementation. It exports all
//! the components needed to execute Ethereum bytecode, manage state, and
//! handle the complete lifecycle of smart contract execution.
//!
//! ## Architecture Overview
//!
//! The EVM is structured into several key components:
//!
//! ### Core Execution
//! - **VM**: The main virtual machine that orchestrates execution
//! - **Frame**: Execution contexts for calls and creates
//! - **Stack**: 256-bit word stack (max 1024 elements)
//! - **Memory**: Byte-addressable memory (expands as needed)
//! - **Contract**: Code and storage management
//!
//! ### Opcodes
//! - **Opcode**: Enumeration of all EVM instructions
//! - **Operation**: Metadata about each opcode (gas, stack effects)
//! - **JumpTable**: Maps opcodes to their implementations
//! - **execution/**: Individual opcode implementations
//!
//! ### Error Handling
//! - **ExecutionError**: Unified error type for all execution failures
//! - Strongly typed errors for each component
//! - Error mapping utilities for consistent handling
//!
//! ### Utilities
//! - **CodeAnalysis**: Bytecode analysis and jump destination detection
//! - **Hardfork**: Fork-specific behavior configuration
//! - **gas_constants**: Gas cost calculations
//! - **chain_rules**: Chain-specific validation rules
//!
//! ## Usage Example
//!
//! ```zig
//! const evm = @import("evm");
//!
//! // Create a VM instance
//! var vm = try evm.Vm.init(allocator, config);
//! defer vm.deinit();
//!
//! // Execute bytecode
//! const result = try vm.run(bytecode, context);
//! ```
//!
//! ## Design Principles
//!
//! 1. **Correctness**: Strict adherence to Ethereum Yellow Paper
//! 2. **Performance**: Efficient execution with minimal allocations
//! 3. **Safety**: Strong typing and comprehensive error handling
//! 4. **Modularity**: Clear separation of concerns
//! 5. **Testability**: Extensive test coverage for all components

const std = @import("std");

// Import external modules
/// Address utilities for Ethereum addresses
pub const Address = @import("Address");

// Import all EVM modules

/// Bytecode analysis for jump destination detection
pub const CodeAnalysis = @import("contract/code_analysis.zig");

/// Contract code and storage management
pub const Contract = @import("contract/contract.zig");

/// Unified error types for EVM execution
pub const ExecutionError = @import("execution/execution_error.zig");

/// Execution result type
pub const ExecutionResult = @import("execution/execution_result.zig");

/// Execution frame/context management
pub const Frame = @import("frame.zig");

/// Ethereum hardfork configuration
pub const Hardfork = @import("hardforks/hardfork.zig");

/// Opcode to implementation mapping
pub const JumpTable = @import("jump_table/jump_table.zig");

/// Byte-addressable memory implementation
pub const Memory = @import("memory.zig");

/// EVM instruction enumeration
pub const Opcode = @import("opcodes/opcode.zig");

/// Opcode metadata (gas costs, stack effects)
pub const Operation = @import("opcodes/operation.zig");

/// Backwards compatibility alias for test files
pub const OperationModule = Operation;

/// 256-bit word stack implementation
pub const Stack = @import("stack/stack.zig");

/// Stack depth validation utilities
pub const stack_validation = @import("stack/stack_validation.zig");

/// Storage slot pooling for gas optimization
pub const StoragePool = @import("contract/storage_pool.zig");

/// Main virtual machine implementation
pub const Vm = @import("vm.zig");

/// EVM state management (accounts, storage, logs)
pub const EvmState = @import("state/state.zig");

<<<<<<< HEAD
/// Precompiled contracts implementation (IDENTITY, SHA256, etc.)
pub const Precompiles = @import("precompiles/precompiles.zig");

=======
/// Database interface for pluggable state storage
pub const DatabaseInterface = @import("state/database_interface.zig").DatabaseInterface;

/// Memory database implementation
pub const MemoryDatabase = @import("state/memory_database.zig").MemoryDatabase;

/// Database factory for creating different implementations
pub const DatabaseFactory = @import("state/database_factory.zig");

/// Precompiled contracts implementation (IDENTITY, SHA256, etc.)
pub const Precompiles = @import("precompiles/precompiles.zig");

/// Precompiles namespace for easier access
pub const precompiles = struct {
    pub const precompiles = @import("precompiles/precompiles.zig");
    pub const sha256 = @import("precompiles/sha256.zig");
    pub const identity = @import("precompiles/identity.zig");
    pub const precompile_result = @import("precompiles/precompile_result.zig");
};

/// EIP-4844 blob transaction support (blobs, KZG verification, gas market)
pub const blob = @import("blob/index.zig");

/// Transaction types including EIP-4844 blob transactions
pub const transaction = @import("transaction/index.zig");

>>>>>>> c3b96ca0
// Import execution
/// All opcode implementations (arithmetic, stack, memory, etc.)
pub const execution = @import("execution/package.zig");

// Backwards compatibility alias
pub const opcodes = execution;

// Import utility modules

/// Bit vector utilities for jump destination tracking
pub const bitvec = @import("contract/bitvec.zig");

/// Chain-specific validation rules
pub const chain_rules = @import("hardforks/chain_rules.zig");

/// Hardforks namespace for easier access
pub const hardforks = struct {
    pub const chain_rules = @import("hardforks/chain_rules.zig");
    pub const hardfork = @import("hardforks/hardfork.zig");
};

/// EVM constants (stack size, memory limits, etc.)
pub const constants = @import("constants/constants.zig");

/// EIP-7702 EOA delegation bytecode format
pub const eip_7702_bytecode = @import("contract/eip_7702_bytecode.zig");

/// Fee market calculations (EIP-1559)
pub const fee_market = @import("fee_market.zig");

/// Gas cost constants and calculations
pub const gas_constants = @import("constants/gas_constants.zig");

/// Memory size limits and expansion rules
pub const memory_limits = @import("constants/memory_limits.zig");

// EIP-4844 blob exports for convenience
/// Blob data structure from EIP-4844
pub const Blob = blob.Blob;
/// KZG commitment structure
pub const KZGCommitment = blob.KZGCommitment;
/// KZG proof structure
pub const KZGProof = blob.KZGProof;
/// Versioned hash for blob commitments
pub const VersionedHash = blob.VersionedHash;
/// Blob gas market implementation
pub const BlobGasMarket = blob.BlobGasMarket;
/// Blob transaction type
pub const BlobTransaction = transaction.BlobTransaction;

// Export all error types for strongly typed error handling
///
/// These error types provide fine-grained error handling throughout
/// the EVM. Each error type corresponds to a specific failure mode,
/// allowing precise error handling and recovery strategies.

// VM error types
/// Errors from VM contract creation operations
pub const CreateContractError = Vm.CreateContractError;
pub const CallContractError = Vm.CallContractError;
pub const ConsumeGasError = Vm.ConsumeGasError;
pub const Create2ContractError = Vm.Create2ContractError;
pub const CallcodeContractError = Vm.CallcodeContractError;
pub const DelegatecallContractError = Vm.DelegatecallContractError;
pub const StaticcallContractError = Vm.StaticcallContractError;
pub const EmitLogError = Vm.EmitLogError;
pub const InitTransactionAccessListError = Vm.InitTransactionAccessListError;
pub const PreWarmAddressesError = Vm.PreWarmAddressesError;
pub const PreWarmStorageSlotsError = Vm.PreWarmStorageSlotsError;
pub const GetAddressAccessCostError = Vm.GetAddressAccessCostError;
pub const GetStorageAccessCostError = Vm.GetStorageAccessCostError;
pub const GetCallCostError = Vm.GetCallCostError;
pub const ValidateStaticContextError = Vm.ValidateStaticContextError;
pub const SetStorageProtectedError = Vm.SetStorageProtectedError;
pub const SetTransientStorageProtectedError = Vm.SetTransientStorageProtectedError;
pub const SetBalanceProtectedError = Vm.SetBalanceProtectedError;
pub const SetCodeProtectedError = Vm.SetCodeProtectedError;
pub const EmitLogProtectedError = Vm.EmitLogProtectedError;
pub const CreateContractProtectedError = Vm.CreateContractProtectedError;
pub const Create2ContractProtectedError = Vm.Create2ContractProtectedError;
pub const ValidateValueTransferError = Vm.ValidateValueTransferError;
pub const SelfdestructProtectedError = Vm.SelfdestructProtectedError;

// VM result types
/// Result of running EVM bytecode
pub const RunResult = Vm.RunResult;
/// Result of CREATE/CREATE2 operations
pub const CreateResult = Vm.CreateResult;
/// Result of CALL/DELEGATECALL/STATICCALL operations
pub const CallResult = Vm.CallResult;

// Memory error types
/// Errors from memory operations (expansion, access)
pub const MemoryError = Memory.MemoryError;

// Stack error types
/// Errors from stack operations (overflow, underflow)
pub const StackError = Stack.Error;

// Contract error types
/// General contract operation errors
pub const ContractError = Contract.ContractError;
/// Storage access errors
pub const StorageOperationError = Contract.StorageOperationError;
/// Bytecode analysis errors
pub const CodeAnalysisError = Contract.CodeAnalysisError;
/// Storage warming errors (EIP-2929)
pub const MarkStorageSlotWarmError = Contract.MarkStorageSlotWarmError;

// Access List error types (imported via import statement to avoid circular deps)
/// Access list module for EIP-2929/2930 support
const AccessListModule = @import("access_list/access_list.zig");
/// Error accessing addresses in access list
pub const AccessAddressError = AccessListModule.AccessAddressError;
/// Error accessing storage slots in access list
pub const AccessStorageSlotError = AccessListModule.AccessStorageSlotError;
/// Error pre-warming addresses
pub const PreWarmAddressesAccessListError = AccessListModule.PreWarmAddressesError;
/// Error pre-warming storage slots
pub const PreWarmStorageSlotsAccessListError = AccessListModule.PreWarmStorageSlotsError;
/// Error initializing transaction access list
pub const InitTransactionError = AccessListModule.InitTransactionError;
/// Error calculating call costs with access list
pub const GetCallCostAccessListError = AccessListModule.GetCallCostError;

// Address error types
/// Error calculating CREATE address
pub const CalculateAddressError = Address.CalculateAddressError;
/// Error calculating CREATE2 address
pub const CalculateCreate2AddressError = Address.CalculateCreate2AddressError;

// Execution error
/// Main execution error enumeration used throughout EVM
pub const ExecutionErrorEnum = ExecutionError.Error;

// Tests - run individual module tests to isolate segfault
test "VM module" {
    std.testing.refAllDecls(Vm);
}

test "Frame module" {
    std.testing.refAllDecls(Frame);
}

test "Stack module" {
    std.testing.refAllDecls(Stack);
}

test "Memory module" {
    std.testing.refAllDecls(Memory);
}

test "ExecutionError module" {
    std.testing.refAllDecls(ExecutionError);
}

test "Contract module" {
    std.testing.refAllDecls(Contract);
}

test "JumpTable module" {
    std.testing.refAllDecls(JumpTable);
}<|MERGE_RESOLUTION|>--- conflicted
+++ resolved
@@ -109,11 +109,6 @@
 /// EVM state management (accounts, storage, logs)
 pub const EvmState = @import("state/state.zig");
 
-<<<<<<< HEAD
-/// Precompiled contracts implementation (IDENTITY, SHA256, etc.)
-pub const Precompiles = @import("precompiles/precompiles.zig");
-
-=======
 /// Database interface for pluggable state storage
 pub const DatabaseInterface = @import("state/database_interface.zig").DatabaseInterface;
 
@@ -140,7 +135,6 @@
 /// Transaction types including EIP-4844 blob transactions
 pub const transaction = @import("transaction/index.zig");
 
->>>>>>> c3b96ca0
 // Import execution
 /// All opcode implementations (arithmetic, stack, memory, etc.)
 pub const execution = @import("execution/package.zig");
