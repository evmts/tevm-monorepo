//! EVM (Ethereum Virtual Machine) module - Core execution engine
//!
//! This is the main entry point for the EVM implementation. It exports all
//! the components needed to execute Ethereum bytecode, manage state, and
//! handle the complete lifecycle of smart contract execution.
//!
//! ## Architecture Overview
//!
//! The EVM is structured into several key components:
//!
//! ### Core Execution
//! - **VM**: The main virtual machine that orchestrates execution
//! - **Frame**: Execution contexts for calls and creates
//! - **Stack**: 256-bit word stack (max 1024 elements)
//! - **Memory**: Byte-addressable memory (expands as needed)
//! - **Contract**: Code and storage management
//!
//! ### Opcodes
//! - **Opcode**: Enumeration of all EVM instructions
//! - **Operation**: Metadata about each opcode (gas, stack effects)
//! - **JumpTable**: Maps opcodes to their implementations
//! - **execution/**: Individual opcode implementations
//!
//! ### Error Handling
//! - **ExecutionError**: Unified error type for all execution failures
//! - Strongly typed errors for each component
//! - Error mapping utilities for consistent handling
//!
//! ### Utilities
//! - **CodeAnalysis**: Bytecode analysis and jump destination detection
//! - **Hardfork**: Fork-specific behavior configuration
//! - **gas_constants**: Gas cost calculations
//! - **chain_rules**: Chain-specific validation rules
//!
//! ## Usage Example
//!
//! ```zig
//! const evm = @import("evm");
//!
//! // Create a VM instance
//! var vm = try evm.Vm.init(allocator, config);
//! defer vm.deinit();
//!
//! // Execute bytecode
//! const result = try vm.run(bytecode, context);
//! ```
//!
//! ## Design Principles
//!
//! 1. **Correctness**: Strict adherence to Ethereum Yellow Paper
//! 2. **Performance**: Efficient execution with minimal allocations
//! 3. **Safety**: Strong typing and comprehensive error handling
//! 4. **Modularity**: Clear separation of concerns
//! 5. **Testability**: Extensive test coverage for all components

const std = @import("std");

// Import external modules
/// Address utilities for Ethereum addresses
pub const Address = @import("Address");

// Import all EVM modules

/// Bytecode analysis for jump destination detection
pub const CodeAnalysis = @import("contract/code_analysis.zig");

/// Contract code and storage management
pub const Contract = @import("contract/contract.zig");

/// Unified error types for EVM execution
pub const ExecutionError = @import("execution/execution_error.zig");

/// Execution result type
pub const ExecutionResult = @import("execution/execution_result.zig");

/// Execution frame/context management
pub const Frame = @import("frame.zig");

/// Ethereum hardfork configuration
pub const Hardfork = @import("hardforks/hardfork.zig");

/// Opcode to implementation mapping
pub const JumpTable = @import("jump_table/jump_table.zig");

/// Byte-addressable memory implementation
pub const Memory = @import("memory.zig");

/// EVM instruction enumeration
pub const Opcode = @import("opcodes/opcode.zig");

/// Opcode metadata (gas costs, stack effects)
pub const Operation = @import("opcodes/operation.zig");

/// Backwards compatibility alias for test files
pub const OperationModule = Operation;

/// 256-bit word stack implementation
pub const Stack = @import("stack/stack.zig");

/// Stack depth validation utilities
pub const stack_validation = @import("stack/stack_validation.zig");

/// Storage slot pooling for gas optimization
pub const StoragePool = @import("contract/storage_pool.zig");

/// Main virtual machine implementation
pub const Vm = @import("vm.zig");

/// EVM state management (accounts, storage, logs)
pub const EvmState = @import("state/state.zig");

/// Database interface for pluggable state storage
pub const DatabaseInterface = @import("state/database_interface.zig").DatabaseInterface;

/// Memory database implementation
pub const MemoryDatabase = @import("state/memory_database.zig").MemoryDatabase;

/// Database factory for creating different implementations
pub const DatabaseFactory = @import("state/database_factory.zig");

/// Precompiled contracts implementation (IDENTITY, SHA256, etc.)
pub const Precompiles = @import("precompiles/precompiles.zig");

<<<<<<< HEAD
/// Precompiles namespace for convenience
pub const precompiles = struct {
    pub const ecrecover = @import("precompiles/ecrecover.zig");
    pub const identity = @import("precompiles/identity.zig");
    pub const PrecompileOutput = @import("precompiles/precompile_result.zig").PrecompileOutput;
    pub const PrecompileError = @import("precompiles/precompile_result.zig").PrecompileError;
=======
/// Precompiles namespace for easier access
pub const precompiles = struct {
    pub const precompiles = @import("precompiles/precompiles.zig");
    pub const sha256 = @import("precompiles/sha256.zig");
    pub const identity = @import("precompiles/identity.zig");
    pub const precompile_result = @import("precompiles/precompile_result.zig");
>>>>>>> c3b96ca0
};

/// EIP-4844 blob transaction support (blobs, KZG verification, gas market)
pub const blob = @import("blob/index.zig");

/// Transaction types including EIP-4844 blob transactions
pub const transaction = @import("transaction/index.zig");

// Import execution
/// All opcode implementations (arithmetic, stack, memory, etc.)
pub const execution = @import("execution/package.zig");

// Backwards compatibility alias
pub const opcodes = execution;

// Import utility modules

/// Bit vector utilities for jump destination tracking
pub const bitvec = @import("contract/bitvec.zig");

/// Chain-specific validation rules
pub const chain_rules = @import("hardforks/chain_rules.zig");

/// Hardforks namespace for easier access
pub const hardforks = struct {
    pub const chain_rules = @import("hardforks/chain_rules.zig");
    pub const hardfork = @import("hardforks/hardfork.zig");
};

/// EVM constants (stack size, memory limits, etc.)
pub const constants = @import("constants/constants.zig");

/// EIP-7702 EOA delegation bytecode format
pub const eip_7702_bytecode = @import("contract/eip_7702_bytecode.zig");

/// Fee market calculations (EIP-1559)
pub const fee_market = @import("fee_market.zig");

/// Gas cost constants and calculations
pub const gas_constants = @import("constants/gas_constants.zig");

/// Memory size limits and expansion rules
pub const memory_limits = @import("constants/memory_limits.zig");

// EIP-4844 blob exports for convenience
/// Blob data structure from EIP-4844
pub const Blob = blob.Blob;
/// KZG commitment structure
pub const KZGCommitment = blob.KZGCommitment;
/// KZG proof structure
pub const KZGProof = blob.KZGProof;
/// Versioned hash for blob commitments
pub const VersionedHash = blob.VersionedHash;
/// Blob gas market implementation
pub const BlobGasMarket = blob.BlobGasMarket;
/// Blob transaction type
pub const BlobTransaction = transaction.BlobTransaction;

// Export all error types for strongly typed error handling
///
/// These error types provide fine-grained error handling throughout
/// the EVM. Each error type corresponds to a specific failure mode,
/// allowing precise error handling and recovery strategies.

// VM error types
/// Errors from VM contract creation operations
pub const CreateContractError = Vm.CreateContractError;
pub const CallContractError = Vm.CallContractError;
pub const ConsumeGasError = Vm.ConsumeGasError;
pub const Create2ContractError = Vm.Create2ContractError;
pub const CallcodeContractError = Vm.CallcodeContractError;
pub const DelegatecallContractError = Vm.DelegatecallContractError;
pub const StaticcallContractError = Vm.StaticcallContractError;
pub const EmitLogError = Vm.EmitLogError;
pub const InitTransactionAccessListError = Vm.InitTransactionAccessListError;
pub const PreWarmAddressesError = Vm.PreWarmAddressesError;
pub const PreWarmStorageSlotsError = Vm.PreWarmStorageSlotsError;
pub const GetAddressAccessCostError = Vm.GetAddressAccessCostError;
pub const GetStorageAccessCostError = Vm.GetStorageAccessCostError;
pub const GetCallCostError = Vm.GetCallCostError;
pub const ValidateStaticContextError = Vm.ValidateStaticContextError;
pub const SetStorageProtectedError = Vm.SetStorageProtectedError;
pub const SetTransientStorageProtectedError = Vm.SetTransientStorageProtectedError;
pub const SetBalanceProtectedError = Vm.SetBalanceProtectedError;
pub const SetCodeProtectedError = Vm.SetCodeProtectedError;
pub const EmitLogProtectedError = Vm.EmitLogProtectedError;
pub const CreateContractProtectedError = Vm.CreateContractProtectedError;
pub const Create2ContractProtectedError = Vm.Create2ContractProtectedError;
pub const ValidateValueTransferError = Vm.ValidateValueTransferError;
pub const SelfdestructProtectedError = Vm.SelfdestructProtectedError;

// VM result types
/// Result of running EVM bytecode
pub const RunResult = Vm.RunResult;
/// Result of CREATE/CREATE2 operations
pub const CreateResult = Vm.CreateResult;
/// Result of CALL/DELEGATECALL/STATICCALL operations
pub const CallResult = Vm.CallResult;

// Memory error types
/// Errors from memory operations (expansion, access)
pub const MemoryError = Memory.MemoryError;

// Stack error types
/// Errors from stack operations (overflow, underflow)
pub const StackError = Stack.Error;

// Contract error types
/// General contract operation errors
pub const ContractError = Contract.ContractError;
/// Storage access errors
pub const StorageOperationError = Contract.StorageOperationError;
/// Bytecode analysis errors
pub const CodeAnalysisError = Contract.CodeAnalysisError;
/// Storage warming errors (EIP-2929)
pub const MarkStorageSlotWarmError = Contract.MarkStorageSlotWarmError;

// Access List error types (imported via import statement to avoid circular deps)
/// Access list module for EIP-2929/2930 support
const AccessListModule = @import("access_list/access_list.zig");
/// Error accessing addresses in access list
pub const AccessAddressError = AccessListModule.AccessAddressError;
/// Error accessing storage slots in access list
pub const AccessStorageSlotError = AccessListModule.AccessStorageSlotError;
/// Error pre-warming addresses
pub const PreWarmAddressesAccessListError = AccessListModule.PreWarmAddressesError;
/// Error pre-warming storage slots
pub const PreWarmStorageSlotsAccessListError = AccessListModule.PreWarmStorageSlotsError;
/// Error initializing transaction access list
pub const InitTransactionError = AccessListModule.InitTransactionError;
/// Error calculating call costs with access list
pub const GetCallCostAccessListError = AccessListModule.GetCallCostError;

// Address error types
/// Error calculating CREATE address
pub const CalculateAddressError = Address.CalculateAddressError;
/// Error calculating CREATE2 address
pub const CalculateCreate2AddressError = Address.CalculateCreate2AddressError;

// Execution error
/// Main execution error enumeration used throughout EVM
pub const ExecutionErrorEnum = ExecutionError.Error;

// Tests - run individual module tests to isolate segfault
test "VM module" {
    std.testing.refAllDecls(Vm);
}

test "Frame module" {
    std.testing.refAllDecls(Frame);
}

test "Stack module" {
    std.testing.refAllDecls(Stack);
}

test "Memory module" {
    std.testing.refAllDecls(Memory);
}

test "ExecutionError module" {
    std.testing.refAllDecls(ExecutionError);
}

test "Contract module" {
    std.testing.refAllDecls(Contract);
}

test "JumpTable module" {
    std.testing.refAllDecls(JumpTable);
}<|MERGE_RESOLUTION|>--- conflicted
+++ resolved
@@ -121,21 +121,12 @@
 /// Precompiled contracts implementation (IDENTITY, SHA256, etc.)
 pub const Precompiles = @import("precompiles/precompiles.zig");
 
-<<<<<<< HEAD
-/// Precompiles namespace for convenience
-pub const precompiles = struct {
-    pub const ecrecover = @import("precompiles/ecrecover.zig");
-    pub const identity = @import("precompiles/identity.zig");
-    pub const PrecompileOutput = @import("precompiles/precompile_result.zig").PrecompileOutput;
-    pub const PrecompileError = @import("precompiles/precompile_result.zig").PrecompileError;
-=======
 /// Precompiles namespace for easier access
 pub const precompiles = struct {
     pub const precompiles = @import("precompiles/precompiles.zig");
     pub const sha256 = @import("precompiles/sha256.zig");
     pub const identity = @import("precompiles/identity.zig");
     pub const precompile_result = @import("precompiles/precompile_result.zig");
->>>>>>> c3b96ca0
 };
 
 /// EIP-4844 blob transaction support (blobs, KZG verification, gas market)
