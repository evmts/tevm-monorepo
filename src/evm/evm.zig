//! EVM (Ethereum Virtual Machine) module - Core execution engine
//!
//! This is the main entry point for the EVM implementation. It exports all
//! the components needed to execute Ethereum bytecode, manage state, and
//! handle the complete lifecycle of smart contract execution.
//!
//! ## Architecture Overview
//!
//! The EVM is structured into several key components:
//!
//! ### Core Execution
//! - **VM**: The main virtual machine that orchestrates execution
//! - **Frame**: Execution contexts for calls and creates
//! - **Stack**: 256-bit word stack (max 1024 elements)
//! - **Memory**: Byte-addressable memory (expands as needed)
//! - **Contract**: Code and storage management
//!
//! ### Opcodes
//! - **Opcode**: Enumeration of all EVM instructions
//! - **Operation**: Metadata about each opcode (gas, stack effects)
//! - **JumpTable**: Maps opcodes to their implementations
//! - **execution/**: Individual opcode implementations
//!
//! ### Error Handling
//! - **ExecutionError**: Unified error type for all execution failures
//! - Strongly typed errors for each component
//! - Error mapping utilities for consistent handling
//!
//! ### Utilities
//! - **CodeAnalysis**: Bytecode analysis and jump destination detection
//! - **Hardfork**: Fork-specific behavior configuration
//! - **gas_constants**: Gas cost calculations
//! - **chain_rules**: Chain-specific validation rules
//!
//! ## Usage Example
//!
//! ```zig
//! const evm = @import("evm");
//!
//! // Create a VM instance
//! var vm = try evm.Vm.init(allocator, config);
//! defer vm.deinit();
//!
//! // Execute bytecode
//! const result = try vm.run(bytecode, context);
//! ```
//!
//! ## Design Principles
//!
//! 1. **Correctness**: Strict adherence to Ethereum Yellow Paper
//! 2. **Performance**: Efficient execution with minimal allocations
//! 3. **Safety**: Strong typing and comprehensive error handling
//! 4. **Modularity**: Clear separation of concerns
//! 5. **Testability**: Extensive test coverage for all components

const std = @import("std");

// Import external modules
/// Address utilities for Ethereum addresses
pub const Address = @import("Address");

// Import all EVM modules

/// Bytecode analysis for jump destination detection
pub const CodeAnalysis = @import("contract/code_analysis.zig");

/// Contract code and storage management
pub const Contract = @import("contract/contract.zig");

/// Unified error types for EVM execution
pub const ExecutionError = @import("execution/execution_error.zig");

/// Execution result type
pub const ExecutionResult = @import("execution/execution_result.zig");

/// Execution frame/context management
pub const Frame = @import("frame.zig");

/// Ethereum hardfork configuration
pub const Hardfork = @import("hardforks/hardfork.zig");

/// Opcode to implementation mapping
pub const JumpTable = @import("jump_table/jump_table.zig");

/// Byte-addressable memory implementation
pub const Memory = @import("memory.zig");

/// EVM instruction enumeration
pub const Opcode = @import("opcodes/opcode.zig");

/// Opcode metadata (gas costs, stack effects)
pub const Operation = @import("opcodes/operation.zig");

/// Backwards compatibility alias for test files
pub const OperationModule = Operation;

/// 256-bit word stack implementation
pub const Stack = @import("stack/stack.zig");

/// Stack depth validation utilities
pub const stack_validation = @import("stack/stack_validation.zig");

/// Storage slot pooling for gas optimization
pub const StoragePool = @import("contract/storage_pool.zig");

/// Main virtual machine implementation
pub const Vm = @import("vm.zig");

/// EVM state management (accounts, storage, logs)
pub const EvmState = @import("state/state.zig");

/// Database interface for pluggable state storage
pub const DatabaseInterface = @import("state/database_interface.zig").DatabaseInterface;

/// Memory database implementation
pub const MemoryDatabase = @import("state/memory_database.zig").MemoryDatabase;

/// Database factory for creating different implementations
pub const DatabaseFactory = @import("state/database_factory.zig");

/// Precompiled contracts implementation (IDENTITY, SHA256, etc.)
pub const Precompiles = @import("precompiles/precompiles.zig");

<<<<<<< HEAD
/// Precompiles namespace for convenience
pub const precompiles = struct {
    pub const identity = @import("precompiles/identity.zig");
    pub const sha256 = @import("precompiles/sha256.zig");
    pub const ripemd160 = @import("precompiles/ripemd160.zig");
    pub const PrecompileOutput = @import("precompiles/precompile_result.zig").PrecompileOutput;
    pub const PrecompileError = @import("precompiles/precompile_result.zig").PrecompileError;
=======
/// Precompiles namespace for easier access
pub const precompiles = struct {
    pub const precompiles = @import("precompiles/precompiles.zig");
    pub const sha256 = @import("precompiles/sha256.zig");
    pub const identity = @import("precompiles/identity.zig");
    pub const precompile_result = @import("precompiles/precompile_result.zig");
>>>>>>> c3b96ca0
};

/// EIP-4844 blob transaction support (blobs, KZG verification, gas market)
pub const blob = @import("blob/index.zig");

/// Transaction types including EIP-4844 blob transactions
pub const transaction = @import("transaction/index.zig");

// Import execution
/// All opcode implementations (arithmetic, stack, memory, etc.)
pub const execution = @import("execution/package.zig");

// Backwards compatibility alias
pub const opcodes = execution;

// Import utility modules

/// Bit vector utilities for jump destination tracking
pub const bitvec = @import("contract/bitvec.zig");

/// Chain-specific validation rules
pub const chain_rules = @import("hardforks/chain_rules.zig");

/// Hardforks namespace for easier access
pub const hardforks = struct {
    pub const chain_rules = @import("hardforks/chain_rules.zig");
    pub const hardfork = @import("hardforks/hardfork.zig");
};

/// EVM constants (stack size, memory limits, etc.)
pub const constants = @import("constants/constants.zig");

/// EIP-7702 EOA delegation bytecode format
pub const eip_7702_bytecode = @import("contract/eip_7702_bytecode.zig");

/// Fee market calculations (EIP-1559)
pub const fee_market = @import("fee_market.zig");

/// Gas cost constants and calculations
pub const gas_constants = @import("constants/gas_constants.zig");

/// Memory size limits and expansion rules
pub const memory_limits = @import("constants/memory_limits.zig");

// EIP-4844 blob exports for convenience
/// Blob data structure from EIP-4844
pub const Blob = blob.Blob;
/// KZG commitment structure
pub const KZGCommitment = blob.KZGCommitment;
/// KZG proof structure
pub const KZGProof = blob.KZGProof;
/// Versioned hash for blob commitments
pub const VersionedHash = blob.VersionedHash;
/// Blob gas market implementation
pub const BlobGasMarket = blob.BlobGasMarket;
/// Blob transaction type
pub const BlobTransaction = transaction.BlobTransaction;

// Export all error types for strongly typed error handling
///
/// These error types provide fine-grained error handling throughout
/// the EVM. Each error type corresponds to a specific failure mode,
/// allowing precise error handling and recovery strategies.

// VM error types
/// Errors from VM contract creation operations
pub const CreateContractError = Vm.CreateContractError;
pub const CallContractError = Vm.CallContractError;
pub const ConsumeGasError = Vm.ConsumeGasError;
pub const Create2ContractError = Vm.Create2ContractError;
pub const CallcodeContractError = Vm.CallcodeContractError;
pub const DelegatecallContractError = Vm.DelegatecallContractError;
pub const StaticcallContractError = Vm.StaticcallContractError;
pub const EmitLogError = Vm.EmitLogError;
pub const InitTransactionAccessListError = Vm.InitTransactionAccessListError;
pub const PreWarmAddressesError = Vm.PreWarmAddressesError;
pub const PreWarmStorageSlotsError = Vm.PreWarmStorageSlotsError;
pub const GetAddressAccessCostError = Vm.GetAddressAccessCostError;
pub const GetStorageAccessCostError = Vm.GetStorageAccessCostError;
pub const GetCallCostError = Vm.GetCallCostError;
pub const ValidateStaticContextError = Vm.ValidateStaticContextError;
pub const SetStorageProtectedError = Vm.SetStorageProtectedError;
pub const SetTransientStorageProtectedError = Vm.SetTransientStorageProtectedError;
pub const SetBalanceProtectedError = Vm.SetBalanceProtectedError;
pub const SetCodeProtectedError = Vm.SetCodeProtectedError;
pub const EmitLogProtectedError = Vm.EmitLogProtectedError;
pub const CreateContractProtectedError = Vm.CreateContractProtectedError;
pub const Create2ContractProtectedError = Vm.Create2ContractProtectedError;
pub const ValidateValueTransferError = Vm.ValidateValueTransferError;
pub const SelfdestructProtectedError = Vm.SelfdestructProtectedError;

// VM result types
/// Result of running EVM bytecode
pub const RunResult = Vm.RunResult;
/// Result of CREATE/CREATE2 operations
pub const CreateResult = Vm.CreateResult;
/// Result of CALL/DELEGATECALL/STATICCALL operations
pub const CallResult = Vm.CallResult;

// Memory error types
/// Errors from memory operations (expansion, access)
pub const MemoryError = Memory.MemoryError;

// Stack error types
/// Errors from stack operations (overflow, underflow)
pub const StackError = Stack.Error;

// Contract error types
/// General contract operation errors
pub const ContractError = Contract.ContractError;
/// Storage access errors
pub const StorageOperationError = Contract.StorageOperationError;
/// Bytecode analysis errors
pub const CodeAnalysisError = Contract.CodeAnalysisError;
/// Storage warming errors (EIP-2929)
pub const MarkStorageSlotWarmError = Contract.MarkStorageSlotWarmError;

// Access List error types (imported via import statement to avoid circular deps)
/// Access list module for EIP-2929/2930 support
const AccessListModule = @import("access_list/access_list.zig");
/// Error accessing addresses in access list
pub const AccessAddressError = AccessListModule.AccessAddressError;
/// Error accessing storage slots in access list
pub const AccessStorageSlotError = AccessListModule.AccessStorageSlotError;
/// Error pre-warming addresses
pub const PreWarmAddressesAccessListError = AccessListModule.PreWarmAddressesError;
/// Error pre-warming storage slots
pub const PreWarmStorageSlotsAccessListError = AccessListModule.PreWarmStorageSlotsError;
/// Error initializing transaction access list
pub const InitTransactionError = AccessListModule.InitTransactionError;
/// Error calculating call costs with access list
pub const GetCallCostAccessListError = AccessListModule.GetCallCostError;

// Address error types
/// Error calculating CREATE address
pub const CalculateAddressError = Address.CalculateAddressError;
/// Error calculating CREATE2 address
pub const CalculateCreate2AddressError = Address.CalculateCreate2AddressError;

// Execution error
/// Main execution error enumeration used throughout EVM
pub const ExecutionErrorEnum = ExecutionError.Error;

// Tests - run individual module tests to isolate segfault
test "VM module" {
    std.testing.refAllDecls(Vm);
}

test "Frame module" {
    std.testing.refAllDecls(Frame);
}

test "Stack module" {
    std.testing.refAllDecls(Stack);
}

test "Memory module" {
    std.testing.refAllDecls(Memory);
}

test "ExecutionError module" {
    std.testing.refAllDecls(ExecutionError);
}

test "Contract module" {
    std.testing.refAllDecls(Contract);
}

test "JumpTable module" {
    std.testing.refAllDecls(JumpTable);
}<|MERGE_RESOLUTION|>--- conflicted
+++ resolved
@@ -121,22 +121,15 @@
 /// Precompiled contracts implementation (IDENTITY, SHA256, etc.)
 pub const Precompiles = @import("precompiles/precompiles.zig");
 
-<<<<<<< HEAD
-/// Precompiles namespace for convenience
+/// Precompiles namespace for easier access
 pub const precompiles = struct {
+    pub const precompiles = @import("precompiles/precompiles.zig");
     pub const identity = @import("precompiles/identity.zig");
     pub const sha256 = @import("precompiles/sha256.zig");
     pub const ripemd160 = @import("precompiles/ripemd160.zig");
+    pub const precompile_result = @import("precompiles/precompile_result.zig");
     pub const PrecompileOutput = @import("precompiles/precompile_result.zig").PrecompileOutput;
     pub const PrecompileError = @import("precompiles/precompile_result.zig").PrecompileError;
-=======
-/// Precompiles namespace for easier access
-pub const precompiles = struct {
-    pub const precompiles = @import("precompiles/precompiles.zig");
-    pub const sha256 = @import("precompiles/sha256.zig");
-    pub const identity = @import("precompiles/identity.zig");
-    pub const precompile_result = @import("precompiles/precompile_result.zig");
->>>>>>> c3b96ca0
 };
 
 /// EIP-4844 blob transaction support (blobs, KZG verification, gas market)
