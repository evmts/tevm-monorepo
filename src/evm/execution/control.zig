--- conflicted
+++ resolved
@@ -228,16 +228,11 @@
     const frame = @as(*Frame, @ptrCast(@alignCast(state)));
     const vm = @as(*Vm, @ptrCast(@alignCast(interpreter)));
 
-<<<<<<< HEAD
-    // SELFDESTRUCT is forbidden in static calls
-    if (frame.is_static) return ExecutionError.Error.WriteProtection;
-=======
     // Check if we're in a static call
     if (frame.is_static) {
         @branchHint(.unlikely);
         return ExecutionError.Error.WriteProtection;
     }
->>>>>>> ae5c09eb
 
     if (frame.stack.size < 1) {
         @branchHint(.cold);
@@ -255,12 +250,8 @@
     };
     const is_cold = access_cost == AccessList.COLD_ACCOUNT_ACCESS_COST;
     if (is_cold) {
-<<<<<<< HEAD
-        // Only charge for cold access; base gas already handled by jump table
-=======
         @branchHint(.likely);
         // Cold address access costs more (2600 gas)
->>>>>>> ae5c09eb
         try frame.consume_gas(gas_constants.ColdAccountAccessCost);
     }
 
