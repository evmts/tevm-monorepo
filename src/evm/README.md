# Tevm EVM - Blazingly Fast Zig Implementation

A high-performance Ethereum Virtual Machine (EVM) implementation written in Zig, designed for both native and WebAssembly environments.

## 🎯 Project Goals

Tevm EVM is fully MIT licensed and aims to achieve three major goals:

1. **Best in class performance** - Leveraging Zig's zero hidden control flow and explicit memory management
2. **Smallest bundle size** - Optimized for WebAssembly deployment in JavaScript applications
3. **Feature complete and easy to maintain** - Clean architecture with clear separation of concerns

## 🔧 Build targets

Oftentimes size vs speed is a tradeoff. Much of other EVM wasm bundle size can be attributed to this tradeoff.

The zig build can be optimized for different tradeoffs

- Debug - Warns on undefined behavior and includes logging
- ReleaseFast - Optimizes for speed. Recomended for server apps that need the perf
- ReleaseSmall - Optimizes for small sizes. Recomended for WASM in browser
- ReleaseSafe - Optimizes for memory safety. Recomended for those who don't care about speed or perf

## 🚀 Why Zig?

The Zig programming language has proven to be an exceptional choice for this project:

- **Performance**: Zero hidden control flow and allocations make optimizing performance straightforward
- **Bundle Size**: Significantly better than Rust and Golang for building tiny WASM bundles
- **Maintainability**: Nearly as productive as Golang and JavaScript, making it enjoyable to read and write
- **Flexibility**: Architecture allows compiler optimization for either performance (inlining) or size

### Why not Rust?

Tevm originally planned on using revm. Revm has the following problems:

- **Bundle Size** Revm is only optimized for performance and not as much optimized for size including lots of inline and an api that bundles lots of unused code into final bundle
- **Wasm** Experimentation is showing zig to be a more ergonomic choice for wasm
- **C integration** Zig has first-class c integration giving it all of the C ecosystem first class as well as ability to interop with rust code too in a pinch
- **Dev velocity** We have found ourselves able to ship very fast with zig
- **Performance** Zig makes optimizing performance easy because of it's 0 hidden control flow or allocations making teh code so explicit about what is happening at a low level

### Why not JS?

Tevm is currently built on Ethereumjs. This migration to zig will have following impact

- [100x perf](https://github.com/ziyadedher/evm-bench)
- Smaller bundle size (we are optimizing for it up front)
- Complete control over the EVM with verticle integration with all of Tevm

## 🏃 Running the Project

```bash
# Build the project
zig build

# Run all tests (669 tests)
zig build test-all

# Run specific test suites
zig build test-evm        # EVM core tests
zig build test-opcodes    # Opcode implementation tests
zig build test-stack      # Stack tests
zig build test-memory     # Memory tests
zig build test-gas        # Gas accounting tests
```

All test and build targets are configured in build.zig. If an import isn't working you may need to add it there.

## Learning zig

Zig is pretty easy especially if you have used a memory managed language in the past. Here is what I did to learn it

1. [ziglings](https://ziglings.org/) to learn basic syntax
2. Skim through [std library docs](https://ziglang.org/documentation/master/std/)
3. Write zig and ask AI questions as I go. The entire [zig language docs](https://ziglang.org/documentation/0.14.1/) fits in context.
4. Read zig code from std library and other OSS code. Avoid Bun, however, as that project is a bit harder to read and understand.

## 🤖 AI

Use both the root CLAUDE.md and src/evm/CLAUDE.md in your claude and cursor environments. They have important rules for the AI for this project.

AI is decent at zig but it does hallucinate sometimes. It's not a big deal if you understand zig well. If you aren't comfy with zig consider sharign [zig language docs](https://ziglang.org/documentation/0.14.1/) anytime the ai isn't using zig right. They are small enough to almost always fit in context.

## ✅ Implementation Status

### Core EVM Architecture
<<<<<<< HEAD
=======

>>>>>>> c3b96ca0
- [x] **VM Implementation** (`vm.zig`) - Core virtual machine orchestrating execution
- [x] **Frame Management** (`frame.zig`) - Execution contexts with stack, memory, and PC
- [x] **Memory Management** (`memory.zig`) - Byte-addressable with expansion and copy-on-write semantics
- [x] **Jump Table** (`jump_table/`) - O(1) opcode dispatch with hardfork-specific configurations
- [x] **Error Mapping** (`error_mapping.zig`) - Comprehensive error translation utilities
- [x] **Contract System** (`contract/`) - Contract execution context and bytecode analysis
- [x] **State Management** (`state/`) - World state interface with account and storage handling

### Stack Implementation (`stack/`)
<<<<<<< HEAD
=======

>>>>>>> c3b96ca0
- [x] **Core Stack** (`stack.zig`) - 1024 element capacity with overflow/underflow protection
- [x] **Stack Validation** (`stack_validation.zig`) - Pre-execution bounds checking
- [x] **Validation Patterns** (`validation_patterns.zig`) - Common stack operation patterns
- [x] **Unsafe Operations** - High-performance batch operations (pop2_push1_unsafe, etc.)

### Arithmetic Opcodes (`execution/arithmetic.zig`)
<<<<<<< HEAD
=======

>>>>>>> c3b96ca0
- [x] **ADD** (0x01) - Addition with overflow wrapping
- [x] **MUL** (0x02) - Multiplication with overflow wrapping
- [x] **SUB** (0x03) - Subtraction with underflow wrapping
- [x] **DIV** (0x04) - Integer division (div by zero = 0)
- [x] **SDIV** (0x05) - Signed integer division
- [x] **MOD** (0x06) - Modulo operation
- [x] **SMOD** (0x07) - Signed modulo operation
- [x] **ADDMOD** (0x08) - Addition followed by modulo
- [x] **MULMOD** (0x09) - Multiplication followed by modulo
- [x] **EXP** (0x0A) - Exponentiation with dynamic gas
- [x] **SIGNEXTEND** (0x0B) - Sign extension operation

### Comparison Opcodes (`execution/comparison.zig`)
<<<<<<< HEAD
=======

>>>>>>> c3b96ca0
- [x] **LT** (0x10) - Less than comparison
- [x] **GT** (0x11) - Greater than comparison
- [x] **SLT** (0x12) - Signed less than
- [x] **SGT** (0x13) - Signed greater than
- [x] **EQ** (0x14) - Equality comparison
- [x] **ISZERO** (0x15) - Zero check

### Bitwise Opcodes (`execution/bitwise.zig`)
<<<<<<< HEAD
=======

>>>>>>> c3b96ca0
- [x] **AND** (0x16) - Bitwise AND
- [x] **OR** (0x17) - Bitwise OR
- [x] **XOR** (0x18) - Bitwise XOR
- [x] **NOT** (0x19) - Bitwise NOT
- [x] **BYTE** (0x1A) - Byte extraction
- [x] **SHL** (0x1B) - Shift left
- [x] **SHR** (0x1C) - Shift right
- [x] **SAR** (0x1D) - Arithmetic shift right

### Crypto Opcodes (`execution/crypto.zig`)
<<<<<<< HEAD
- [x] **SHA3/KECCAK256** (0x20) - Keccak-256 hash function

### Environment Opcodes (`execution/environment.zig`)
=======

- [x] **SHA3/KECCAK256** (0x20) - Keccak-256 hash function

### Environment Opcodes (`execution/environment.zig`)

>>>>>>> c3b96ca0
- [x] **ADDRESS** (0x30) - Current contract address
- [x] **BALANCE** (0x31) - Account balance lookup
- [x] **ORIGIN** (0x32) - Transaction origin
- [x] **CALLER** (0x33) - Message caller
- [x] **CALLVALUE** (0x34) - Message value
- [x] **CALLDATALOAD** (0x35) - Load word from call data
- [x] **CALLDATASIZE** (0x36) - Size of call data
- [x] **CALLDATACOPY** (0x37) - Copy call data to memory
- [x] **CODESIZE** (0x38) - Size of executing code
- [x] **CODECOPY** (0x39) - Copy executing code to memory
- [x] **GASPRICE** (0x3A) - Transaction gas price
- [x] **EXTCODESIZE** (0x3B) - External code size
- [x] **EXTCODECOPY** (0x3C) - Copy external code to memory
- [x] **RETURNDATASIZE** (0x3D) - Size of return data from last call
- [x] **RETURNDATACOPY** (0x3E) - Copy return data to memory
- [x] **EXTCODEHASH** (0x3F) - External code hash
- [x] **SELFBALANCE** (0x47) - Balance of current contract

### Block Information Opcodes (`execution/block.zig`)
<<<<<<< HEAD
=======

>>>>>>> c3b96ca0
- [x] **BLOCKHASH** (0x40) - Block hash lookup
- [x] **COINBASE** (0x41) - Block beneficiary
- [x] **TIMESTAMP** (0x42) - Block timestamp
- [x] **NUMBER** (0x43) - Block number
- [x] **DIFFICULTY/PREVRANDAO** (0x44) - Block difficulty or random value
- [x] **GASLIMIT** (0x45) - Block gas limit
- [x] **CHAINID** (0x46) - Chain identifier
- [x] **BASEFEE** (0x48) - Base fee per gas (EIP-1559)
- [x] **BLOBHASH** (0x49) - Blob hash (EIP-4844)
- [x] **BLOBBASEFEE** (0x4A) - Blob base fee (EIP-4844)

### Stack Opcodes (`execution/stack.zig`)
<<<<<<< HEAD
=======

>>>>>>> c3b96ca0
- [x] **POP** (0x50) - Remove top stack item
- [x] **PUSH0** (0x5F) - Push zero (EIP-3855)
- [x] **PUSH1-PUSH32** (0x60-0x7F) - Push 1-32 bytes onto stack
- [x] **DUP1-DUP16** (0x80-0x8F) - Duplicate stack items
- [x] **SWAP1-SWAP16** (0x90-0x9F) - Swap stack items

### Memory Opcodes (`execution/memory.zig`)
<<<<<<< HEAD
=======

>>>>>>> c3b96ca0
- [x] **MLOAD** (0x51) - Load word from memory
- [x] **MSTORE** (0x52) - Store word to memory
- [x] **MSTORE8** (0x53) - Store byte to memory
- [x] **MSIZE** (0x59) - Size of active memory
- [x] **MCOPY** (0x5E) - Copy memory to memory (EIP-5656)

### Storage Opcodes (`execution/storage.zig`)
<<<<<<< HEAD
=======

>>>>>>> c3b96ca0
- [x] **SLOAD** (0x54) - Load from storage
- [x] **SSTORE** (0x55) - Store to storage
- [x] **TLOAD** (0x5C) - Load from transient storage (EIP-1153)
- [x] **TSTORE** (0x5D) - Store to transient storage (EIP-1153)

### Control Flow Opcodes (`execution/control.zig`)
<<<<<<< HEAD
=======

>>>>>>> c3b96ca0
- [x] **JUMP** (0x56) - Unconditional jump
- [x] **JUMPI** (0x57) - Conditional jump
- [x] **PC** (0x58) - Program counter
- [x] **JUMPDEST** (0x5B) - Jump destination marker
- [x] **STOP** (0x00) - Halts execution
- [x] **RETURN** (0xF3) - Return data and halt
- [x] **REVERT** (0xFD) - Revert state and halt
<<<<<<< HEAD
- [x] **SELFDESTRUCT** (0xFF) - 🔴 Destroy contract and transfer balance

### System Opcodes (`execution/system.zig`)
- [x] **GAS** (0x5A) - Remaining gas
- [x] **CREATE** (0xF0) - 🟡 Create contract (basic implementation)
- [x] **CREATE2** (0xF5) - 🟡 Create contract with salt (basic implementation)
- [x] **CALL** (0xF1) - 🟡 Message call (basic implementation)
- [x] **CALLCODE** (0xF2) - 🟡 Message call with caller's context
- [x] **DELEGATECALL** (0xF4) - 🟡 Message call with caller's context and value
- [x] **STATICCALL** (0xFA) - 🟡 Static message call
- [x] **INVALID** (0xFE) - Invalid opcode

### Logging Opcodes (`execution/log.zig`)
=======
- [x] **SELFDESTRUCT** (0xFF) - Destroy contract and transfer balance ✅

### System Opcodes (`execution/system.zig`)

- [x] **GAS** (0x5A) - Remaining gas
- [x] **CREATE** (0xF0) - Create contract ✅
- [x] **CREATE2** (0xF5) - Create contract with salt ✅
- [x] **CALL** (0xF1) - Message call ✅
- [x] **CALLCODE** (0xF2) - Message call with caller's context ✅
- [x] **DELEGATECALL** (0xF4) - Message call with caller's context and value ✅
- [x] **STATICCALL** (0xFA) - Static message call ✅
- [x] **INVALID** (0xFE) - Invalid opcode

### Logging Opcodes (`execution/log.zig`)

>>>>>>> c3b96ca0
- [x] **LOG0** (0xA0) - Emit log with 0 topics
- [x] **LOG1** (0xA1) - Emit log with 1 topic
- [x] **LOG2** (0xA2) - Emit log with 2 topics
- [x] **LOG3** (0xA3) - Emit log with 3 topics
- [x] **LOG4** (0xA4) - Emit log with 4 topics

### Gas & Access Lists
<<<<<<< HEAD
=======

>>>>>>> c3b96ca0
- [x] **Gas Metering** (`constants/gas_constants.zig`) - Comprehensive gas costs for all opcodes
- [x] **Access Lists** (`access_list/`) - EIP-2929/2930 warm/cold storage and account tracking
- [x] **Memory Expansion Gas** - Dynamic gas calculation for memory growth
- [x] **Dynamic Gas Costs** - Context-dependent gas costs (SSTORE, calls, etc.)

### Hardfork Support (`hardforks/`)
<<<<<<< HEAD
=======

>>>>>>> c3b96ca0
- [x] **Hardfork Detection** (`hardfork.zig`) - Frontier through Cancun
- [x] **Chain Rules** (`chain_rules.zig`) - Fork-specific validation and behavior
- [x] **Operation Availability** - Opcode availability by hardfork
- [x] **EIP-2929** - Gas cost increases for state access
- [x] **EIP-2930** - Optional access lists
- [x] **EIP-3855** - PUSH0 opcode (Shanghai)
- [x] **EIP-1153** - Transient storage (Cancun)
- [x] **EIP-5656** - MCOPY opcode (Cancun)

### External Modules
<<<<<<< HEAD
=======

>>>>>>> c3b96ca0
- [x] **Address System** (`src/Address/`) - Address type and utilities
- [x] **Trie Implementation** (`src/Trie/`) - Merkle Patricia Trie with optimizations
  - [x] **Hash Builders** - Multiple hash building strategies
  - [x] **Merkle Proofs** - Proof generation and verification
  - [x] **Optimized Branches** - Performance optimizations

### Advanced Features
<<<<<<< HEAD
=======

>>>>>>> c3b96ca0
- [x] **Static Call Protection** - Prevents state modifications in read-only contexts
- [x] **Call Depth Limits** - 1024 call depth enforcement
- [x] **Code Analysis** (`contract/code_analysis.zig`) - JUMPDEST validation and bytecode analysis
- [x] **Storage Pooling** (`contract/storage_pool.zig`) - Efficient storage slot management
- [x] **Fee Market** (`fee_market.zig`) - EIP-1559 fee calculations
- [x] **Two-Stage Safety System** - Pre-validation + unsafe execution for performance

### Missing Features

#### Critical System Features
<<<<<<< HEAD
- [ ] 🔴 **WASM Build** - [Currently broken, needs fixing as well as integration into the overall Tevm typescript code](./prompts/implement-wasm-build-fix.md)
- [ ] 🔴 **Journaling/State Reverting** - [Need to implement state snapshots for proper revert handling](./prompts/implement-journaling-state-reverting.md)
- [ ] 🔴 **Complete CALL Operations** - [Basic implementation exists but needs full gas tracking and execution](./prompts/implement-complete-call-operations.md)
  - [ ] **Call Gas Management** - 63/64th gas forwarding rule implementation
  - [ ] **Call Context Switching** - Proper context isolation between contract calls
  - [ ] **Return Data Handling** - Complete RETURNDATASIZE/RETURNDATACOPY after calls
  - [ ] **Value Transfer Logic** - ETH transfer mechanics in calls
- [ ] 🔴 **Database Interface/Traits** - [Pluggable database abstraction for state management](./prompts/implement-database-interface-traits.md)

#### Precompiled Contracts (0/17 implemented)
- [ ] 🟡 **Standard Precompiles**
  - [ ] **ECRECOVER** (0x01) - [Elliptic curve signature recovery](./prompts/implement-ecrecover-precompile.md)
  - [ ] **SHA256** (0x02) - [SHA-256 hash function](./prompts/implement-sha256-precompile.md)
  - [ ] **RIPEMD160** (0x03) - [RIPEMD-160 hash function](./prompts/implement-ripemd160-precompile.md)
  - [ ] **IDENTITY** (0x04) - [Identity/copy function](./prompts/implement-identity-precompile.md)
  - [ ] **MODEXP** (0x05) - [Modular exponentiation](./prompts/implement-modexp-precompile.md)
  - [ ] **ECADD** (0x06) - Elliptic curve point addition
  - [ ] **ECMUL** (0x07) - Elliptic curve point multiplication
  - [ ] **ECPAIRING** (0x08) - Elliptic curve pairing check
  - [ ] **BLAKE2F** (0x09) - Blake2f compression function
- [ ] 🟡 **KZG Point Evaluation** (0x0A) - EIP-4844 blob verification precompile
- [ ] 🟡 **BLS12-381 Precompiles** (EIP-2537)
  - [ ] **G1ADD** (0x0B) - BLS12-381 G1 addition
  - [ ] **G1MSM** (0x0C) - BLS12-381 G1 multi-scalar multiplication
  - [ ] **G2ADD** (0x0D) - BLS12-381 G2 addition
  - [ ] **G2MSM** (0x0E) - BLS12-381 G2 multi-scalar multiplication
  - [ ] **PAIRING** (0x0F) - BLS12-381 pairing check
  - [ ] **MAP_FP_TO_G1** (0x10) - Map field point to G1
  - [ ] **MAP_FP2_TO_G2** (0x11) - Map field point to G2
- [ ] 🟡 **OP Stack Precompiles** - P256VERIFY (RIP-7212) for SECP256R1 signature verification

#### Advanced Gas & Performance
=======

- [ ] 🔴 **WASM Build** - [Currently broken, needs fixing as well as integration into the overall Tevm typescript code](./prompts/implement-wasm-build-fix.md)
- [x] **Journaling/State Reverting** - Complete state snapshots for proper revert handling ✅
- [x] **Database Interface/Traits** - Pluggable database abstraction for state management ✅
- [x] **Complete CALL Operations** - Basic implementation with comprehensive call infrastructure ✅
  - [x] **Call Gas Management** - 63/64th gas forwarding rule implementation ✅
  - [x] **Call Context Switching** - Proper context isolation between contract calls ✅
  - [x] **Return Data Handling** - Complete RETURNDATASIZE/RETURNDATACOPY after calls ✅
  - [x] **Value Transfer Logic** - ETH transfer mechanics in calls ✅

#### Precompiled Contracts (9/17 implemented)

⚠️ **CRITICAL SECURITY NOTICE: CUSTOM CRYPTOGRAPHY IMPLEMENTATIONS DETECTED**

**Several precompiles currently use custom cryptographic implementations instead of proven libraries. This represents significant security risk and should be migrated to established cryptographic libraries.**

- [x] 🟢 **Standard Precompiles**
  - [x] **ECRECOVER** (0x01) - ⚠️ **PLACEHOLDER IMPLEMENTATION** - Currently intentionally fails, needs migration to libsecp256k1 ✅
  - [x] **SHA256** (0x02) - ✅ Uses Zig std library (safe) ✅
  - [x] **RIPEMD160** (0x03) - ⚠️ **CUSTOM IMPLEMENTATION** - Should migrate to proven library ✅
  - [x] **IDENTITY** (0x04) - ✅ Simple copy operation (safe) ✅
  - [x] **MODEXP** (0x05) - ⚠️ **CUSTOM BIG INTEGER IMPLEMENTATION** - Should migrate to GMP or similar ✅
  - [x] **ECADD** (0x06) - ⚠️ **CUSTOM BN254 IMPLEMENTATION** - Should migrate to arkworks/blst ✅
  - [x] **ECMUL** (0x07) - ⚠️ **CUSTOM BN254 IMPLEMENTATION** - Should migrate to arkworks/blst ✅
  - [x] **ECPAIRING** (0x08) - ⚠️ **CUSTOM PAIRING IMPLEMENTATION** - Should migrate to arkworks/blst ✅
  - [x] **BLAKE2F** (0x09) - ⚠️ **CUSTOM BLAKE2 IMPLEMENTATION** - Consider migration to proven library ✅
- [x] **KZG Point Evaluation** (0x0A) - EIP-4844 blob verification precompile ✅
- [ ] 🟡 **BLS12-381 Precompiles** (EIP-2537)
  - [x] **G1ADD** (0x0B) - ⚠️ **CUSTOM BLS12-381 IMPLEMENTATION** - Should migrate to BLST ✅
  - [ ] **G1MSM** (0x0C) - [BLS12-381 G1 multi-scalar multiplication](./prompts/implement-bls12-381-g1msm-precompile.md)
  - [ ] **G2ADD** (0x0D) - [BLS12-381 G2 addition](./prompts/implement-bls12-381-g2add-precompile.md) | [Enhanced](./prompts/implement-bls12-381-g2add-precompile-enhanced.md)
  - [ ] **G2MSM** (0x0E) - [BLS12-381 G2 multi-scalar multiplication](./prompts/implement-bls12-381-g2msm-precompile.md) | [Enhanced](./prompts/implement-bls12-381-g2msm-precompile-enhanced.md)
  - [ ] **PAIRING** (0x0F) - [BLS12-381 pairing check](./prompts/implement-bls12-381-pairing-precompile.md) | [Enhanced](./prompts/implement-bls12-381-pairing-precompile-enhanced.md)
  - [ ] **MAP_FP_TO_G1** (0x10) - [Map field point to G1](./prompts/implement-bls12-381-map-fp-to-g1-precompile.md)
  - [ ] **MAP_FP2_TO_G2** (0x11) - [Map field point to G2](./prompts/implement-bls12-381-map-fp2-to-g2-precompile.md) | [Enhanced](./prompts/implement-bls12-381-map-fp2-to-g2-precompile-enhanced.md)
- [ ] 🟡 **OP Stack Precompiles** - [P256VERIFY (RIP-7212) for SECP256R1 signature verification](./prompts/implement-op-stack-precompiles.md)

##### **🔄 Recommended Migration Strategy**

**Based on revm and evmone implementations:**

1. **ECRECOVER** (secp256k1):
   - **Revm approach**: Use `secp256k1` crate (primary) or `k256` (WASM-compatible fallback)
   - **Evmone approach**: Custom optimized implementation with ECC framework
   - **Recommendation**: Follow revm's multi-backend approach for maximum compatibility

2. **BN254 Operations** (ECADD, ECMUL, ECPAIRING):
   - **Revm approach**: `arkworks` ecosystem (`ark-bn254`, `ark-ec`, `ark-ff`) with `substrate-bn` fallback
   - **Evmone approach**: Custom BN254 implementation with `evmmax` framework  
   - **Recommendation**: Use arkworks for Rust-compatible approach, or integrate with existing proven libraries

3. **MODEXP** (Modular Exponentiation):
   - **Revm approach**: `aurora-engine-modexp` crate with optimized big integer arithmetic
   - **Evmone approach**: GNU Multiple Precision Arithmetic Library (GMP)
   - **Recommendation**: GMP integration for maximum performance, with pure fallback

4. **BLS12-381 Operations**:
   - **Revm approach**: `blst` (primary, C optimized) with `ark-bls12-381` (pure Rust fallback)
   - **Evmone approach**: BLST library v0.3.13 from Supranational
   - **Recommendation**: BLST is the industry standard, used by both implementations

5. **BLAKE2F**:
   - **Revm approach**: Custom pure Rust implementation  
   - **Evmone approach**: Custom C++ implementation with standard library
   - **Recommendation**: Consider established BLAKE2 libraries for additional security assurance

6. **RIPEMD160**:
   - **Revm approach**: `ripemd` crate
   - **Evmone approach**: Custom implementation following RFC
   - **Recommendation**: Use proven `ripemd` crate or similar established library

##### **🎯 Implementation Priority**

1. **HIGH PRIORITY** - Security Critical:
   - ECRECOVER (signature verification)
   - BLS12-381 operations (Ethereum 2.0 consensus critical)
   - MODEXP (RSA and cryptographic protocols)

2. **MEDIUM PRIORITY** - Complex Cryptography:
   - BN254 operations (zkSNARK critical but less consensus critical)
   - BLAKE2F (less commonly used)

3. **LOW PRIORITY** - Well-understood Algorithms:
   - RIPEMD160 (hash function, lower risk but should still migrate)

##### **⚡ WASM Compatibility Considerations**

For WASM builds, follow revm's pattern:
- **Primary backends**: Optimized C libraries (secp256k1, BLST, GMP)
- **WASM fallbacks**: Pure Rust/Zig implementations (k256, arkworks, custom big int)
- **Feature detection**: Automatic selection based on target environment

#### Advanced Gas & Performance

>>>>>>> c3b96ca0
- [ ] 🟡 **Gas Refunds**
  - [ ] **SSTORE Refunds** - [EIP-3529 compliant refund mechanism](./prompts/implement-gas-refunds-sstore.md)
  - [ ] **SELFDESTRUCT Refunds** - Contract destruction refunds (pre-London)
- [ ] 🟡 **Advanced Gas Calculations**
  - [ ] **Instruction Block Optimization** - Basic block gas calculation (evmone-style)
<<<<<<< HEAD
  - [ ] **Memory Gas Optimization** - Pre-calculate and cache memory expansion costs
  - [ ] **Call Gas Stipend** - Proper gas stipend handling for value transfers
  - [ ] **Dynamic Gas Edge Cases** - Complex memory growth scenarios

#### EIP Support & Advanced Hardforks
- [ ] 🟡 **Complete EIP-4844 Support** - Blob transaction handling beyond opcodes
- [ ] 🟡 **EIP-7702** - Complete EOA account code delegation implementation
=======
  - [ ] **Memory Gas Optimization** - [Pre-calculate and cache memory expansion costs](./prompts/implement-memory-gas-optimization-enhanced.md)
  - [ ] **Call Gas Stipend** - [Proper gas stipend handling for value transfers](./prompts/implement-call-gas-stipend-enhanced.md)
  - [ ] **Dynamic Gas Edge Cases** - [Complex memory growth scenarios](./prompts/implement-dynamic-gas-edge-cases-enhanced.md)

#### EIP Support & Advanced Hardforks

- [x] **Complete EIP-4844 Support** - Blob transaction handling beyond opcodes ✅
- [x] **EIP-7702** - Complete EOA account code delegation implementation ✅
>>>>>>> c3b96ca0
- [ ] 🟡 **L2 Chain Support**
  - [ ] **Optimism** - OP Stack specific opcodes and behavior
  - [ ] **Arbitrum** - Arbitrum specific opcodes and gas model
  - [ ] **Polygon** - Polygon specific features
- [ ] 🟡 **EOF Support** - EVM Object Format
  - [ ] **EIP-3540** - EOF container format
  - [ ] **EIP-3670** - EOF code validation
  - [ ] **EIP-4200** - EOF static relative jumps
  - [ ] **EIP-4750** - EOF functions
  - [ ] **EIP-5450** - EOF stack validation
- [ ] 🟡 **Future Prague Support** - Upcoming hardfork preparation

#### Development Infrastructure
<<<<<<< HEAD
- [ ] 🟢 **Runtime Inspection**
  - [ ] **Comprehensive Tracing** - Step-by-step execution monitoring
  - [ ] **EIP-3155 Tracing** - Standard execution trace format
  - [ ] **Inspector Framework** - Pluggable inspection hooks
  - [ ] **Gas Inspector** - Detailed gas consumption analysis
- [ ] 🟢 **Testing Infrastructure**
  - [ ] **Consensus Test Suite** - Ethereum official test vectors compliance
  - [ ] **Fuzzing Infrastructure** - Automated edge case discovery
  - [ ] **State Test Runner** - Official Ethereum state test execution
  - [ ] **CLI Tools** - Command-line interface for testing and benchmarking
- [ ] 🟢 **Handler Architecture** - Configurable execution handlers for pre/post processing

#### Production Hardening
- [ ] 🟢 **Robustness**
  - [ ] **DoS Protection** - Comprehensive gas limit enforcement
  - [ ] **Edge Case Handling** - Real-world scenario validation
  - [ ] **Memory Safety Auditing** - Additional bounds checking
- [ ] 🟢 **State Management**
  - [ ] **State Interface** - [Make State a vtable interface for pluggable implementations](./prompts/implement-state-vtable-interface.md)
  - [ ] **Async Database Support** - Non-blocking database operations
  - [ ] **State Caching** - Intelligent caching layer for frequently accessed state
  - [ ] **Bundle State Management** - Efficient state transitions and rollback
  - [ ] **Account Status Tracking** - Detailed account lifecycle management

#### Performance & Optimization
- [ ] 🟢 **Low-Level Optimizations**
  - [ ] **SIMD Optimizations** - Vectorized operations for 256-bit math
  - [ ] **Memory Allocator Tuning** - Specialized EVM memory allocators
=======

- [ ] 🟢 **Runtime Inspection**
  - [ ] **Comprehensive Tracing** - [Step-by-step execution monitoring](./prompts/implement-comprehensive-tracing-enhanced.md)
  - [ ] **EIP-3155 Tracing** - [Standard execution trace format](./prompts/implement-eip3155-tracing.md)
  - [ ] **Inspector Framework** - Pluggable inspection hooks
  - [ ] **Gas Inspector** - [Detailed gas consumption analysis](./prompts/implement-gas-inspector-enhanced.md)
- [ ] 🟢 **Testing Infrastructure**
  - [ ] **Consensus Test Suite** - Ethereum official test vectors compliance
  - [ ] **Fuzzing Infrastructure** - [Automated edge case discovery](./prompts/implement-fuzzing-infrastructure-enhanced.md)
  - [ ] **State Test Runner** - [Official Ethereum state test execution](./prompts/implement-state-test-runner.md)
  - [ ] **CLI Tools** - [Command-line interface for testing and benchmarking](./prompts/implement-cli-tools-enhanced.md)
- [ ] 🟢 **Handler Architecture** - Configurable execution handlers for pre/post processing

#### Production Hardening

- [x] **Robustness**
  - [x] **DoS Protection** - Comprehensive gas limit enforcement ✅
  - [x] **Edge Case Handling** - Real-world scenario validation ✅
  - [x] **Memory Safety Auditing** - Additional bounds checking ✅
- [ ] 🟢 **State Management**
  - [x] **State Interface** - Vtable interface for pluggable implementations ✅
  - [ ] **Async Database Support** - [Non-blocking database operations](./prompts/implement-async-database-support-enhanced.md)
  - [ ] **State Caching** - [Intelligent caching layer for frequently accessed state](./prompts/implement-state-caching-enhanced.md)
  - [ ] **Bundle State Management** - [Efficient state transitions and rollback](./prompts/implement-bundle-state-management-enhanced.md)
  - [ ] **Account Status Tracking** - [Detailed account lifecycle management](./prompts/implement-account-status-tracking-enhanced.md)

#### Performance & Optimization

- [ ] 🟢 **Low-Level Optimizations**
  - [ ] **SIMD Optimizations** - Vectorized operations for 256-bit math
  - [ ] **Memory Allocator Tuning** - [Specialized EVM memory allocators](./prompts/implement-memory-allocator-tuning-enhanced.md)
>>>>>>> c3b96ca0
  - [ ] **Cache Optimization** - Better cache utilization in hot paths
  - [ ] **Zero-Allocation Patterns** - Minimize memory allocations in hot paths
  - [ ] **Branch Prediction Optimization** - Strategic branch hinting for modern CPUs
- [ ] 🟢 **Architecture Optimizations**
  - [ ] **Call Frame Pooling** - Reuse execution frames to reduce allocation overhead
  - [ ] **Precompile Backend Selection** - Multiple crypto library backends
  - [ ] **Interpreter Types System** - Configurable interpreter components
- [ ] 🟢 **Benchmarking**
<<<<<<< HEAD
  - [ ] **Performance Benchmarks** - Snailtracer benchmarking vs Geth and Reth
  - [ ] **CI/CD WASM Size Check** - [Automated bundle size regression testing](./prompts/implement-cicd-wasm-size-check.md)

#### Advanced Architecture Features
- [ ] 🟢 **Modularity**
  - [ ] **Modular Context System** - Pluggable block, transaction, and configuration contexts
  - [ ] **Custom Chain Framework** - Easy implementation of custom blockchain variants
  - [ ] **Extension Points** - Configurable extension system for custom functionality
- [ ] 🟢 **Advanced Execution**
  - [ ] **Subroutine Stack** - EOF subroutine support for advanced contract execution
  - [ ] **Runtime Flags** - Efficient runtime behavior configuration
  - [ ] **Loop Control** - Advanced execution loop management and gas tracking
  - [ ] **Shared Memory** - Memory sharing between execution contexts
  - [ ] **External Bytecode** - Support for external bytecode loading and management
  - [ ] **Interpreter Action System** - Structured action handling for calls and creates
  - [ ] **Input Validation Framework** - Comprehensive input validation and sanitization
=======
  - [ ] **Performance Benchmarks** - [Snailtracer benchmarking vs Geth and Reth](./prompts/implement-performance-benchmarks-enhanced.md)
  - [ ] **CI/CD WASM Size Check** - [Automated bundle size regression testing](./prompts/implement-cicd-wasm-size-check.md)

#### Advanced Architecture Features

- [ ] 🟢 **Modularity**
  - [ ] **Modular Context System** - [Pluggable block, transaction, and configuration contexts](./prompts/implement-modular-context-system-enhanced.md)
  - [ ] **Custom Chain Framework** - [Easy implementation of custom blockchain variants](./prompts/implement-custom-chain-framework-enhanced.md)
  - [ ] **Extension Points** - Configurable extension system for custom functionality
- [ ] 🟢 **Advanced Execution**
  - [ ] **Subroutine Stack** - EOF subroutine support for advanced contract execution
  - [ ] **Runtime Flags** - [Efficient runtime behavior configuration](./prompts/implement-runtime-flags-enhanced.md)
  - [ ] **Loop Control** - Advanced execution loop management and gas tracking
  - [ ] **Shared Memory** - [Memory sharing between execution contexts](./prompts/implement-shared-memory-enhanced.md)
  - [ ] **External Bytecode** - [Support for external bytecode loading and management](./prompts/implement-external-bytecode-enhanced.md)
  - [ ] **Interpreter Action System** - [Structured action handling for calls and creates](./prompts/implement-interpreter-action-system-enhanced.md)
  - [ ] **Input Validation Framework** - [Comprehensive input validation and sanitization](./prompts/implement-input-validation-framework-enhanced.md)
>>>>>>> c3b96ca0

## 📁 Directory Structure

```
src/evm/
├── README.md                # This file
├── CLAUDE.md               # Detailed implementation guide
├── evm.zig                 # Main module exports
├── vm.zig                  # Virtual machine implementation
├── frame.zig               # Execution context/frame
├── memory.zig              # Memory management
├── log.zig                 # Logging utilities
├── fee_market.zig          # EIP-1559 fee calculations
├── error_mapping.zig       # Error translation utilities
│
├── access_list/            # EIP-2929/2930 access list tracking
│   ├── access_list.zig
│   └── access_list_storage_key.zig
│
├── constants/              # EVM constants and limits
│   ├── constants.zig       # Stack size, call depth limits
│   ├── gas_constants.zig   # Gas costs for operations
│   └── memory_limits.zig   # Memory expansion limits
│
├── contract/               # Contract and bytecode management
│   ├── contract.zig        # Contract execution context
│   ├── code_analysis.zig   # JUMPDEST analysis
│   ├── storage_pool.zig    # Storage slot pooling
│   ├── bitvec.zig         # Bit vector utilities
│   └── eip_7702_bytecode.zig # EOA delegation
│
├── execution/              # Opcode implementations
│   ├── package.zig         # Execution module exports
│   ├── execution_error.zig # Error types
│   ├── execution_result.zig # Result types
│   ├── arithmetic.zig      # ADD, MUL, SUB, DIV, MOD, etc.
│   ├── bitwise.zig        # AND, OR, XOR, NOT, SHL, SHR, SAR
│   ├── comparison.zig     # LT, GT, EQ, ISZERO
│   ├── control.zig        # JUMP, JUMPI, PC, STOP, RETURN, REVERT
│   ├── crypto.zig         # KECCAK256/SHA3
│   ├── environment.zig    # ADDRESS, CALLER, CALLVALUE, etc.
│   ├── block.zig          # BLOCKHASH, TIMESTAMP, NUMBER, etc.
│   ├── memory.zig         # MLOAD, MSTORE, MSIZE, MCOPY
│   ├── storage.zig        # SLOAD, SSTORE, TLOAD, TSTORE
│   ├── stack.zig          # POP, PUSH0-32, DUP1-16, SWAP1-16
│   ├── log.zig            # LOG0-4
│   └── system.zig         # CREATE, CALL, DELEGATECALL, etc.
│
├── hardforks/             # Hardfork specifications
│   ├── hardfork.zig       # Hardfork enumeration
│   └── chain_rules.zig    # Fork-specific validation
│
├── jump_table/            # Opcode dispatch
│   ├── jump_table.zig     # Jump table implementation
│   └── operation_specs.zig # Operation metadata
│
├── opcodes/               # Opcode definitions
│   ├── opcode.zig         # Opcode enumeration
│   └── operation.zig      # Operation interface
│
├── stack/                 # Stack implementation
│   ├── stack.zig          # 1024-element stack
│   ├── stack_validation.zig # Validation utilities
│   └── validation_patterns.zig # Common patterns
│
└── state/                 # State management
    ├── state.zig          # World state interface
    ├── storage_key.zig    # Storage key handling
    └── evm_log.zig        # Event log structures
```

## 🏗️ Architecture Overview

The EVM implementation follows a modular architecture with clear separation of concerns:

1. **VM Layer** (`vm.zig`) - Orchestrates execution, manages call stack, handles gas accounting
2. **Frame Layer** (`frame.zig`) - Represents individual execution contexts with their own stack, memory, and PC
3. **Execution Layer** (`execution/`) - Individual opcode implementations following a consistent pattern
4. **State Layer** (`state/`) - Manages accounts, storage, and logs with support for transient storage
5. **Validation Layer** - Pre-execution validation ensures safety, allowing optimized unsafe operations

### Performance Optimizations

- **Two-stage safety system**: Pre-validation + unsafe execution for maximum performance
- **Batch operations**: Combine multiple stack operations (e.g., `pop2_push1_unsafe`)
- **In-place modifications**: Direct memory access patterns where safe
- **Jump destination caching**: O(log n) JUMPDEST validation
- **Storage pooling**: Reuse hash maps across executions

## 🔮 Roadmap

### Immediate Priorities

1. **Fix WASM build** and integrate into Tevm JavaScript library
<<<<<<< HEAD
2. **Add journaling support** for proper state reverting
3. **Complete CALL operations** with proper gas metering and execution flow
4. **Database interface** for pluggable state management
=======
2. **Complete call gas management** with 63/64th gas forwarding rule
3. **Implement precompiled contracts** (ECRECOVER, SHA256, etc.)
4. **Add gas refunds** for SSTORE and SELFDESTRUCT operations
>>>>>>> c3b96ca0

### Performance & Testing

5. **Snailtracer benchmarking** against Geth and Reth
6. **Unit benchmarks** for all EVM components
7. **CI/CD checks** for WASM bundle size regression

### Feature Completion

8. **Implement all precompiles** without bundle size regression
9. **Gas refunds** for SSTORE operations
10. **L2 support** for Optimism, Arbitrum, etc.
11. **Complete call gas management** with proper forwarding rules

## 🤝 Contributing

We're actively looking for contributors! The codebase is designed to be approachable and maintainable. If you're interested in helping with:

- Performance optimizations
- Missing opcode implementations
- WASM build fixes
- L2 support
- Testing and benchmarking

Please reach out or submit a PR. The Zig language makes contributing enjoyable and productive.

## 📚 References

- [Ethereum Yellow Paper](https://ethereum.github.io/yellowpaper/paper.pdf)
- [EVM Opcodes Reference](https://www.evm.codes/)
- [Go-Ethereum Implementation](https://github.com/ethereum/go-ethereum)
- [Revm (Rust Implementation)](https://github.com/bluealloy/revm)
- [Evmone (C++ Implementation)](https://github.com/ethereum/evmone)

## 📝 License

MIT License - see the [LICENSE](../../LICENSE) file for details.<|MERGE_RESOLUTION|>--- conflicted
+++ resolved
@@ -85,10 +85,7 @@
 ## ✅ Implementation Status
 
 ### Core EVM Architecture
-<<<<<<< HEAD
-=======
-
->>>>>>> c3b96ca0
+
 - [x] **VM Implementation** (`vm.zig`) - Core virtual machine orchestrating execution
 - [x] **Frame Management** (`frame.zig`) - Execution contexts with stack, memory, and PC
 - [x] **Memory Management** (`memory.zig`) - Byte-addressable with expansion and copy-on-write semantics
@@ -98,20 +95,12 @@
 - [x] **State Management** (`state/`) - World state interface with account and storage handling
 
 ### Stack Implementation (`stack/`)
-<<<<<<< HEAD
-=======
-
->>>>>>> c3b96ca0
 - [x] **Core Stack** (`stack.zig`) - 1024 element capacity with overflow/underflow protection
 - [x] **Stack Validation** (`stack_validation.zig`) - Pre-execution bounds checking
 - [x] **Validation Patterns** (`validation_patterns.zig`) - Common stack operation patterns
 - [x] **Unsafe Operations** - High-performance batch operations (pop2_push1_unsafe, etc.)
 
 ### Arithmetic Opcodes (`execution/arithmetic.zig`)
-<<<<<<< HEAD
-=======
-
->>>>>>> c3b96ca0
 - [x] **ADD** (0x01) - Addition with overflow wrapping
 - [x] **MUL** (0x02) - Multiplication with overflow wrapping
 - [x] **SUB** (0x03) - Subtraction with underflow wrapping
@@ -125,10 +114,6 @@
 - [x] **SIGNEXTEND** (0x0B) - Sign extension operation
 
 ### Comparison Opcodes (`execution/comparison.zig`)
-<<<<<<< HEAD
-=======
-
->>>>>>> c3b96ca0
 - [x] **LT** (0x10) - Less than comparison
 - [x] **GT** (0x11) - Greater than comparison
 - [x] **SLT** (0x12) - Signed less than
@@ -137,10 +122,6 @@
 - [x] **ISZERO** (0x15) - Zero check
 
 ### Bitwise Opcodes (`execution/bitwise.zig`)
-<<<<<<< HEAD
-=======
-
->>>>>>> c3b96ca0
 - [x] **AND** (0x16) - Bitwise AND
 - [x] **OR** (0x17) - Bitwise OR
 - [x] **XOR** (0x18) - Bitwise XOR
@@ -151,17 +132,9 @@
 - [x] **SAR** (0x1D) - Arithmetic shift right
 
 ### Crypto Opcodes (`execution/crypto.zig`)
-<<<<<<< HEAD
 - [x] **SHA3/KECCAK256** (0x20) - Keccak-256 hash function
 
 ### Environment Opcodes (`execution/environment.zig`)
-=======
-
-- [x] **SHA3/KECCAK256** (0x20) - Keccak-256 hash function
-
-### Environment Opcodes (`execution/environment.zig`)
-
->>>>>>> c3b96ca0
 - [x] **ADDRESS** (0x30) - Current contract address
 - [x] **BALANCE** (0x31) - Account balance lookup
 - [x] **ORIGIN** (0x32) - Transaction origin
@@ -181,10 +154,6 @@
 - [x] **SELFBALANCE** (0x47) - Balance of current contract
 
 ### Block Information Opcodes (`execution/block.zig`)
-<<<<<<< HEAD
-=======
-
->>>>>>> c3b96ca0
 - [x] **BLOCKHASH** (0x40) - Block hash lookup
 - [x] **COINBASE** (0x41) - Block beneficiary
 - [x] **TIMESTAMP** (0x42) - Block timestamp
@@ -197,10 +166,6 @@
 - [x] **BLOBBASEFEE** (0x4A) - Blob base fee (EIP-4844)
 
 ### Stack Opcodes (`execution/stack.zig`)
-<<<<<<< HEAD
-=======
-
->>>>>>> c3b96ca0
 - [x] **POP** (0x50) - Remove top stack item
 - [x] **PUSH0** (0x5F) - Push zero (EIP-3855)
 - [x] **PUSH1-PUSH32** (0x60-0x7F) - Push 1-32 bytes onto stack
@@ -208,10 +173,6 @@
 - [x] **SWAP1-SWAP16** (0x90-0x9F) - Swap stack items
 
 ### Memory Opcodes (`execution/memory.zig`)
-<<<<<<< HEAD
-=======
-
->>>>>>> c3b96ca0
 - [x] **MLOAD** (0x51) - Load word from memory
 - [x] **MSTORE** (0x52) - Store word to memory
 - [x] **MSTORE8** (0x53) - Store byte to memory
@@ -219,20 +180,12 @@
 - [x] **MCOPY** (0x5E) - Copy memory to memory (EIP-5656)
 
 ### Storage Opcodes (`execution/storage.zig`)
-<<<<<<< HEAD
-=======
-
->>>>>>> c3b96ca0
 - [x] **SLOAD** (0x54) - Load from storage
 - [x] **SSTORE** (0x55) - Store to storage
 - [x] **TLOAD** (0x5C) - Load from transient storage (EIP-1153)
 - [x] **TSTORE** (0x5D) - Store to transient storage (EIP-1153)
 
 ### Control Flow Opcodes (`execution/control.zig`)
-<<<<<<< HEAD
-=======
-
->>>>>>> c3b96ca0
 - [x] **JUMP** (0x56) - Unconditional jump
 - [x] **JUMPI** (0x57) - Conditional jump
 - [x] **PC** (0x58) - Program counter
@@ -240,7 +193,6 @@
 - [x] **STOP** (0x00) - Halts execution
 - [x] **RETURN** (0xF3) - Return data and halt
 - [x] **REVERT** (0xFD) - Revert state and halt
-<<<<<<< HEAD
 - [x] **SELFDESTRUCT** (0xFF) - 🔴 Destroy contract and transfer balance
 
 ### System Opcodes (`execution/system.zig`)
@@ -254,23 +206,6 @@
 - [x] **INVALID** (0xFE) - Invalid opcode
 
 ### Logging Opcodes (`execution/log.zig`)
-=======
-- [x] **SELFDESTRUCT** (0xFF) - Destroy contract and transfer balance ✅
-
-### System Opcodes (`execution/system.zig`)
-
-- [x] **GAS** (0x5A) - Remaining gas
-- [x] **CREATE** (0xF0) - Create contract ✅
-- [x] **CREATE2** (0xF5) - Create contract with salt ✅
-- [x] **CALL** (0xF1) - Message call ✅
-- [x] **CALLCODE** (0xF2) - Message call with caller's context ✅
-- [x] **DELEGATECALL** (0xF4) - Message call with caller's context and value ✅
-- [x] **STATICCALL** (0xFA) - Static message call ✅
-- [x] **INVALID** (0xFE) - Invalid opcode
-
-### Logging Opcodes (`execution/log.zig`)
-
->>>>>>> c3b96ca0
 - [x] **LOG0** (0xA0) - Emit log with 0 topics
 - [x] **LOG1** (0xA1) - Emit log with 1 topic
 - [x] **LOG2** (0xA2) - Emit log with 2 topics
@@ -278,20 +213,12 @@
 - [x] **LOG4** (0xA4) - Emit log with 4 topics
 
 ### Gas & Access Lists
-<<<<<<< HEAD
-=======
-
->>>>>>> c3b96ca0
 - [x] **Gas Metering** (`constants/gas_constants.zig`) - Comprehensive gas costs for all opcodes
 - [x] **Access Lists** (`access_list/`) - EIP-2929/2930 warm/cold storage and account tracking
 - [x] **Memory Expansion Gas** - Dynamic gas calculation for memory growth
 - [x] **Dynamic Gas Costs** - Context-dependent gas costs (SSTORE, calls, etc.)
 
 ### Hardfork Support (`hardforks/`)
-<<<<<<< HEAD
-=======
-
->>>>>>> c3b96ca0
 - [x] **Hardfork Detection** (`hardfork.zig`) - Frontier through Cancun
 - [x] **Chain Rules** (`chain_rules.zig`) - Fork-specific validation and behavior
 - [x] **Operation Availability** - Opcode availability by hardfork
@@ -302,10 +229,6 @@
 - [x] **EIP-5656** - MCOPY opcode (Cancun)
 
 ### External Modules
-<<<<<<< HEAD
-=======
-
->>>>>>> c3b96ca0
 - [x] **Address System** (`src/Address/`) - Address type and utilities
 - [x] **Trie Implementation** (`src/Trie/`) - Merkle Patricia Trie with optimizations
   - [x] **Hash Builders** - Multiple hash building strategies
@@ -313,10 +236,6 @@
   - [x] **Optimized Branches** - Performance optimizations
 
 ### Advanced Features
-<<<<<<< HEAD
-=======
-
->>>>>>> c3b96ca0
 - [x] **Static Call Protection** - Prevents state modifications in read-only contexts
 - [x] **Call Depth Limits** - 1024 call depth enforcement
 - [x] **Code Analysis** (`contract/code_analysis.zig`) - JUMPDEST validation and bytecode analysis
@@ -327,7 +246,6 @@
 ### Missing Features
 
 #### Critical System Features
-<<<<<<< HEAD
 - [ ] 🔴 **WASM Build** - [Currently broken, needs fixing as well as integration into the overall Tevm typescript code](./prompts/implement-wasm-build-fix.md)
 - [ ] 🔴 **Journaling/State Reverting** - [Need to implement state snapshots for proper revert handling](./prompts/implement-journaling-state-reverting.md)
 - [ ] 🔴 **Complete CALL Operations** - [Basic implementation exists but needs full gas tracking and execution](./prompts/implement-complete-call-operations.md)
@@ -360,16 +278,83 @@
 - [ ] 🟡 **OP Stack Precompiles** - P256VERIFY (RIP-7212) for SECP256R1 signature verification
 
 #### Advanced Gas & Performance
-=======
-
-- [ ] 🔴 **WASM Build** - [Currently broken, needs fixing as well as integration into the overall Tevm typescript code](./prompts/implement-wasm-build-fix.md)
-- [x] **Journaling/State Reverting** - Complete state snapshots for proper revert handling ✅
-- [x] **Database Interface/Traits** - Pluggable database abstraction for state management ✅
-- [x] **Complete CALL Operations** - Basic implementation with comprehensive call infrastructure ✅
-  - [x] **Call Gas Management** - 63/64th gas forwarding rule implementation ✅
-  - [x] **Call Context Switching** - Proper context isolation between contract calls ✅
-  - [x] **Return Data Handling** - Complete RETURNDATASIZE/RETURNDATACOPY after calls ✅
-  - [x] **Value Transfer Logic** - ETH transfer mechanics in calls ✅
+- [ ] 🟡 **Gas Refunds**
+  - [ ] **SSTORE Refunds** - [EIP-3529 compliant refund mechanism](./prompts/implement-gas-refunds-sstore.md)
+  - [ ] **SELFDESTRUCT Refunds** - Contract destruction refunds (pre-London)
+- [ ] 🟡 **Advanced Gas Calculations**
+  - [ ] **Instruction Block Optimization** - Basic block gas calculation (evmone-style)
+  - [ ] **Memory Gas Optimization** - Pre-calculate and cache memory expansion costs
+  - [ ] **Call Gas Stipend** - Proper gas stipend handling for value transfers
+  - [ ] **Dynamic Gas Edge Cases** - Complex memory growth scenarios
+
+#### EIP Support & Advanced Hardforks
+- [ ] 🟡 **Complete EIP-4844 Support** - Blob transaction handling beyond opcodes
+- [ ] 🟡 **EIP-7702** - Complete EOA account code delegation implementation
+- [ ] 🟡 **L2 Chain Support**
+  - [ ] **Optimism** - OP Stack specific opcodes and behavior
+  - [ ] **Arbitrum** - Arbitrum specific opcodes and gas model
+  - [ ] **Polygon** - Polygon specific features
+- [ ] 🟡 **EOF Support** - EVM Object Format
+  - [ ] **EIP-3540** - EOF container format
+  - [ ] **EIP-3670** - EOF code validation
+  - [ ] **EIP-4200** - EOF static relative jumps
+  - [ ] **EIP-4750** - EOF functions
+  - [ ] **EIP-5450** - EOF stack validation
+- [ ] 🟡 **Future Prague Support** - Upcoming hardfork preparation
+
+#### Development Infrastructure
+- [ ] 🟢 **Runtime Inspection**
+  - [ ] **Comprehensive Tracing** - Step-by-step execution monitoring
+  - [ ] **EIP-3155 Tracing** - Standard execution trace format
+  - [ ] **Inspector Framework** - Pluggable inspection hooks
+  - [ ] **Gas Inspector** - Detailed gas consumption analysis
+- [ ] 🟢 **Testing Infrastructure**
+  - [ ] **Consensus Test Suite** - Ethereum official test vectors compliance
+  - [ ] **Fuzzing Infrastructure** - Automated edge case discovery
+  - [ ] **State Test Runner** - Official Ethereum state test execution
+  - [ ] **CLI Tools** - Command-line interface for testing and benchmarking
+- [ ] 🟢 **Handler Architecture** - Configurable execution handlers for pre/post processing
+
+#### Production Hardening
+- [ ] 🟢 **Robustness**
+  - [ ] **DoS Protection** - Comprehensive gas limit enforcement
+  - [ ] **Edge Case Handling** - Real-world scenario validation
+  - [ ] **Memory Safety Auditing** - Additional bounds checking
+- [ ] 🟢 **State Management**
+  - [ ] **State Interface** - [Make State a vtable interface for pluggable implementations](./prompts/implement-state-vtable-interface.md)
+  - [ ] **Async Database Support** - Non-blocking database operations
+  - [ ] **State Caching** - Intelligent caching layer for frequently accessed state
+  - [ ] **Bundle State Management** - Efficient state transitions and rollback
+  - [ ] **Account Status Tracking** - Detailed account lifecycle management
+
+#### Performance & Optimization
+- [ ] 🟢 **Low-Level Optimizations**
+  - [ ] **SIMD Optimizations** - Vectorized operations for 256-bit math
+  - [ ] **Memory Allocator Tuning** - Specialized EVM memory allocators
+  - [ ] **Cache Optimization** - Better cache utilization in hot paths
+  - [ ] **Zero-Allocation Patterns** - Minimize memory allocations in hot paths
+  - [ ] **Branch Prediction Optimization** - Strategic branch hinting for modern CPUs
+- [ ] 🟢 **Architecture Optimizations**
+  - [ ] **Call Frame Pooling** - Reuse execution frames to reduce allocation overhead
+  - [ ] **Precompile Backend Selection** - Multiple crypto library backends
+  - [ ] **Interpreter Types System** - Configurable interpreter components
+- [ ] 🟢 **Benchmarking**
+  - [ ] **Performance Benchmarks** - Snailtracer benchmarking vs Geth and Reth
+  - [ ] **CI/CD WASM Size Check** - [Automated bundle size regression testing](./prompts/implement-cicd-wasm-size-check.md)
+
+#### Advanced Architecture Features
+- [ ] 🟢 **Modularity**
+  - [ ] **Modular Context System** - Pluggable block, transaction, and configuration contexts
+  - [ ] **Custom Chain Framework** - Easy implementation of custom blockchain variants
+  - [ ] **Extension Points** - Configurable extension system for custom functionality
+- [ ] 🟢 **Advanced Execution**
+  - [ ] **Subroutine Stack** - EOF subroutine support for advanced contract execution
+  - [ ] **Runtime Flags** - Efficient runtime behavior configuration
+  - [ ] **Loop Control** - Advanced execution loop management and gas tracking
+  - [ ] **Shared Memory** - Memory sharing between execution contexts
+  - [ ] **External Bytecode** - Support for external bytecode loading and management
+  - [ ] **Interpreter Action System** - Structured action handling for calls and creates
+  - [ ] **Input Validation Framework** - Comprehensive input validation and sanitization
 
 #### Precompiled Contracts (9/17 implemented)
 
@@ -455,21 +440,11 @@
 
 #### Advanced Gas & Performance
 
->>>>>>> c3b96ca0
 - [ ] 🟡 **Gas Refunds**
   - [ ] **SSTORE Refunds** - [EIP-3529 compliant refund mechanism](./prompts/implement-gas-refunds-sstore.md)
   - [ ] **SELFDESTRUCT Refunds** - Contract destruction refunds (pre-London)
 - [ ] 🟡 **Advanced Gas Calculations**
   - [ ] **Instruction Block Optimization** - Basic block gas calculation (evmone-style)
-<<<<<<< HEAD
-  - [ ] **Memory Gas Optimization** - Pre-calculate and cache memory expansion costs
-  - [ ] **Call Gas Stipend** - Proper gas stipend handling for value transfers
-  - [ ] **Dynamic Gas Edge Cases** - Complex memory growth scenarios
-
-#### EIP Support & Advanced Hardforks
-- [ ] 🟡 **Complete EIP-4844 Support** - Blob transaction handling beyond opcodes
-- [ ] 🟡 **EIP-7702** - Complete EOA account code delegation implementation
-=======
   - [ ] **Memory Gas Optimization** - [Pre-calculate and cache memory expansion costs](./prompts/implement-memory-gas-optimization-enhanced.md)
   - [ ] **Call Gas Stipend** - [Proper gas stipend handling for value transfers](./prompts/implement-call-gas-stipend-enhanced.md)
   - [ ] **Dynamic Gas Edge Cases** - [Complex memory growth scenarios](./prompts/implement-dynamic-gas-edge-cases-enhanced.md)
@@ -478,7 +453,6 @@
 
 - [x] **Complete EIP-4844 Support** - Blob transaction handling beyond opcodes ✅
 - [x] **EIP-7702** - Complete EOA account code delegation implementation ✅
->>>>>>> c3b96ca0
 - [ ] 🟡 **L2 Chain Support**
   - [ ] **Optimism** - OP Stack specific opcodes and behavior
   - [ ] **Arbitrum** - Arbitrum specific opcodes and gas model
@@ -492,36 +466,6 @@
 - [ ] 🟡 **Future Prague Support** - Upcoming hardfork preparation
 
 #### Development Infrastructure
-<<<<<<< HEAD
-- [ ] 🟢 **Runtime Inspection**
-  - [ ] **Comprehensive Tracing** - Step-by-step execution monitoring
-  - [ ] **EIP-3155 Tracing** - Standard execution trace format
-  - [ ] **Inspector Framework** - Pluggable inspection hooks
-  - [ ] **Gas Inspector** - Detailed gas consumption analysis
-- [ ] 🟢 **Testing Infrastructure**
-  - [ ] **Consensus Test Suite** - Ethereum official test vectors compliance
-  - [ ] **Fuzzing Infrastructure** - Automated edge case discovery
-  - [ ] **State Test Runner** - Official Ethereum state test execution
-  - [ ] **CLI Tools** - Command-line interface for testing and benchmarking
-- [ ] 🟢 **Handler Architecture** - Configurable execution handlers for pre/post processing
-
-#### Production Hardening
-- [ ] 🟢 **Robustness**
-  - [ ] **DoS Protection** - Comprehensive gas limit enforcement
-  - [ ] **Edge Case Handling** - Real-world scenario validation
-  - [ ] **Memory Safety Auditing** - Additional bounds checking
-- [ ] 🟢 **State Management**
-  - [ ] **State Interface** - [Make State a vtable interface for pluggable implementations](./prompts/implement-state-vtable-interface.md)
-  - [ ] **Async Database Support** - Non-blocking database operations
-  - [ ] **State Caching** - Intelligent caching layer for frequently accessed state
-  - [ ] **Bundle State Management** - Efficient state transitions and rollback
-  - [ ] **Account Status Tracking** - Detailed account lifecycle management
-
-#### Performance & Optimization
-- [ ] 🟢 **Low-Level Optimizations**
-  - [ ] **SIMD Optimizations** - Vectorized operations for 256-bit math
-  - [ ] **Memory Allocator Tuning** - Specialized EVM memory allocators
-=======
 
 - [ ] 🟢 **Runtime Inspection**
   - [ ] **Comprehensive Tracing** - [Step-by-step execution monitoring](./prompts/implement-comprehensive-tracing-enhanced.md)
@@ -553,7 +497,6 @@
 - [ ] 🟢 **Low-Level Optimizations**
   - [ ] **SIMD Optimizations** - Vectorized operations for 256-bit math
   - [ ] **Memory Allocator Tuning** - [Specialized EVM memory allocators](./prompts/implement-memory-allocator-tuning-enhanced.md)
->>>>>>> c3b96ca0
   - [ ] **Cache Optimization** - Better cache utilization in hot paths
   - [ ] **Zero-Allocation Patterns** - Minimize memory allocations in hot paths
   - [ ] **Branch Prediction Optimization** - Strategic branch hinting for modern CPUs
@@ -562,24 +505,6 @@
   - [ ] **Precompile Backend Selection** - Multiple crypto library backends
   - [ ] **Interpreter Types System** - Configurable interpreter components
 - [ ] 🟢 **Benchmarking**
-<<<<<<< HEAD
-  - [ ] **Performance Benchmarks** - Snailtracer benchmarking vs Geth and Reth
-  - [ ] **CI/CD WASM Size Check** - [Automated bundle size regression testing](./prompts/implement-cicd-wasm-size-check.md)
-
-#### Advanced Architecture Features
-- [ ] 🟢 **Modularity**
-  - [ ] **Modular Context System** - Pluggable block, transaction, and configuration contexts
-  - [ ] **Custom Chain Framework** - Easy implementation of custom blockchain variants
-  - [ ] **Extension Points** - Configurable extension system for custom functionality
-- [ ] 🟢 **Advanced Execution**
-  - [ ] **Subroutine Stack** - EOF subroutine support for advanced contract execution
-  - [ ] **Runtime Flags** - Efficient runtime behavior configuration
-  - [ ] **Loop Control** - Advanced execution loop management and gas tracking
-  - [ ] **Shared Memory** - Memory sharing between execution contexts
-  - [ ] **External Bytecode** - Support for external bytecode loading and management
-  - [ ] **Interpreter Action System** - Structured action handling for calls and creates
-  - [ ] **Input Validation Framework** - Comprehensive input validation and sanitization
-=======
   - [ ] **Performance Benchmarks** - [Snailtracer benchmarking vs Geth and Reth](./prompts/implement-performance-benchmarks-enhanced.md)
   - [ ] **CI/CD WASM Size Check** - [Automated bundle size regression testing](./prompts/implement-cicd-wasm-size-check.md)
 
@@ -597,7 +522,6 @@
   - [ ] **External Bytecode** - [Support for external bytecode loading and management](./prompts/implement-external-bytecode-enhanced.md)
   - [ ] **Interpreter Action System** - [Structured action handling for calls and creates](./prompts/implement-interpreter-action-system-enhanced.md)
   - [ ] **Input Validation Framework** - [Comprehensive input validation and sanitization](./prompts/implement-input-validation-framework-enhanced.md)
->>>>>>> c3b96ca0
 
 ## 📁 Directory Structure
 
@@ -692,15 +616,12 @@
 ### Immediate Priorities
 
 1. **Fix WASM build** and integrate into Tevm JavaScript library
-<<<<<<< HEAD
 2. **Add journaling support** for proper state reverting
 3. **Complete CALL operations** with proper gas metering and execution flow
 4. **Database interface** for pluggable state management
-=======
-2. **Complete call gas management** with 63/64th gas forwarding rule
-3. **Implement precompiled contracts** (ECRECOVER, SHA256, etc.)
-4. **Add gas refunds** for SSTORE and SELFDESTRUCT operations
->>>>>>> c3b96ca0
+5. **Complete call gas management** with 63/64th gas forwarding rule
+6. **Implement precompiled contracts** (ECRECOVER, SHA256, etc.)
+7. **Add gas refunds** for SSTORE and SELFDESTRUCT operations
 
 ### Performance & Testing
 
