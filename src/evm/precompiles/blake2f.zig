--- conflicted
+++ resolved
@@ -2,14 +2,9 @@
 const PrecompileResult = @import("precompile_result.zig").PrecompileResult;
 const PrecompileOutput = @import("precompile_result.zig").PrecompileOutput;
 const PrecompileError = @import("precompile_result.zig").PrecompileError;
-<<<<<<< HEAD
-/// BLAKE2F precompile implementation (address 0x09)
-=======
-
 /// The BLAKE2F precompile provides the BLAKE2b compression function (F function) 
 /// that operates on a single 128-byte block. This is one of the Ethereum precompiles
 /// available from the Istanbul hardfork (EIP-152).
->>>>>>> 86ec2c70
 ///
 /// ## Security Note
 /// This implementation follows the BLAKE2b specification exactly as defined in:
