const std = @import("std");
const Address = @import("Address").Address;
const addresses = @import("precompile_addresses.zig");
const PrecompileOutput = @import("precompile_result.zig").PrecompileOutput;
const PrecompileError = @import("precompile_result.zig").PrecompileError;
const identity = @import("identity.zig");
const sha256 = @import("sha256.zig");
<<<<<<< HEAD
=======
const modexp = @import("modexp.zig");
const blake2f = @import("blake2f.zig");
>>>>>>> 2ef572ab
const kzg_point_evaluation = @import("kzg_point_evaluation.zig");
const ChainRules = @import("../hardforks/chain_rules.zig");

/// Main precompile dispatcher module
///
/// This module provides the main interface for precompile execution. It handles:
/// - Address-based precompile detection and routing
/// - Hardfork-based availability checks
/// - Unified execution interface for all precompiles
/// - Error handling and result management
///
/// The dispatcher is designed to be easily extensible for future precompiles.
/// Adding a new precompile requires:
/// 1. Adding the address constant to precompile_addresses.zig
/// 2. Implementing the precompile logic in its own module
/// 3. Adding the dispatch case to execute_precompile()
/// 4. Adding availability check to is_available()
/// Checks if the given address is a precompile address
///
/// This function determines whether a given address corresponds to a known precompile.
/// It serves as the entry point for precompile detection during contract calls.
///
/// @param address The address to check
/// @return true if the address is a known precompile, false otherwise
pub fn is_precompile(address: Address) bool {
    return addresses.is_precompile(address);
}

/// Checks if a precompile is available in the given chain rules
///
/// Different precompiles were introduced in different hardforks. This function
/// ensures that precompiles are only available when they should be according
/// to the Ethereum specification.
///
/// @param address The precompile address to check
/// @param chain_rules The current chain rules configuration
/// @return true if the precompile is available with these chain rules
pub fn is_available(address: Address, chain_rules: ChainRules) bool {
    if (!is_precompile(address)) {
        @branchHint(.cold);
        return false;
    }

    const precompile_id = addresses.get_precompile_id(address);

    return switch (precompile_id) {
        1, 2, 3, 4 => true, // ECRECOVER, SHA256, RIPEMD160, IDENTITY available from Frontier
        5 => chain_rules.IsByzantium, // MODEXP from Byzantium
        6, 7, 8 => chain_rules.IsByzantium, // ECADD, ECMUL, ECPAIRING from Byzantium
        9 => chain_rules.IsIstanbul, // BLAKE2F from Istanbul
        10 => chain_rules.IsCancun, // POINT_EVALUATION from Cancun
        else => false,
    };
}

/// Executes a precompile with the given parameters
///
/// This is the main execution function that routes precompile calls to their
/// specific implementations. It handles:
/// - Precompile address validation
/// - Hardfork availability checks
/// - Routing to specific precompile implementations
/// - Consistent error handling
///
/// @param address The precompile address being called
/// @param input Input data for the precompile
/// @param output Output buffer to write results (must be large enough)
/// @param gas_limit Maximum gas available for execution
/// @param chain_rules Current chain rules for availability checking
/// @return PrecompileOutput containing success/failure and gas usage
pub fn execute_precompile(address: Address, input: []const u8, output: []u8, gas_limit: u64, chain_rules: ChainRules) PrecompileOutput {
    // Check if this is a valid precompile address
    if (!is_precompile(address)) {
        @branchHint(.cold);
        return PrecompileOutput.failure_result(PrecompileError.ExecutionFailed);
    }

    // Check if this precompile is available with the current chain rules
    if (!is_available(address, chain_rules)) {
        @branchHint(.cold);
        return PrecompileOutput.failure_result(PrecompileError.ExecutionFailed);
    }

    const precompile_id = addresses.get_precompile_id(address);

    // Route to specific precompile implementation
    return switch (precompile_id) {
        4 => {
            @branchHint(.likely);
            return identity.execute(input, output, gas_limit);
        }, // IDENTITY

        // Placeholder implementations for future precompiles
        1 => {
            @branchHint(.cold);
            return PrecompileOutput.failure_result(PrecompileError.ExecutionFailed);
        }, // ECRECOVER - TODO
        2 => {
            @branchHint(.likely);
            return sha256.execute(input, output, gas_limit);
        }, // SHA256
        3 => {
            @branchHint(.cold);
            return PrecompileOutput.failure_result(PrecompileError.ExecutionFailed);
        }, // RIPEMD160 - TODO
        5 => {
            @branchHint(.likely);
            return modexp.execute(input, output, gas_limit);
        }, // MODEXP
        6 => {
            @branchHint(.cold);
            return PrecompileOutput.failure_result(PrecompileError.ExecutionFailed);
        }, // ECADD - TODO
        7 => {
            @branchHint(.cold);
            return PrecompileOutput.failure_result(PrecompileError.ExecutionFailed);
        }, // ECMUL - TODO
        8 => {
            @branchHint(.cold);
            return PrecompileOutput.failure_result(PrecompileError.ExecutionFailed);
        }, // ECPAIRING - TODO
        9 => {
            @branchHint(.likely);
            return blake2f.execute(input, output, gas_limit);
        }, // BLAKE2F
        10 => {
            @branchHint(.unlikely);
            return kzg_point_evaluation.execute(input, output, gas_limit);
        }, // POINT_EVALUATION

        else => {
            @branchHint(.cold);
            return PrecompileOutput.failure_result(PrecompileError.ExecutionFailed);
        },
    };
}

/// Estimates the gas cost for a precompile call
///
/// This function calculates the gas cost for a precompile call without actually
/// executing it. Useful for gas estimation and transaction validation.
///
/// @param address The precompile address
/// @param input_size Size of the input data
/// @param chain_rules Current chain rules
/// @return Estimated gas cost or error if not available
pub fn estimate_gas(address: Address, input_size: usize, chain_rules: ChainRules) !u64 {
    if (!is_precompile(address)) {
        @branchHint(.cold);
        return error.InvalidPrecompile;
    }

    if (!is_available(address, chain_rules)) {
        @branchHint(.cold);
        return error.PrecompileNotAvailable;
    }

    const precompile_id = addresses.get_precompile_id(address);

    return switch (precompile_id) {
        4 => identity.calculate_gas_checked(input_size), // IDENTITY

        // Placeholder gas calculations for future precompiles
        1 => error.NotImplemented, // ECRECOVER - TODO
        2 => sha256.calculate_gas_checked(input_size), // SHA256
        3 => error.NotImplemented, // RIPEMD160 - TODO
        5 => modexp.calculate_gas_checked(input_size), // MODEXP
        6 => error.NotImplemented, // ECADD - TODO
        7 => error.NotImplemented, // ECMUL - TODO
        8 => error.NotImplemented, // ECPAIRING - TODO
        9 => blake2f.calculate_gas_checked(input_size), // BLAKE2F
        10 => kzg_point_evaluation.calculate_gas_checked(input_size), // POINT_EVALUATION

        else => error.InvalidPrecompile,
    };
}

/// Gets the expected output size for a precompile call
///
/// Some precompiles have fixed output sizes, while others depend on the input.
/// This function provides a way to determine the required output buffer size.
///
/// @param address The precompile address
/// @param input_size Size of the input data
/// @param chain_rules Current chain rules
/// @return Expected output size or error if not available
pub fn get_output_size(address: Address, input_size: usize, chain_rules: ChainRules) !usize {
    if (!is_precompile(address)) {
        @branchHint(.cold);
        return error.InvalidPrecompile;
    }

    if (!is_available(address, chain_rules)) {
        @branchHint(.cold);
        return error.PrecompileNotAvailable;
    }

    const precompile_id = addresses.get_precompile_id(address);

    return switch (precompile_id) {
        4 => identity.get_output_size(input_size), // IDENTITY

        // Placeholder output sizes for future precompiles
        1 => 32, // ECRECOVER - fixed 32 bytes (address)
<<<<<<< HEAD
        2 => sha256.get_output_size(input_size), // SHA256 - fixed 32 bytes (hash)
=======
        2 => sha256.get_output_size(input_size), // SHA256
>>>>>>> 2ef572ab
        3 => 32, // RIPEMD160 - fixed 32 bytes (hash, padded)
        5 => modexp.get_output_size(input_size), // MODEXP
        6 => 64, // ECADD - fixed 64 bytes (point)
        7 => 64, // ECMUL - fixed 64 bytes (point)
        8 => 32, // ECPAIRING - fixed 32 bytes (boolean result)
        9 => blake2f.get_output_size(input_size), // BLAKE2F
        10 => kzg_point_evaluation.get_output_size(input_size), // POINT_EVALUATION

        else => error.InvalidPrecompile,
    };
}

/// Validates that a precompile call would succeed
///
/// This function performs all validation checks without executing the precompile.
/// Useful for transaction validation and gas estimation.
///
/// @param address The precompile address
/// @param input_size Size of the input data
/// @param gas_limit Available gas limit
/// @param chain_rules Current chain rules
/// @return true if the call would succeed
pub fn validate_call(address: Address, input_size: usize, gas_limit: u64, chain_rules: ChainRules) bool {
    if (!is_precompile(address)) {
        @branchHint(.cold);
        return false;
    }
    if (!is_available(address, chain_rules)) {
        @branchHint(.cold);
        return false;
    }

    const gas_cost = estimate_gas(address, input_size, chain_rules) catch {
        @branchHint(.cold);
        return false;
    };
    return gas_cost <= gas_limit;
}<|MERGE_RESOLUTION|>--- conflicted
+++ resolved
@@ -5,11 +5,8 @@
 const PrecompileError = @import("precompile_result.zig").PrecompileError;
 const identity = @import("identity.zig");
 const sha256 = @import("sha256.zig");
-<<<<<<< HEAD
-=======
 const modexp = @import("modexp.zig");
 const blake2f = @import("blake2f.zig");
->>>>>>> 2ef572ab
 const kzg_point_evaluation = @import("kzg_point_evaluation.zig");
 const ChainRules = @import("../hardforks/chain_rules.zig");
 
@@ -214,11 +211,7 @@
 
         // Placeholder output sizes for future precompiles
         1 => 32, // ECRECOVER - fixed 32 bytes (address)
-<<<<<<< HEAD
-        2 => sha256.get_output_size(input_size), // SHA256 - fixed 32 bytes (hash)
-=======
         2 => sha256.get_output_size(input_size), // SHA256
->>>>>>> 2ef572ab
         3 => 32, // RIPEMD160 - fixed 32 bytes (hash, padded)
         5 => modexp.get_output_size(input_size), // MODEXP
         6 => 64, // ECADD - fixed 64 bytes (point)
