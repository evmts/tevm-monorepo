const std = @import("std");
const Address = @import("Address").Address;
const addresses = @import("precompile_addresses.zig");
const PrecompileOutput = @import("precompile_result.zig").PrecompileOutput;
const PrecompileError = @import("precompile_result.zig").PrecompileError;
const ecrecover = @import("ecrecover.zig");
const identity = @import("identity.zig");
const sha256 = @import("sha256.zig");
const modexp = @import("modexp.zig");
const ecadd = @import("ecadd.zig");
const kzg_point_evaluation = @import("kzg_point_evaluation.zig");
const ChainRules = @import("../hardforks/chain_rules.zig");

/// Main precompile dispatcher module
///
/// This module provides the main interface for precompile execution. It handles:
/// - Address-based precompile detection and routing
/// - Hardfork-based availability checks
/// - Unified execution interface for all precompiles
/// - Error handling and result management
///
/// The dispatcher is designed to be easily extensible for future precompiles.
/// Adding a new precompile requires:
/// 1. Adding the address constant to precompile_addresses.zig
/// 2. Implementing the precompile logic in its own module
/// 3. Adding the dispatch case to execute_precompile()
/// 4. Adding availability check to is_available()
/// Checks if the given address is a precompile address
///
/// This function determines whether a given address corresponds to a known precompile.
/// It serves as the entry point for precompile detection during contract calls.
///
/// @param address The address to check
/// @return true if the address is a known precompile, false otherwise
pub fn is_precompile(address: Address) bool {
    return addresses.is_precompile(address);
}

/// Checks if a precompile is available in the given chain rules
///
/// Different precompiles were introduced in different hardforks. This function
/// ensures that precompiles are only available when they should be according
/// to the Ethereum specification.
///
/// @param address The precompile address to check
/// @param chain_rules The current chain rules configuration
/// @return true if the precompile is available with these chain rules
pub fn is_available(address: Address, chain_rules: ChainRules) bool {
    if (!is_precompile(address)) {
        @branchHint(.cold);
        return false;
    }

    const precompile_id = addresses.get_precompile_id(address);

    return switch (precompile_id) {
        1, 2, 3, 4 => true, // ECRECOVER, SHA256, RIPEMD160, IDENTITY available from Frontier
        5 => chain_rules.IsByzantium, // MODEXP from Byzantium
        6, 7, 8 => chain_rules.IsByzantium, // ECADD, ECMUL, ECPAIRING from Byzantium
        9 => chain_rules.IsIstanbul, // BLAKE2F from Istanbul
        10 => chain_rules.IsCancun, // POINT_EVALUATION from Cancun
        else => false,
    };
}

/// Executes a precompile with the given parameters
///
/// This is the main execution function that routes precompile calls to their
/// specific implementations. It handles:
/// - Precompile address validation
/// - Hardfork availability checks
/// - Routing to specific precompile implementations
/// - Consistent error handling
///
/// @param address The precompile address being called
/// @param input Input data for the precompile
/// @param output Output buffer to write results (must be large enough)
/// @param gas_limit Maximum gas available for execution
/// @param chain_rules Current chain rules for availability checking
/// @return PrecompileOutput containing success/failure and gas usage
pub fn execute_precompile(address: Address, input: []const u8, output: []u8, gas_limit: u64, chain_rules: ChainRules) PrecompileOutput {
    // Check if this is a valid precompile address
    if (!is_precompile(address)) {
        @branchHint(.cold);
        return PrecompileOutput.failure_result(PrecompileError.ExecutionFailed);
    }

    // Check if this precompile is available with the current chain rules
    if (!is_available(address, chain_rules)) {
        @branchHint(.cold);
        return PrecompileOutput.failure_result(PrecompileError.ExecutionFailed);
    }

    const precompile_id = addresses.get_precompile_id(address);

    // Route to specific precompile implementation
    return switch (precompile_id) {
        4 => {
            @branchHint(.likely);
            return identity.execute(input, output, gas_limit);
        }, // IDENTITY

        // Placeholder implementations for future precompiles
        1 => {
            @branchHint(.likely);
            return ecrecover.execute(input, output, gas_limit);
        }, // ECRECOVER
        2 => {
            @branchHint(.likely);
            return sha256.execute(input, output, gas_limit);
        }, // SHA256
        3 => {
            @branchHint(.cold);
            return PrecompileOutput.failure_result(PrecompileError.ExecutionFailed);
        }, // RIPEMD160 - TODO
        5 => {
            @branchHint(.likely);
            return modexp.execute(input, output, gas_limit);
        }, // MODEXP
        6 => {
            @branchHint(.likely);
            return ecadd.execute(input, output, gas_limit);
        }, // ECADD
        7 => {
            @branchHint(.cold);
            return PrecompileOutput.failure_result(PrecompileError.ExecutionFailed);
        }, // ECMUL - TODO
        8 => {
            @branchHint(.cold);
            return PrecompileOutput.failure_result(PrecompileError.ExecutionFailed);
        }, // ECPAIRING - TODO
        9 => {
            @branchHint(.unlikely);
            return PrecompileOutput.failure_result(PrecompileError.ExecutionFailed);
        }, // BLAKE2F - TODO
        10 => {
            @branchHint(.unlikely);
            return kzg_point_evaluation.execute(input, output, gas_limit);
        }, // POINT_EVALUATION

        else => {
            @branchHint(.cold);
            return PrecompileOutput.failure_result(PrecompileError.ExecutionFailed);
        },
    };
}

/// Estimates the gas cost for a precompile call
///
/// This function calculates the gas cost for a precompile call without actually
/// executing it. Useful for gas estimation and transaction validation.
///
/// @param address The precompile address
/// @param input_size Size of the input data
/// @param chain_rules Current chain rules
/// @return Estimated gas cost or error if not available
pub fn estimate_gas(address: Address, input_size: usize, chain_rules: ChainRules) !u64 {
    if (!is_precompile(address)) {
        @branchHint(.cold);
        return error.InvalidPrecompile;
    }

    if (!is_available(address, chain_rules)) {
        @branchHint(.cold);
        return error.PrecompileNotAvailable;
    }

    const precompile_id = addresses.get_precompile_id(address);

    return switch (precompile_id) {
        4 => identity.calculate_gas_checked(input_size), // IDENTITY

        // Placeholder gas calculations for future precompiles
<<<<<<< HEAD
        1 => error.InvalidInput, // ECRECOVER - TODO
        2 => sha256.calculate_gas_checked(input_size), // SHA256
        3 => error.InvalidInput, // RIPEMD160 - TODO
        5 => modexp.calculate_gas_checked(input_size), // MODEXP
        6 => ecadd.calculate_gas_checked(input_size), // ECADD
=======
        1 => ecrecover.calculate_gas_checked(input_size), // ECRECOVER
        2 => sha256.calculate_gas_checked(input_size), // SHA256
        3 => error.InvalidInput, // RIPEMD160 - TODO
        5 => modexp.calculate_gas_checked(input_size), // MODEXP
        6 => error.InvalidInput, // ECADD - TODO
>>>>>>> 82734fcf
        7 => error.InvalidInput, // ECMUL - TODO
        8 => error.InvalidInput, // ECPAIRING - TODO
        9 => error.InvalidInput, // BLAKE2F - TODO
        10 => kzg_point_evaluation.calculate_gas_checked(input_size), // POINT_EVALUATION

        else => error.InvalidPrecompile,
    };
}

/// Gets the expected output size for a precompile call
///
/// Some precompiles have fixed output sizes, while others depend on the input.
/// This function provides a way to determine the required output buffer size.
///
/// @param address The precompile address
/// @param input_size Size of the input data
/// @param chain_rules Current chain rules
/// @return Expected output size or error if not available
pub fn get_output_size(address: Address, input_size: usize, chain_rules: ChainRules) !usize {
    if (!is_precompile(address)) {
        @branchHint(.cold);
        return error.InvalidPrecompile;
    }

    if (!is_available(address, chain_rules)) {
        @branchHint(.cold);
        return error.PrecompileNotAvailable;
    }

    const precompile_id = addresses.get_precompile_id(address);

    return switch (precompile_id) {
        4 => identity.get_output_size(input_size), // IDENTITY

        // Placeholder output sizes for future precompiles
        1 => ecrecover.get_output_size(input_size), // ECRECOVER
        2 => sha256.get_output_size(input_size), // SHA256
        3 => 32, // RIPEMD160 - fixed 32 bytes (hash, padded)
        5 => modexp.get_output_size(input_size), // MODEXP
        6 => ecadd.get_output_size(input_size), // ECADD
        7 => 64, // ECMUL - fixed 64 bytes (point)
        8 => 32, // ECPAIRING - fixed 32 bytes (boolean result)
        9 => 64, // BLAKE2F - fixed 64 bytes (hash)
        10 => kzg_point_evaluation.get_output_size(input_size), // POINT_EVALUATION

        else => error.InvalidPrecompile,
    };
}

/// Validates that a precompile call would succeed
///
/// This function performs all validation checks without executing the precompile.
/// Useful for transaction validation and gas estimation.
///
/// @param address The precompile address
/// @param input_size Size of the input data
/// @param gas_limit Available gas limit
/// @param chain_rules Current chain rules
/// @return true if the call would succeed
pub fn validate_call(address: Address, input_size: usize, gas_limit: u64, chain_rules: ChainRules) bool {
    if (!is_precompile(address)) {
        @branchHint(.cold);
        return false;
    }
    if (!is_available(address, chain_rules)) {
        @branchHint(.cold);
        return false;
    }

    const gas_cost = estimate_gas(address, input_size, chain_rules) catch {
        @branchHint(.cold);
        return false;
    };
    return gas_cost <= gas_limit;
}<|MERGE_RESOLUTION|>--- conflicted
+++ resolved
@@ -7,7 +7,6 @@
 const identity = @import("identity.zig");
 const sha256 = @import("sha256.zig");
 const modexp = @import("modexp.zig");
-const ecadd = @import("ecadd.zig");
 const kzg_point_evaluation = @import("kzg_point_evaluation.zig");
 const ChainRules = @import("../hardforks/chain_rules.zig");
 
@@ -118,9 +117,9 @@
             return modexp.execute(input, output, gas_limit);
         }, // MODEXP
         6 => {
-            @branchHint(.likely);
-            return ecadd.execute(input, output, gas_limit);
-        }, // ECADD
+            @branchHint(.cold);
+            return PrecompileOutput.failure_result(PrecompileError.ExecutionFailed);
+        }, // ECADD - TODO
         7 => {
             @branchHint(.cold);
             return PrecompileOutput.failure_result(PrecompileError.ExecutionFailed);
@@ -171,19 +170,11 @@
         4 => identity.calculate_gas_checked(input_size), // IDENTITY
 
         // Placeholder gas calculations for future precompiles
-<<<<<<< HEAD
-        1 => error.InvalidInput, // ECRECOVER - TODO
-        2 => sha256.calculate_gas_checked(input_size), // SHA256
-        3 => error.InvalidInput, // RIPEMD160 - TODO
-        5 => modexp.calculate_gas_checked(input_size), // MODEXP
-        6 => ecadd.calculate_gas_checked(input_size), // ECADD
-=======
         1 => ecrecover.calculate_gas_checked(input_size), // ECRECOVER
         2 => sha256.calculate_gas_checked(input_size), // SHA256
         3 => error.InvalidInput, // RIPEMD160 - TODO
         5 => modexp.calculate_gas_checked(input_size), // MODEXP
         6 => error.InvalidInput, // ECADD - TODO
->>>>>>> 82734fcf
         7 => error.InvalidInput, // ECMUL - TODO
         8 => error.InvalidInput, // ECPAIRING - TODO
         9 => error.InvalidInput, // BLAKE2F - TODO
@@ -223,7 +214,7 @@
         2 => sha256.get_output_size(input_size), // SHA256
         3 => 32, // RIPEMD160 - fixed 32 bytes (hash, padded)
         5 => modexp.get_output_size(input_size), // MODEXP
-        6 => ecadd.get_output_size(input_size), // ECADD
+        6 => 64, // ECADD - fixed 64 bytes (point)
         7 => 64, // ECMUL - fixed 64 bytes (point)
         8 => 32, // ECPAIRING - fixed 32 bytes (boolean result)
         9 => 64, // BLAKE2F - fixed 64 bytes (hash)
