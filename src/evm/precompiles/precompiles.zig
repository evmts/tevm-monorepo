const std = @import("std");
const Address = @import("Address").Address;
const addresses = @import("precompile_addresses.zig");
const PrecompileOutput = @import("precompile_result.zig").PrecompileOutput;
const PrecompileError = @import("precompile_result.zig").PrecompileError;
const identity = @import("identity.zig");
const sha256 = @import("sha256.zig");
<<<<<<< HEAD
const blake2f = @import("blake2f.zig");
=======
const modexp = @import("modexp.zig");
>>>>>>> a9683894
const kzg_point_evaluation = @import("kzg_point_evaluation.zig");
const ChainRules = @import("../hardforks/chain_rules.zig");

/// Main precompile dispatcher module
///
/// This module provides the main interface for precompile execution. It handles:
/// - Address-based precompile detection and routing
/// - Hardfork-based availability checks
/// - Unified execution interface for all precompiles
/// - Error handling and result management
///
/// The dispatcher is designed to be easily extensible for future precompiles.
/// Adding a new precompile requires:
/// 1. Adding the address constant to precompile_addresses.zig
/// 2. Implementing the precompile logic in its own module
/// 3. Adding the dispatch case to execute_precompile()
/// 4. Adding availability check to is_available()

/// Checks if the given address is a precompile address
///
/// This function determines whether a given address corresponds to a known precompile.
/// It serves as the entry point for precompile detection during contract calls.
///
/// @param address The address to check
/// @return true if the address is a known precompile, false otherwise
pub fn is_precompile(address: Address) bool {
    return addresses.is_precompile(address);
}

/// Checks if a precompile is available in the given chain rules
///
/// Different precompiles were introduced in different hardforks. This function
/// ensures that precompiles are only available when they should be according
/// to the Ethereum specification.
///
/// @param address The precompile address to check
/// @param chain_rules The current chain rules configuration
/// @return true if the precompile is available with these chain rules
pub fn is_available(address: Address, chain_rules: ChainRules) bool {
    if (!is_precompile(address)) {
        @branchHint(.cold);
        return false;
    }
    
    const precompile_id = addresses.get_precompile_id(address);
    
    return switch (precompile_id) {
        1, 2, 3, 4 => true, // ECRECOVER, SHA256, RIPEMD160, IDENTITY available from Frontier
        5 => chain_rules.IsByzantium, // MODEXP from Byzantium
        6, 7, 8 => chain_rules.IsByzantium, // ECADD, ECMUL, ECPAIRING from Byzantium
        9 => chain_rules.IsIstanbul, // BLAKE2F from Istanbul
        10 => chain_rules.IsCancun, // POINT_EVALUATION from Cancun
        else => false,
    };
}

/// Executes a precompile with the given parameters
///
/// This is the main execution function that routes precompile calls to their
/// specific implementations. It handles:
/// - Precompile address validation
/// - Hardfork availability checks
/// - Routing to specific precompile implementations
/// - Consistent error handling
///
/// @param address The precompile address being called
/// @param input Input data for the precompile
/// @param output Output buffer to write results (must be large enough)
/// @param gas_limit Maximum gas available for execution
/// @param chain_rules Current chain rules for availability checking
/// @return PrecompileOutput containing success/failure and gas usage
pub fn execute_precompile(
    address: Address, 
    input: []const u8, 
    output: []u8, 
    gas_limit: u64, 
    chain_rules: ChainRules
) PrecompileOutput {
    // Check if this is a valid precompile address
    if (!is_precompile(address)) {
        @branchHint(.cold);
        return PrecompileOutput.failure_result(PrecompileError.ExecutionFailed);
    }
    
    // Check if this precompile is available with the current chain rules
    if (!is_available(address, chain_rules)) {
        @branchHint(.cold);
        return PrecompileOutput.failure_result(PrecompileError.ExecutionFailed);
    }
    
    const precompile_id = addresses.get_precompile_id(address);
    
    // Route to specific precompile implementation
    return switch (precompile_id) {
        4 => {
            @branchHint(.likely);
            return identity.execute(input, output, gas_limit);
        }, // IDENTITY
        
        // Placeholder implementations for future precompiles
        1 => {
            @branchHint(.cold);
            return PrecompileOutput.failure_result(PrecompileError.ExecutionFailed);
        }, // ECRECOVER - TODO
        2 => {
            @branchHint(.likely);
            return sha256.execute(input, output, gas_limit);
        }, // SHA256
        3 => {
            @branchHint(.cold);
            return PrecompileOutput.failure_result(PrecompileError.ExecutionFailed);
        }, // RIPEMD160 - TODO
        5 => {
            @branchHint(.cold);
            return PrecompileOutput.failure_result(PrecompileError.ExecutionFailed);
        }, // MODEXP - TODO
        6 => {
            @branchHint(.cold);
            return PrecompileOutput.failure_result(PrecompileError.ExecutionFailed);
        }, // ECADD - TODO
        7 => {
            @branchHint(.cold);
            return PrecompileOutput.failure_result(PrecompileError.ExecutionFailed);
        }, // ECMUL - TODO
        8 => {
            @branchHint(.cold);
            return PrecompileOutput.failure_result(PrecompileError.ExecutionFailed);
        }, // ECPAIRING - TODO
        9 => {
            @branchHint(.cold);
            return PrecompileOutput.failure_result(PrecompileError.ExecutionFailed);
        }, // BLAKE2F - TODO
        10 => {
            @branchHint(.unlikely);
            return kzg_point_evaluation.execute(input, output, gas_limit);
        }, // POINT_EVALUATION
        
        else => {
            @branchHint(.cold);
            return PrecompileOutput.failure_result(PrecompileError.ExecutionFailed);
        },
    };
}

/// Estimates the gas cost for a precompile call
///
/// This function calculates the gas cost for a precompile call without actually
/// executing it. Useful for gas estimation and transaction validation.
///
/// @param address The precompile address
/// @param input_size Size of the input data
/// @param chain_rules Current chain rules
/// @return Estimated gas cost or error if not available
pub fn estimate_gas(address: Address, input_size: usize, chain_rules: ChainRules) !u64 {
    if (!is_precompile(address)) {
        @branchHint(.cold);
        return error.InvalidPrecompile;
    }
    
    if (!is_available(address, chain_rules)) {
        @branchHint(.cold);
        return error.PrecompileNotAvailable;
    }
    
    const precompile_id = addresses.get_precompile_id(address);
    
    return switch (precompile_id) {
        4 => identity.calculate_gas_checked(input_size), // IDENTITY
        
        // Placeholder gas calculations for future precompiles
        1 => error.NotImplemented, // ECRECOVER - TODO
        2 => sha256.calculate_gas_checked(input_size), // SHA256
        3 => error.NotImplemented, // RIPEMD160 - TODO
        5 => error.NotImplemented, // MODEXP - TODO
        6 => error.NotImplemented, // ECADD - TODO
        7 => error.NotImplemented, // ECMUL - TODO
        8 => error.NotImplemented, // ECPAIRING - TODO
        9 => error.NotImplemented, // BLAKE2F - TODO
        10 => kzg_point_evaluation.calculate_gas_checked(input_size), // POINT_EVALUATION
        
        else => error.InvalidPrecompile,
    };
}

/// Gets the expected output size for a precompile call
///
/// Some precompiles have fixed output sizes, while others depend on the input.
/// This function provides a way to determine the required output buffer size.
///
/// @param address The precompile address
/// @param input_size Size of the input data
/// @param chain_rules Current chain rules
/// @return Expected output size or error if not available
pub fn get_output_size(address: Address, input_size: usize, chain_rules: ChainRules) !usize {
    if (!is_precompile(address)) {
        @branchHint(.cold);
        return error.InvalidPrecompile;
    }
    
    if (!is_available(address, chain_rules)) {
        @branchHint(.cold);
        return error.PrecompileNotAvailable;
    }
    
    const precompile_id = addresses.get_precompile_id(address);
    
    return switch (precompile_id) {
        4 => identity.get_output_size(input_size), // IDENTITY
        
        // Placeholder output sizes for future precompiles
        1 => 32, // ECRECOVER - fixed 32 bytes (address)
        2 => sha256.get_output_size(input_size), // SHA256
        3 => 32, // RIPEMD160 - fixed 32 bytes (hash, padded)
        5 => error.NotImplemented, // MODEXP - variable size, TODO
        6 => 64, // ECADD - fixed 64 bytes (point)
        7 => 64, // ECMUL - fixed 64 bytes (point)
        8 => 32, // ECPAIRING - fixed 32 bytes (boolean result)
        9 => 64, // BLAKE2F - fixed 64 bytes
        10 => kzg_point_evaluation.get_output_size(input_size), // POINT_EVALUATION
        
        else => error.InvalidPrecompile,
    };
}

/// Validates that a precompile call would succeed
///
/// This function performs all validation checks without executing the precompile.
/// Useful for transaction validation and gas estimation.
///
/// @param address The precompile address
/// @param input_size Size of the input data
/// @param gas_limit Available gas limit
/// @param chain_rules Current chain rules
/// @return true if the call would succeed
pub fn validate_call(address: Address, input_size: usize, gas_limit: u64, chain_rules: ChainRules) bool {
    if (!is_precompile(address)) {
        @branchHint(.cold);
        return false;
    }
    if (!is_available(address, chain_rules)) {
        @branchHint(.cold);
        return false;
    }
    
    const gas_cost = estimate_gas(address, input_size, chain_rules) catch {
        @branchHint(.cold);
        return false;
    };
    return gas_cost <= gas_limit;
}<|MERGE_RESOLUTION|>--- conflicted
+++ resolved
@@ -5,11 +5,8 @@
 const PrecompileError = @import("precompile_result.zig").PrecompileError;
 const identity = @import("identity.zig");
 const sha256 = @import("sha256.zig");
-<<<<<<< HEAD
 const blake2f = @import("blake2f.zig");
-=======
 const modexp = @import("modexp.zig");
->>>>>>> a9683894
 const kzg_point_evaluation = @import("kzg_point_evaluation.zig");
 const ChainRules = @import("../hardforks/chain_rules.zig");
 
@@ -139,9 +136,9 @@
             return PrecompileOutput.failure_result(PrecompileError.ExecutionFailed);
         }, // ECPAIRING - TODO
         9 => {
-            @branchHint(.cold);
-            return PrecompileOutput.failure_result(PrecompileError.ExecutionFailed);
-        }, // BLAKE2F - TODO
+            @branchHint(.likely);
+            return blake2f.execute(input, output, gas_limit);
+        }, // BLAKE2F
         10 => {
             @branchHint(.unlikely);
             return kzg_point_evaluation.execute(input, output, gas_limit);
@@ -183,11 +180,11 @@
         1 => error.NotImplemented, // ECRECOVER - TODO
         2 => sha256.calculate_gas_checked(input_size), // SHA256
         3 => error.NotImplemented, // RIPEMD160 - TODO
-        5 => error.NotImplemented, // MODEXP - TODO
+        5 => modexp.calculate_gas_checked(input_size), // MODEXP
         6 => error.NotImplemented, // ECADD - TODO
         7 => error.NotImplemented, // ECMUL - TODO
         8 => error.NotImplemented, // ECPAIRING - TODO
-        9 => error.NotImplemented, // BLAKE2F - TODO
+        9 => blake2f.calculate_gas_checked(input_size), // BLAKE2F
         10 => kzg_point_evaluation.calculate_gas_checked(input_size), // POINT_EVALUATION
         
         else => error.InvalidPrecompile,
@@ -223,11 +220,11 @@
         1 => 32, // ECRECOVER - fixed 32 bytes (address)
         2 => sha256.get_output_size(input_size), // SHA256
         3 => 32, // RIPEMD160 - fixed 32 bytes (hash, padded)
-        5 => error.NotImplemented, // MODEXP - variable size, TODO
+        5 => modexp.get_output_size(input_size), // MODEXP - variable size
         6 => 64, // ECADD - fixed 64 bytes (point)
         7 => 64, // ECMUL - fixed 64 bytes (point)
         8 => 32, // ECPAIRING - fixed 32 bytes (boolean result)
-        9 => 64, // BLAKE2F - fixed 64 bytes
+        9 => blake2f.get_output_size(input_size), // BLAKE2F
         10 => kzg_point_evaluation.get_output_size(input_size), // POINT_EVALUATION
         
         else => error.InvalidPrecompile,
