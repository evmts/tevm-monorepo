--- conflicted
+++ resolved
@@ -7,7 +7,6 @@
 const identity = @import("identity.zig");
 const sha256 = @import("sha256.zig");
 const modexp = @import("modexp.zig");
-const ecmul = @import("ecmul.zig");
 const kzg_point_evaluation = @import("kzg_point_evaluation.zig");
 const ChainRules = @import("../hardforks/chain_rules.zig");
 
@@ -122,9 +121,9 @@
             return PrecompileOutput.failure_result(PrecompileError.ExecutionFailed);
         }, // ECADD - TODO
         7 => {
-            @branchHint(.likely);
-            return ecmul.execute(input, output, gas_limit);
-        }, // ECMUL
+            @branchHint(.cold);
+            return PrecompileOutput.failure_result(PrecompileError.ExecutionFailed);
+        }, // ECMUL - TODO
         8 => {
             @branchHint(.cold);
             return PrecompileOutput.failure_result(PrecompileError.ExecutionFailed);
@@ -171,20 +170,12 @@
         4 => identity.calculate_gas_checked(input_size), // IDENTITY
 
         // Placeholder gas calculations for future precompiles
-<<<<<<< HEAD
-        1 => error.InvalidInput, // ECRECOVER - TODO
-=======
         1 => ecrecover.calculate_gas_checked(input_size), // ECRECOVER
->>>>>>> 82734fcf
         2 => sha256.calculate_gas_checked(input_size), // SHA256
         3 => error.InvalidInput, // RIPEMD160 - TODO
         5 => modexp.calculate_gas_checked(input_size), // MODEXP
         6 => error.InvalidInput, // ECADD - TODO
-<<<<<<< HEAD
-        7 => ecmul.calculate_gas_checked(input_size), // ECMUL
-=======
         7 => error.InvalidInput, // ECMUL - TODO
->>>>>>> 82734fcf
         8 => error.InvalidInput, // ECPAIRING - TODO
         9 => error.InvalidInput, // BLAKE2F - TODO
         10 => kzg_point_evaluation.calculate_gas_checked(input_size), // POINT_EVALUATION
@@ -224,7 +215,7 @@
         3 => 32, // RIPEMD160 - fixed 32 bytes (hash, padded)
         5 => modexp.get_output_size(input_size), // MODEXP
         6 => 64, // ECADD - fixed 64 bytes (point)
-        7 => ecmul.get_output_size(input_size), // ECMUL
+        7 => 64, // ECMUL - fixed 64 bytes (point)
         8 => 32, // ECPAIRING - fixed 32 bytes (boolean result)
         9 => 64, // BLAKE2F - fixed 64 bytes (hash)
         10 => kzg_point_evaluation.get_output_size(input_size), // POINT_EVALUATION
