--- conflicted
+++ resolved
@@ -7,7 +7,6 @@
 const identity = @import("identity.zig");
 const sha256 = @import("sha256.zig");
 const modexp = @import("modexp.zig");
-const ecpairing = @import("ecpairing.zig");
 const kzg_point_evaluation = @import("kzg_point_evaluation.zig");
 const ChainRules = @import("../hardforks/chain_rules.zig");
 
@@ -126,9 +125,9 @@
             return PrecompileOutput.failure_result(PrecompileError.ExecutionFailed);
         }, // ECMUL - TODO
         8 => {
-            @branchHint(.likely);
-            return ecpairing.execute(input, output, gas_limit);
-        }, // ECPAIRING
+            @branchHint(.cold);
+            return PrecompileOutput.failure_result(PrecompileError.ExecutionFailed);
+        }, // ECPAIRING - TODO
         9 => {
             @branchHint(.unlikely);
             return PrecompileOutput.failure_result(PrecompileError.ExecutionFailed);
@@ -171,21 +170,13 @@
         4 => identity.calculate_gas_checked(input_size), // IDENTITY
 
         // Placeholder gas calculations for future precompiles
-<<<<<<< HEAD
-        1 => error.InvalidInput, // ECRECOVER - TODO
-=======
         1 => ecrecover.calculate_gas_checked(input_size), // ECRECOVER
->>>>>>> 82734fcf
         2 => sha256.calculate_gas_checked(input_size), // SHA256
         3 => error.InvalidInput, // RIPEMD160 - TODO
         5 => modexp.calculate_gas_checked(input_size), // MODEXP
         6 => error.InvalidInput, // ECADD - TODO
         7 => error.InvalidInput, // ECMUL - TODO
-<<<<<<< HEAD
-        8 => ecpairing.calculate_gas_checked(input_size), // ECPAIRING
-=======
         8 => error.InvalidInput, // ECPAIRING - TODO
->>>>>>> 82734fcf
         9 => error.InvalidInput, // BLAKE2F - TODO
         10 => kzg_point_evaluation.calculate_gas_checked(input_size), // POINT_EVALUATION
 
@@ -225,11 +216,7 @@
         5 => modexp.get_output_size(input_size), // MODEXP
         6 => 64, // ECADD - fixed 64 bytes (point)
         7 => 64, // ECMUL - fixed 64 bytes (point)
-<<<<<<< HEAD
-        8 => ecpairing.get_output_size(input_size), // ECPAIRING
-=======
         8 => 32, // ECPAIRING - fixed 32 bytes (boolean result)
->>>>>>> 82734fcf
         9 => 64, // BLAKE2F - fixed 64 bytes (hash)
         10 => kzg_point_evaluation.get_output_size(input_size), // POINT_EVALUATION
 
