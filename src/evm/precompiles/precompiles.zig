--- conflicted
+++ resolved
@@ -3,13 +3,10 @@
 const addresses = @import("precompile_addresses.zig");
 const PrecompileOutput = @import("precompile_result.zig").PrecompileOutput;
 const PrecompileError = @import("precompile_result.zig").PrecompileError;
+const ecrecover = @import("ecrecover.zig");
 const identity = @import("identity.zig");
-<<<<<<< HEAD
-const ecrecover = @import("ecrecover.zig");
-=======
 const sha256 = @import("sha256.zig");
 const modexp = @import("modexp.zig");
->>>>>>> c3b96ca0
 const kzg_point_evaluation = @import("kzg_point_evaluation.zig");
 const ChainRules = @import("../hardforks/chain_rules.zig");
 
@@ -101,12 +98,8 @@
             @branchHint(.likely);
             return identity.execute(input, output, gas_limit);
         }, // IDENTITY
-<<<<<<< HEAD
-        
-=======
 
         // Placeholder implementations for future precompiles
->>>>>>> c3b96ca0
         1 => {
             @branchHint(.likely);
             return ecrecover.execute(input, output, gas_limit);
@@ -136,7 +129,7 @@
             return PrecompileOutput.failure_result(PrecompileError.ExecutionFailed);
         }, // ECPAIRING - TODO
         9 => {
-            @branchHint(.cold);
+            @branchHint(.unlikely);
             return PrecompileOutput.failure_result(PrecompileError.ExecutionFailed);
         }, // BLAKE2F - TODO
         10 => {
@@ -175,22 +168,16 @@
 
     return switch (precompile_id) {
         4 => identity.calculate_gas_checked(input_size), // IDENTITY
-<<<<<<< HEAD
-        
+
+        // Placeholder gas calculations for future precompiles
         1 => ecrecover.calculate_gas_checked(input_size), // ECRECOVER
-        2 => error.NotImplemented, // SHA256 - TODO
-=======
-
-        // Placeholder gas calculations for future precompiles
-        1 => error.NotImplemented, // ECRECOVER - TODO
         2 => sha256.calculate_gas_checked(input_size), // SHA256
->>>>>>> c3b96ca0
-        3 => error.NotImplemented, // RIPEMD160 - TODO
+        3 => error.InvalidInput, // RIPEMD160 - TODO
         5 => modexp.calculate_gas_checked(input_size), // MODEXP
-        6 => error.NotImplemented, // ECADD - TODO
-        7 => error.NotImplemented, // ECMUL - TODO
-        8 => error.NotImplemented, // ECPAIRING - TODO
-        9 => error.NotImplemented, // BLAKE2F - TODO
+        6 => error.InvalidInput, // ECADD - TODO
+        7 => error.InvalidInput, // ECMUL - TODO
+        8 => error.InvalidInput, // ECPAIRING - TODO
+        9 => error.InvalidInput, // BLAKE2F - TODO
         10 => kzg_point_evaluation.calculate_gas_checked(input_size), // POINT_EVALUATION
 
         else => error.InvalidPrecompile,
@@ -221,22 +208,16 @@
 
     return switch (precompile_id) {
         4 => identity.get_output_size(input_size), // IDENTITY
-<<<<<<< HEAD
-        
+
+        // Placeholder output sizes for future precompiles
         1 => ecrecover.get_output_size(input_size), // ECRECOVER
-        2 => 32, // SHA256 - fixed 32 bytes (hash)
-=======
-
-        // Placeholder output sizes for future precompiles
-        1 => 32, // ECRECOVER - fixed 32 bytes (address)
         2 => sha256.get_output_size(input_size), // SHA256
->>>>>>> c3b96ca0
         3 => 32, // RIPEMD160 - fixed 32 bytes (hash, padded)
         5 => modexp.get_output_size(input_size), // MODEXP
         6 => 64, // ECADD - fixed 64 bytes (point)
         7 => 64, // ECMUL - fixed 64 bytes (point)
         8 => 32, // ECPAIRING - fixed 32 bytes (boolean result)
-        9 => 64, // BLAKE2F - fixed 64 bytes
+        9 => 64, // BLAKE2F - fixed 64 bytes (hash)
         10 => kzg_point_evaluation.get_output_size(input_size), // POINT_EVALUATION
 
         else => error.InvalidPrecompile,
