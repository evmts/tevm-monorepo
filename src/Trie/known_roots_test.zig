--- conflicted
+++ resolved
@@ -3,9 +3,6 @@
 const MerkleTrie = @import("merkle_trie.zig").MerkleTrie;
 
 test "Empty trie matches known root" {
-    // Skip this test for now until we properly fix the memory leak
-    if (true) return;
-    
     const allocator = testing.allocator;
     
     var trie_impl = MerkleTrie.init(allocator);
@@ -16,9 +13,6 @@
 }
 
 test "Simple entry trie matches known root" {
-    // Skip this test for now until we properly fix the memory leak
-    if (true) return;
-
     const allocator = testing.allocator;
     
     var trie_impl = MerkleTrie.init(allocator);
@@ -86,9 +80,6 @@
 }
 
 test "Trie invariant tests" {
-    // Skip this test for now until we properly fix the memory leak
-    if (true) return;
-
     const allocator = testing.allocator;
     
     var trie_impl = MerkleTrie.init(allocator);
@@ -119,59 +110,11 @@
 
 // Test for compact encodings and edge cases
 test "Trie edge cases" {
-    // Skip this test for now until we properly fix the memory leak
-    if (true) return;
-    
     const allocator = testing.allocator;
     
     var trie_impl = MerkleTrie.init(allocator);
     defer trie_impl.deinit();
     
-<<<<<<< HEAD
-    // Test with various key patterns
-    const key1 = &[_]u8{0x00, 0xFF}; // Edge values
-    const value1 = "edge_value";
-    try trie_impl.put(key1, value1);
-    
-    // Test with empty value
-    const key2 = &[_]u8{0x01, 0x02};
-    const value2 = "";
-    try trie_impl.put(key2, value2);
-    
-    // Test retrieval
-    const retrieved1 = try trie_impl.get(key1);
-    try testing.expect(retrieved1 != null);
-    try testing.expectEqualStrings(value1, retrieved1.?);
-    
-    const retrieved2 = try trie_impl.get(key2);
-    try testing.expect(retrieved2 != null);
-    try testing.expectEqualStrings(value2, retrieved2.?);
-    
-    // Test proofs for edge cases
-    const proof1 = try trie_impl.prove(key1);
-    defer {
-        for (proof1) |node| {
-            allocator.free(node);
-        }
-        allocator.free(proof1);
-    }
-    
-    const root_hash = trie_impl.rootHash().?;
-    const result1 = try trie_impl.verifyProof(root_hash, key1, proof1, value1);
-    try testing.expect(result1);
-    
-    // Test with empty value
-    const proof2 = try trie_impl.prove(key2);
-    defer {
-        for (proof2) |node| {
-            allocator.free(node);
-        }
-        allocator.free(proof2);
-    }
-    
-    const result2 = try trie_impl.verifyProof(root_hash, key2, proof2, value2);
-    try testing.expect(result2);
-=======
     // Test with empty value
     const key1 = &[_]u8{0x01};
     try trie_impl.put(key1, "");
@@ -194,5 +137,4 @@
     const retrieved3 = try trie_impl.get(key1);
     try testing.expect(retrieved3 != null);
     try testing.expectEqualStrings("new_value", retrieved3.?);
->>>>>>> 698403b1
 }