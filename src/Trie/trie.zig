--- conflicted
+++ resolved
@@ -1,7 +1,7 @@
 const std = @import("std");
 const Allocator = std.mem.Allocator;
-const rlp = @import("rlp");
-const utils = @import("utils");
+const rlp = @import("Rlp");
+const utils = @import("Utils");
 
 /// Error type for trie operations
 pub const TrieError = error{
@@ -67,24 +67,9 @@
 
     pub fn deinit(self: HashValue, allocator: Allocator) void {
         switch (self) {
-            .Raw => |data| {
-                if (data.len > 0) {
-                    allocator.free(data);
-                }
-            },
+            .Raw => |data| allocator.free(data),
             .Hash => {}, // Hashes are static/fixed size
         }
-    }
-
-    // Create a deep clone of the HashValue that owns its own memory
-    pub fn clone(self: HashValue, allocator: Allocator) !HashValue {
-        return switch (self) {
-            .Hash => |h| HashValue{ .Hash = h },
-            .Raw => |data| {
-                const new_data = try allocator.dupe(u8, data);
-                return HashValue{ .Raw = new_data };
-            },
-        };
     }
 
     pub fn hash(self: HashValue, allocator: Allocator) ![32]u8 {
@@ -378,21 +363,13 @@
 
 /// Encodes a path for either leaf or extension nodes
 fn encodePath(allocator: Allocator, nibbles: []const u8, is_leaf: bool) ![]u8 {
-<<<<<<< HEAD
-    // Handle special case of empty nibbles
-=======
     // Handle empty nibbles case
->>>>>>> 698403b1
     if (nibbles.len == 0) {
         const hex_arr = try allocator.alloc(u8, 1);
         hex_arr[0] = if (is_leaf) 0x20 else 0x00;
         return hex_arr;
     }
-<<<<<<< HEAD
-
-=======
-    
->>>>>>> 698403b1
+    
     // Create a new array for the encoded path
     const len = if (nibbles.len % 2 == 0) (nibbles.len / 2) + 1 else (nibbles.len + 1) / 2;
     const hex_arr = try allocator.alloc(u8, len);
@@ -538,16 +515,16 @@
         const encoded = try encodePath(allocator, &nibbles, false);
         defer allocator.free(encoded);
         
-        // Verify we got a valid encoded path
-        try testing.expect(encoded.len > 0);
+        try testing.expectEqual(@as(usize, 3), encoded.len);
         try testing.expectEqual(@as(u8, 0x00), encoded[0]);
-        
-        // Skip checking the exact encoding, but verify we can decode it back properly
+        try testing.expectEqual(@as(u8, 0x12), encoded[1]);
+        try testing.expectEqual(@as(u8, 0x34), encoded[2]);
+        
         const decoded = try decodePath(allocator, encoded);
         defer allocator.free(decoded.nibbles);
         
         try testing.expectEqual(false, decoded.is_leaf);
-        // Note: Skip checking the exact nibbles - implementation may vary
+        try testing.expectEqualSlices(u8, &nibbles, decoded.nibbles);
     }
     
     // Test with odd number of nibbles - leaf node
@@ -556,17 +533,16 @@
         const encoded = try encodePath(allocator, &nibbles, true);
         defer allocator.free(encoded);
         
-        // Verify we got a valid encoded path
-        try testing.expect(encoded.len > 0);
-        // First byte contains leaf flag in high nibble
-        try testing.expect((encoded[0] & 0x20) != 0);
-        
-        // Skip checking the exact encoding, but verify we can decode it back properly
+        try testing.expectEqual(@as(usize, 3), encoded.len);
+        try testing.expectEqual(@as(u8, 0x31), encoded[0]);
+        try testing.expectEqual(@as(u8, 0x23), encoded[1]);
+        try testing.expectEqual(@as(u8, 0x45), encoded[2]);
+        
         const decoded = try decodePath(allocator, encoded);
         defer allocator.free(decoded.nibbles);
         
         try testing.expectEqual(true, decoded.is_leaf);
-        // Note: Skip checking the exact nibbles - implementation may vary
+        try testing.expectEqualSlices(u8, &nibbles, decoded.nibbles);
     }
 }
 
@@ -612,14 +588,8 @@
     const value_copy = try allocator.dupe(u8, value);
     const path_copy = try allocator.dupe(u8, &path);
     
-<<<<<<< HEAD
-    const leaf = try LeafNode.init(allocator, &path, HashValue{ .Raw = value_copy });
-    var leaf_copy = leaf;
-    defer leaf_copy.deinit(allocator);
-=======
     var leaf = try LeafNode.init(allocator, path_copy, HashValue{ .Raw = value_copy });
     defer leaf.deinit(allocator);
->>>>>>> 698403b1
     
     const encoded = try leaf.encode(allocator);
     defer allocator.free(encoded);
