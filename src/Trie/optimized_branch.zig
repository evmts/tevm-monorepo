--- conflicted
+++ resolved
@@ -1,7 +1,7 @@
 const std = @import("std");
 const Allocator = std.mem.Allocator;
 const trie = @import("trie.zig");
-const rlp = @import("../Rlp/rlp.zig");
+const rlp = @import("Rlp");
 
 const TrieMask = trie.TrieMask;
 const HashValue = trie.HashValue;
@@ -277,14 +277,8 @@
     try testing.expect(branch.getOnlyChildIndex() == null);
     
     // Convert to regular branch
-<<<<<<< HEAD
-    const regular_branch = try branch.toBranchNode(allocator);
-    var branch_copy = regular_branch;
-    defer branch_copy.deinit(allocator);
-=======
     var regular_branch = try branch.toBranchNode(allocator);
     defer regular_branch.deinit(allocator);
->>>>>>> 698403b1
     
     try testing.expect(regular_branch.children_mask.isSet(3));
     try testing.expect(regular_branch.children_mask.isSet(7));
