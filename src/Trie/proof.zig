--- conflicted
+++ resolved
@@ -1,7 +1,7 @@
 const std = @import("std");
 const Allocator = std.mem.Allocator;
 const trie = @import("trie.zig");
-const rlp = @import("../Rlp/rlp.zig");
+const rlp = @import("Rlp");
 
 const TrieNode = trie.TrieNode;
 const HashValue = trie.HashValue;
@@ -32,10 +32,6 @@
     pub fn deinit(self: *ProofNodes) void {
         var it = self.nodes.iterator();
         while (it.next()) |entry| {
-<<<<<<< HEAD
-            // Free both key and value
-=======
->>>>>>> 698403b1
             self.allocator.free(entry.key_ptr.*);
             self.allocator.free(entry.value_ptr.*);
         }
@@ -44,34 +40,21 @@
 
     /// Add a node to the proof
     pub fn addNode(self: *ProofNodes, hash: [32]u8, node_data: []const u8) !void {
-        // Use an array on stack for converting to hex
-        var hex_buf: [64]u8 = undefined;
-        const hex_chars = "0123456789abcdef";
-        
-        // Convert hash to hex string directly without allocation
-        for (hash, 0..) |byte, i| {
-            hex_buf[i * 2] = hex_chars[byte >> 4];
-            hex_buf[i * 2 + 1] = hex_chars[byte & 0x0F];
-        }
-        
-        // Use the fixed-length buffer as key with explicit length
-        const hash_str = hex_buf[0..64];
+        const hash_str = try bytesToHexString(self.allocator, &hash);
+        errdefer self.allocator.free(hash_str);
 
         // Check if already exists
         if (self.nodes.contains(hash_str)) {
+            self.allocator.free(hash_str);
             return;
         }
 
-        // Only allocate the key when we're sure we need to store it
-        const key_copy = try self.allocator.dupe(u8, hash_str);
-        errdefer self.allocator.free(key_copy);
-        
         // Copy the node data
         const data_copy = try self.allocator.dupe(u8, node_data);
         errdefer self.allocator.free(data_copy);
 
         // Store the node
-        try self.nodes.put(key_copy, data_copy);
+        try self.nodes.put(hash_str, data_copy);
     }
 
     /// Convert to a list of RLP-encoded nodes for external use
@@ -105,18 +88,9 @@
         const nibbles = try trie.keyToNibbles(allocator, key);
         defer allocator.free(nibbles);
 
-        // Use a stack buffer for the hex string
-        var hex_buf: [64]u8 = undefined;
-        const hex_chars = "0123456789abcdef";
-        
-        // Convert hash to hex string directly
-        for (root_hash, 0..) |byte, i| {
-            hex_buf[i * 2] = hex_chars[byte >> 4];
-            hex_buf[i * 2 + 1] = hex_chars[byte & 0x0F];
-        }
-        
-        // Use the fixed-length buffer as key with explicit length
-        const root_hash_str = hex_buf[0..64];
+        // Get root node
+        const root_hash_str = try bytesToHexString(allocator, &root_hash);
+        defer allocator.free(root_hash_str);
 
         const root_node_data = self.nodes.get(root_hash_str) orelse {
             return ProofError.InvalidRootHash;
@@ -179,22 +153,6 @@
                                 // Check value
                                 switch (items[1]) {
                                     .String => |value| {
-<<<<<<< HEAD
-                                        // Found value, compare with expected
-                                        if (expected_value) |expected| {
-                                            // Handle string comparison correctly
-                                            // The RLP-encoded value might need to be decoded here
-                                            const decoded_value = try rlp.decode(allocator, value, true);
-                                            defer decoded_value.data.deinit(allocator);
-                                            
-                                            if (decoded_value.data == .String) {
-                                                return std.mem.eql(u8, decoded_value.data.String, expected);
-                                            } else {
-                                                return false; // Value has unexpected format
-                                            }
-                                        } else {
-                                            return false; // Value exists but none expected
-=======
                                         // The value is RLP-encoded, so we need to decode it
                                         const decoded_value = try rlp.decode(allocator, value, false);
                                         defer decoded_value.data.deinit(allocator);
@@ -209,7 +167,6 @@
                                                 }
                                             },
                                             .List => return ProofError.CorruptedNode, // Value should not be a list
->>>>>>> 698403b1
                                         }
                                     },
                                     .List => {
@@ -238,18 +195,9 @@
                                         var hash_buf: [32]u8 = undefined;
                                         @memcpy(&hash_buf, next_hash);
 
-                                        // Use a stack buffer for the hex string
-                                        var hex_buf: [64]u8 = undefined;
-                                        const hex_chars = "0123456789abcdef";
-                                        
-                                        // Convert hash to hex string directly
-                                        for (hash_buf, 0..) |byte, i| {
-                                            hex_buf[i * 2] = hex_chars[byte >> 4];
-                                            hex_buf[i * 2 + 1] = hex_chars[byte & 0x0F];
-                                        }
-                                        
-                                        // Use the fixed-length buffer as key with explicit length
-                                        const hash_str = hex_buf[0..64];
+                                        // Get the next node
+                                        const hash_str = try bytesToHexString(allocator, &hash_buf);
+                                        defer allocator.free(hash_str);
 
                                         const next_node_data = self.nodes.get(hash_str) orelse {
                                             return ProofError.MissingNode;
@@ -292,16 +240,7 @@
                                 } else {
                                     // Has value
                                     if (expected_value) |expected| {
-                                        // Handle string comparison correctly
-                                        // The RLP-encoded value might need to be decoded here
-                                        const decoded_value = try rlp.decode(allocator, value, true);
-                                        defer decoded_value.data.deinit(allocator);
-                                        
-                                        if (decoded_value.data == .String) {
-                                            return std.mem.eql(u8, decoded_value.data.String, expected);
-                                        } else {
-                                            return false; // Value has unexpected format
-                                        }
+                                        return std.mem.eql(u8, value, expected);
                                     } else {
                                         return false; // Value exists but none expected
                                     }
@@ -327,24 +266,9 @@
                                     var hash_buf: [32]u8 = undefined;
                                     @memcpy(&hash_buf, next);
 
-<<<<<<< HEAD
-                                    // Use a stack buffer for the hex string
-                                    var hex_buf: [64]u8 = undefined;
-                                    const hex_chars = "0123456789abcdef";
-                                    
-                                    // Convert hash to hex string directly
-                                    for (hash_buf, 0..) |byte, i| {
-                                        hex_buf[i * 2] = hex_chars[byte >> 4];
-                                        hex_buf[i * 2 + 1] = hex_chars[byte & 0x0F];
-                                    }
-                                    
-                                    // Use the fixed-length buffer as key with explicit length
-                                    const hash_str = hex_buf[0..64];
-=======
                                     // Get the next node
                                     const hash_str = try bytesToHexString(allocator, &hash_buf);
                                     defer allocator.free(hash_str);
->>>>>>> 698403b1
 
                                     const next_node_data = self.nodes.get(hash_str) orelse {
                                         return ProofError.MissingNode;
@@ -372,16 +296,7 @@
                                     // Direct value reference
                                     if (remaining_path.len == 1) {
                                         if (expected_value) |expected| {
-                                            // Handle string comparison correctly
-                                            // The RLP-encoded value might need to be decoded here
-                                            const decoded_value = try rlp.decode(allocator, next, true);
-                                            defer decoded_value.data.deinit(allocator);
-                                            
-                                            if (decoded_value.data == .String) {
-                                                return std.mem.eql(u8, decoded_value.data.String, expected);
-                                            } else {
-                                                return false; // Value has unexpected format
-                                            }
+                                            return std.mem.eql(u8, next, expected);
                                         } else {
                                             return false; // Value exists but none expected
                                         }
@@ -437,19 +352,16 @@
             return false; // Path doesn't match key prefix, not relevant
         }
 
-        // This node is on the path, encode it once
+        // This node is on the path, encode and collect it
         const encoded = try node.encode(self.allocator);
-        errdefer self.allocator.free(encoded); // Ensure encoded is freed if addNode fails
-        
+        defer self.allocator.free(encoded);
+
         // Calculate the node hash
         var hash: [32]u8 = undefined;
         std.crypto.hash.sha3.Keccak256.hash(encoded, &hash, .{});
 
-        // Add to proof - addNode will make its own copy
+        // Add to proof
         try self.proof.addNode(hash, encoded);
-        
-        // Free the temporary encoded data since addNode makes a copy
-        self.allocator.free(encoded);
         return true;
     }
 
@@ -459,35 +371,52 @@
     }
 };
 
-// Note: bytesToHexString was removed and replaced with stack-based buffer solutions
-// at each call site to avoid memory leaks
+// Helper function - Duplicated from hash_builder.zig for modularity
+fn bytesToHexString(allocator: Allocator, bytes: []const u8) ![]u8 {
+    const hex_chars = "0123456789abcdef";
+    const hex = try allocator.alloc(u8, bytes.len * 2);
+    errdefer allocator.free(hex);
+    
+    for (bytes, 0..) |byte, i| {
+        hex[i * 2] = hex_chars[byte >> 4];
+        hex[i * 2 + 1] = hex_chars[byte & 0x0F];
+    }
+    
+    return hex;
+}
 
 // Tests
 
-test "ProofNodes - basic functionality" {
+test "ProofNodes - add and verify" {
     const testing = std.testing;
     const allocator = testing.allocator;
     
-    // Create a proof nodes collection
     var proof_nodes = ProofNodes.init(allocator);
     defer proof_nodes.deinit();
     
-    // Create a simple byte array as test data
-    const test_data = "test data for proof node";
+    // Create a sample leaf node
+    const path = [_]u8{1, 2, 3, 4};
+    const value = "test_value";
+    
+    const leaf = try trie.LeafNode.init(
+        allocator,
+        try allocator.dupe(u8, &path),
+        trie.HashValue{ .Raw = try allocator.dupe(u8, value) }
+    );
+    var node = trie.TrieNode{ .Leaf = leaf };
+    
+    // Encode the node
+    const encoded = try node.encode(allocator);
+    defer allocator.free(encoded);
+    
+    // Calculate the hash
     var hash: [32]u8 = undefined;
-    std.crypto.hash.sha3.Keccak256.hash(test_data, &hash, .{});
-    
-    // Make a copy of the data to add to proof nodes
-    const data_copy = try allocator.dupe(u8, test_data);
-    defer allocator.free(data_copy);
-    
-    // Add the node
-    try proof_nodes.addNode(hash, data_copy);
-    
-    // Verify it was added
-    try testing.expectEqual(@as(usize, 1), proof_nodes.nodes.count());
-    
-    // Convert to node list and verify
+    std.crypto.hash.sha3.Keccak256.hash(encoded, &hash, .{});
+    
+    // Add to proof nodes
+    try proof_nodes.addNode(hash, encoded);
+    
+    // Convert to node list
     const nodes = try proof_nodes.toNodeList(allocator);
     defer {
         for (nodes) |node_data| {
@@ -497,13 +426,13 @@
     }
     
     try testing.expectEqual(@as(usize, 1), nodes.len);
-    try testing.expectEqualStrings(test_data, nodes[0]);
+    try testing.expectEqualSlices(u8, encoded, nodes[0]);
+    
+    // Clean up the node
+    node.deinit(allocator);
 }
 
-test "ProofRetainer - basic" {
-    // Skip this test - it has memory leak issues we'll fix separately
-    if (true) return;
-    
+test "ProofRetainer - collect nodes" {
     const testing = std.testing;
     const allocator = testing.allocator;
     
@@ -511,9 +440,6 @@
     var retainer = try ProofRetainer.init(allocator, &key);
     defer retainer.deinit();
     
-<<<<<<< HEAD
-    // Just verify we can access the proof
-=======
     // Create a node on the path - use the first 2 nibbles of the key
     const path = [_]u8{1, 2}; // First two nibbles of key
     const value = "test_value";
@@ -531,7 +457,14 @@
     try testing.expect(collected);
     
     // Verify it was added to the proof
->>>>>>> 698403b1
     const proof = retainer.getProof();
-    try testing.expectEqual(@as(usize, 0), proof.nodes.count());
+    try testing.expectEqual(@as(usize, 1), proof.nodes.count());
+    
+    // Node not on path
+    const off_path = [_]u8{5, 6};
+    const not_collected = try retainer.collectNode(node, &off_path);
+    try testing.expect(!not_collected);
+    
+    // Still only one node in proof
+    try testing.expectEqual(@as(usize, 1), proof.nodes.count());
 }