const std = @import("std");
const Allocator = std.mem.Allocator;
const trie = @import("trie.zig");
const rlp = @import("Rlp");

const TrieNode = trie.TrieNode;
const HashValue = trie.HashValue;
const BranchNode = trie.BranchNode;
const ExtensionNode = trie.ExtensionNode;
const LeafNode = trie.LeafNode;
const TrieError = trie.TrieError;

/// The main trie implementation supporting all operations
pub const HashBuilder = struct {
    allocator: Allocator,
    // Store nodes by their hash (hex encoded)
    nodes: std.StringHashMap(TrieNode),
    // The root node's hash (if built)
    root_hash: ?[32]u8,
    
    pub fn init(allocator: Allocator) HashBuilder {
        return HashBuilder{
            .allocator = allocator,
            .nodes = std.StringHashMap(TrieNode).init(allocator),
            .root_hash = null,
        };
    }
    
    pub fn deinit(self: *HashBuilder) void {
        // Create a list of all keys and values to free after the hashmap is cleared
        var keys = std.ArrayList([]u8).init(self.allocator);
        defer keys.deinit();
        
        var nodes = std.ArrayList(TrieNode).init(self.allocator);
        defer nodes.deinit();
        
        // First collect all keys and nodes
        var it = self.nodes.iterator();
        while (it.next()) |entry| {
<<<<<<< HEAD
            // Add key to list for freeing later
            const key_copy = self.allocator.dupe(u8, entry.key_ptr.*) catch continue;
            keys.append(key_copy) catch {};
            
            // Add node to list for deinit later
            nodes.append(entry.value_ptr.*) catch {};
        }
        
        // Deinit the hashmap first
        self.nodes.clearAndFree();
        
        // Now deinit all nodes
        for (nodes.items) |*node| {
=======
            // Free the key (hash string)
            self.allocator.free(entry.key_ptr.*);
            // Free the node
            var node = entry.value_ptr.*;
>>>>>>> 698403b1
            node.deinit(self.allocator);
        }
        
        // Free all keys
        for (keys.items) |key| {
            self.allocator.free(key);
        }
    }
    
    pub fn reset(self: *HashBuilder) void {
        // Create a list of all keys and values to free after the hashmap is cleared
        var keys = std.ArrayList([]u8).init(self.allocator);
        defer keys.deinit();
        
        var nodes = std.ArrayList(TrieNode).init(self.allocator);
        defer nodes.deinit();
        
        // First collect all keys and nodes
        var it = self.nodes.iterator();
        while (it.next()) |entry| {
<<<<<<< HEAD
            // Add key to list for freeing later
            const key_copy = self.allocator.dupe(u8, entry.key_ptr.*) catch continue;
            keys.append(key_copy) catch {};
            
            // Add node to list for deinit later
            nodes.append(entry.value_ptr.*) catch {};
=======
            // Free the key (hash string)
            self.allocator.free(entry.key_ptr.*);
            // Free the node
            var node = entry.value_ptr.*;
            node.deinit(self.allocator);
>>>>>>> 698403b1
        }
        
        // Clear the hashmap first 
        self.nodes.clearRetainingCapacity();
        self.root_hash = null;
        
        // Now deinit all nodes
        for (nodes.items) |*node| {
            node.deinit(self.allocator);
        }
        
        // Free all keys
        for (keys.items) |key| {
            self.allocator.free(key);
        }
    }
    
    /// Helper function to store a node in the HashMap with proper memory management
    fn storeNode(self: *HashBuilder, hash_str: []const u8, node: TrieNode) !void {
        // Remove any existing entry to free its memory
        if (self.nodes.fetchRemove(hash_str)) |old_entry| {
            // Free the old key
            self.allocator.free(old_entry.key);
            // Free the old node
            var old_node = old_entry.value;
            old_node.deinit(self.allocator);
        }
        
        // Store the new node (put takes ownership of the key we give it)
        try self.nodes.put(hash_str, node);
    }
    
    /// Add a key-value pair to the trie
    pub fn insert(self: *HashBuilder, key: []const u8, value: []const u8) !void {
        // Convert key to nibbles
        const nibbles = try trie.keyToNibbles(self.allocator, key);
        defer self.allocator.free(nibbles);
        
        // Make a copy of the value - this is the source of truth for this insertion
        const value_copy = try self.allocator.dupe(u8, value);
        errdefer self.allocator.free(value_copy);
        
        // Start with either existing root or empty node
        // Get the current node
        const current = if (self.root_hash) |hash| blk: {
            // Use a stack buffer for the hash string (32 bytes = 64 hex chars)
            var hash_buf: [64]u8 = undefined;
            bytesToHexStringWithBuffer(&hash, &hash_buf);
            const hash_str = hash_buf[0..];
            
            // Get a copy of the node - we don't take ownership because
            // the node might be referenced from other parts of the trie
            const node = self.nodes.get(hash_str) orelse return TrieError.NonExistentNode;
            break :blk node;
        } else TrieNode{ .Empty = {} };
        
        // Insert the key-value pair
        var result = try self.update(nibbles, value_copy, current);
        // Note: We're not using errdefer for result.deinit here because result ownership is
        // transferred to self.nodes map if success, or explicitly freed on error
        
        // Get the hash of the result
        const hash = try result.hash(self.allocator);
        
<<<<<<< HEAD
        // Store the node - we need to store before updating root_hash
        // in case storing fails
        
        // Use a temporary stack buffer for checking if the hash exists
        var temp_hash_buf: [64]u8 = undefined;
        bytesToHexStringWithBuffer(&hash, &temp_hash_buf);
        const temp_hash_str = temp_hash_buf[0..];
        
        // Check if this node hash already exists in our map
        if (self.nodes.contains(temp_hash_str)) {
            // This node already exists in our map, so we need to free the result
            // to avoid a memory leak
            result.deinit(self.allocator);
        } else {
            // Need to allocate a permanent copy of the hash string for the map
            const hash_str = try self.allocator.dupe(u8, temp_hash_str);
            errdefer self.allocator.free(hash_str);
            
            // Put the node in the map
            try self.nodes.put(hash_str, result);
        }
        
        // Update the root hash only after everything succeeds
        self.root_hash = hash;
=======
        // Store the node
        const hash_str = try bytesToHexString(self.allocator, &hash);
        try self.storeNode(hash_str, result);
>>>>>>> 698403b1
    }
    
    /// Get a value from the trie
    pub fn get(self: *HashBuilder, key: []const u8) !?[]const u8 {
        if (self.root_hash == null) {
            return null; // Empty trie
        }
        
        // Convert key to nibbles
        const nibbles = try trie.keyToNibbles(self.allocator, key);
        defer self.allocator.free(nibbles);
        
        // Use a stack buffer for the hash string
        var hash_buf: [64]u8 = undefined;
        bytesToHexStringWithBuffer(&self.root_hash.?, &hash_buf);
        const hash_str = hash_buf[0..];
        
        const root_node = self.nodes.get(hash_str) orelse return TrieError.NonExistentNode;
        
        // The returned value will be a slice of internally stored data, ownership remains with the trie
        // We don't need to copy the result since the Trie is responsible for managing this memory
        // Users should not modify or free this data
        return try self.getValue(root_node, nibbles);
    }
    
    /// Delete a key-value pair from the trie
    pub fn delete(self: *HashBuilder, key: []const u8) !void {
        if (self.root_hash == null) {
            return; // Empty trie, nothing to delete
        }
        
        // Convert key to nibbles
        const nibbles = try trie.keyToNibbles(self.allocator, key);
        defer self.allocator.free(nibbles);
        
        // Use a stack buffer for the hash string
        var hash_buf: [64]u8 = undefined;
        bytesToHexStringWithBuffer(&self.root_hash.?, &hash_buf);
        const hash_str = hash_buf[0..];
        
        const root_node = self.nodes.get(hash_str) orelse return TrieError.NonExistentNode;
        
        const result = try self.deleteKey(nibbles, root_node);
        
        // Update root hash
        if (result) |node| {
            const hash = try node.hash(self.allocator);
            
<<<<<<< HEAD
            // Use a temporary stack buffer for checking if the hash exists
            var temp_hash_buf: [64]u8 = undefined;
            bytesToHexStringWithBuffer(&hash, &temp_hash_buf);
            const temp_hash_str = temp_hash_buf[0..];
            
            // Check if this node hash already exists in our map
            if (!self.nodes.contains(temp_hash_str)) {
                // Need to allocate a permanent copy of the hash string for the map
                const new_hash_str = try self.allocator.dupe(u8, temp_hash_str);
                errdefer self.allocator.free(new_hash_str);
                
                // Put the node in the map
                try self.nodes.put(new_hash_str, node);
            }
            
            // Update the root hash only after successful storage
            self.root_hash = hash;
=======
            const new_hash_str = try bytesToHexString(self.allocator, &hash);
            try self.storeNode(new_hash_str, node);
>>>>>>> 698403b1
        } else {
            // Trie is now empty
            self.root_hash = null;
        }
    }
    
    /// Calculate the root hash
    pub fn rootHash(self: *const HashBuilder) ?[32]u8 {
        return self.root_hash;
    }
    
    // Internal helper functions
    
    /// Core update function that implements trie insertion logic
    /// OWNERSHIP: This function consumes current_node (takes ownership)
    /// and returns a new node (transfers ownership to caller)
    fn update(self: *HashBuilder, 
              nibbles: []const u8, 
              value: []const u8, 
              current_node: TrieNode) !TrieNode {
        switch (current_node) {
            .Empty => {
                // Create a new leaf node
                const path_copy = try self.allocator.dupe(u8, nibbles);
                errdefer self.allocator.free(path_copy);
<<<<<<< HEAD
                // Create a value copy to ensure ownership
                const value_copy = try self.allocator.dupe(u8, value);
                errdefer self.allocator.free(value_copy);
                
=======
>>>>>>> 698403b1
                const leaf = try LeafNode.init(
                    self.allocator,
                    path_copy,
                    HashValue{ .Raw = value_copy }
                );
                return TrieNode{ .Leaf = leaf };
            },
            .Leaf => |leaf| {
                // Check if the paths match
                if (std.mem.eql(u8, leaf.nibbles, nibbles)) {
                    // Same path, replace the value
<<<<<<< HEAD
                    var new_leaf = leaf;
                    new_leaf.value.deinit(self.allocator);
                    
                    // Create a value copy to ensure ownership
                    const value_copy = try self.allocator.dupe(u8, value);
                    errdefer self.allocator.free(value_copy);
                    
                    new_leaf.value = HashValue{ .Raw = value_copy };
=======
                    // Create a completely new leaf node
                    // We must copy the path because the old leaf might be referenced elsewhere
                    const new_path = try self.allocator.dupe(u8, nibbles); // Use nibbles, not leaf.nibbles
                    errdefer self.allocator.free(new_path);
                    const new_leaf = try LeafNode.init(
                        self.allocator,
                        new_path,
                        HashValue{ .Raw = value }
                    );
>>>>>>> 698403b1
                    return TrieNode{ .Leaf = new_leaf };
                }
                
                // Paths differ, find the common prefix
                const common_prefix_len = commonPrefixLength(leaf.nibbles, nibbles);
                
                if (common_prefix_len == 0) {
                    // No common prefix, create a branch
                    var branch = BranchNode.init();
                    
                    // Add existing leaf to branch
                    const existing_path = leaf.nibbles[common_prefix_len..];
                    // Always duplicate values because the old leaf might be referenced elsewhere
                    if (existing_path.len == 1) {
<<<<<<< HEAD
                        // Direct branch entry - clone to prevent double ownership
                        branch.children[@intCast(existing_path[0])] = try existing_value.clone(self.allocator);
=======
                        // Direct branch entry
                        branch.children[@intCast(existing_path[0])] = try leaf.value.dupe(self.allocator);
>>>>>>> 698403b1
                        branch.children_mask.set(@intCast(existing_path[0]));
                    } else {
                        // Create new leaf for remaining path
<<<<<<< HEAD
                        const new_path = if (existing_path.len > 1) 
                            try self.allocator.dupe(u8, existing_path[1..])
                        else
                            try self.allocator.alloc(u8, 0);
                        const new_leaf = try LeafNode.init(
                            self.allocator,
                            new_path,
                            try existing_value.clone(self.allocator)
=======
                        // Must copy the path slice since it references the old leaf's memory
                        const new_path = try self.allocator.dupe(u8, existing_path[1..]);
                        errdefer self.allocator.free(new_path);
                        const new_leaf = try LeafNode.init(
                            self.allocator,
                            new_path,
                            try leaf.value.dupe(self.allocator)
>>>>>>> 698403b1
                        );
                        const new_node = TrieNode{ .Leaf = new_leaf };
                        
                        // Get hash of new node
                        const hash = try new_node.hash(self.allocator);
                        const hash_str = try bytesToHexString(self.allocator, &hash);
                        
                        // Store the node
                        try self.storeNode(hash_str, new_node);
                        
                        // Add reference to branch
                        if (existing_path.len > 0) {
                            branch.children[@intCast(existing_path[0])] = HashValue{ .Hash = hash };
                            branch.children_mask.set(@intCast(existing_path[0]));
                        } else {
                            // If path is empty, this shouldn't happen but we'll handle it gracefully
                            branch.value = HashValue{ .Hash = hash };
                        }
                    }
                    
                    // Add new leaf to branch
                    const new_path = nibbles[common_prefix_len..];
                    if (new_path.len == 1) {
                        // Direct branch entry
                        // Create a value copy to ensure ownership
                        const value_copy2 = try self.allocator.dupe(u8, value);
                        errdefer self.allocator.free(value_copy2);
                        
                        branch.children[@intCast(new_path[0])] = HashValue{ .Raw = value_copy2 };
                        branch.children_mask.set(@intCast(new_path[0]));
                        // No further action needed
                    } else {
                        // Create new leaf for remaining path
<<<<<<< HEAD
                        const path_copy = if (new_path.len > 1) 
                            try self.allocator.dupe(u8, new_path[1..])
                        else
                            try self.allocator.alloc(u8, 0);
=======
                        const path_copy = try self.allocator.dupe(u8, new_path[1..]);
                        errdefer self.allocator.free(path_copy);
>>>>>>> 698403b1
                        const new_leaf = try LeafNode.init(
                            self.allocator,
                            path_copy,
                            HashValue{ .Raw = value }
                        );
                        const new_node = TrieNode{ .Leaf = new_leaf };
                        
                        // Get hash of new node
                        const hash = try new_node.hash(self.allocator);
                        const hash_str = try bytesToHexString(self.allocator, &hash);
                        
                        // Store the node
                        try self.storeNode(hash_str, new_node);
                        
                        // Add reference to branch
                        branch.children[@intCast(new_path[0])] = HashValue{ .Hash = hash };
                        branch.children_mask.set(@intCast(new_path[0]));
                    }
                    
                    return TrieNode{ .Branch = branch };
                } else {
                    // Common prefix exists
                    var branch = BranchNode.init();
                    
                    // Add existing leaf to branch (if path continues)
                    if (leaf.nibbles.len > common_prefix_len) {
                        // Important: existing_path is a slice of leaf.nibbles
                        // We must handle it carefully since leaf will be freed
                        const existing_path = leaf.nibbles[common_prefix_len..];
                        // Duplicate the value immediately to ensure ownership
                        const existing_value = try leaf.value.dupe(self.allocator);
                        errdefer existing_value.deinit(self.allocator);
                        
                        if (existing_path.len == 1) {
<<<<<<< HEAD
                            // Direct branch entry
                            branch.children[existing_path[0]] = try existing_value.clone(self.allocator);
                            branch.children_mask.set(@intCast(existing_path[0]));
                        } else {
                            // Create new leaf for remaining path
                            const new_path = if (existing_path.len > 1) 
                                try self.allocator.dupe(u8, existing_path[1..])
                            else
                                try self.allocator.alloc(u8, 0);
                            const new_leaf = try LeafNode.init(
                                self.allocator,
                                new_path,
                                try existing_value.clone(self.allocator)
=======
                            // Direct branch entry - transfer ownership
                            branch.children[existing_path[0]] = existing_value;
                            branch.children_mask.set(@intCast(existing_path[0]));
                        } else {
                            // Create new leaf for remaining path
                            const new_path = try self.allocator.dupe(u8, existing_path[1..]);
                            errdefer self.allocator.free(new_path);
                            const new_leaf = try LeafNode.init(
                                self.allocator,
                                new_path,
                                existing_value  // Transfer ownership
>>>>>>> 698403b1
                            );
                            const new_node = TrieNode{ .Leaf = new_leaf };
                            
                            // Get hash of new node
                            const hash = try new_node.hash(self.allocator);
                            const hash_str = try bytesToHexString(self.allocator, &hash);
                            
                            // Store the node
                            try self.storeNode(hash_str, new_node);
                            
                            // Add reference to branch
                            branch.children[existing_path[0]] = HashValue{ .Hash = hash };
                            branch.children_mask.set(@intCast(existing_path[0]));
                        }
                    }
                    
                    // Add new leaf to branch
                    if (nibbles.len > common_prefix_len) {
                        const new_path = nibbles[common_prefix_len..];
                        
                        if (new_path.len == 1) {
                            // Direct branch entry
<<<<<<< HEAD
                            // Create a value copy to ensure ownership
                            const value_copy5 = try self.allocator.dupe(u8, value);
                            errdefer self.allocator.free(value_copy5);
                            
                            branch.children[new_path[0]] = HashValue{ .Raw = value_copy5 };
                            branch.children_mask.set(@intCast(new_path[0]));
                        } else {
                            // Create new leaf for remaining path
                            const path_copy = if (new_path.len > 1) 
                            try self.allocator.dupe(u8, new_path[1..])
                        else
                            try self.allocator.alloc(u8, 0);
=======
                            branch.children[new_path[0]] = HashValue{ .Raw = value };
                            branch.children_mask.set(@intCast(new_path[0]));
                        } else {
                            // Create new leaf for remaining path
                            const path_copy = try self.allocator.dupe(u8, new_path[1..]);
                            errdefer self.allocator.free(path_copy);
>>>>>>> 698403b1
                            const new_leaf = try LeafNode.init(
                                self.allocator,
                                path_copy,
                                HashValue{ .Raw = value }
                            );
                            const new_node = TrieNode{ .Leaf = new_leaf };
                            
                            // Get hash of new node
                            const hash = try new_node.hash(self.allocator);
                            const hash_str = try bytesToHexString(self.allocator, &hash);
                            
                            // Store the node
                            try self.storeNode(hash_str, new_node);
                            
                            // Add reference to branch
                            branch.children[new_path[0]] = HashValue{ .Hash = hash };
                            branch.children_mask.set(@intCast(new_path[0]));
                        }
                    } else {
                        // This is a terminating node
                        // Create a value copy to ensure ownership
                        const value_copy4 = try self.allocator.dupe(u8, value);
                        errdefer self.allocator.free(value_copy4);
                        
                        branch.value = HashValue{ .Raw = value_copy4 };
                    }
                    
                    // Create an extension node for the common prefix
                    const common_prefix = try self.allocator.dupe(u8, nibbles[0..common_prefix_len]);
                    errdefer self.allocator.free(common_prefix);
                    
                    // Hash the branch node
                    const branch_node = TrieNode{ .Branch = branch };
                    const hash = try branch_node.hash(self.allocator);
                    const hash_str = try bytesToHexString(self.allocator, &hash);
                    
                    // Store the branch node
                    try self.storeNode(hash_str, branch_node);
                    
                    // Create the extension node (takes ownership of common_prefix)
                    const extension = try ExtensionNode.init(
                        self.allocator,
                        common_prefix,
                        HashValue{ .Hash = hash }
                    );
                    
                    return TrieNode{ .Extension = extension };
                }
            },
            .Extension => |extension| {
                // Check for common prefix with the extension node
                const common_prefix_len = commonPrefixLength(extension.nibbles, nibbles);
                
                if (common_prefix_len == 0) {
                    // No common prefix, create a branch
                    var branch = BranchNode.init();
                    
                    // Add existing extension to branch
                    if (extension.nibbles.len > 0) {
                        const extension_key = extension.nibbles[0];
                        const next_value = extension.next;
                        
                        if (extension.nibbles.len == 1) {
                            // Direct branch entry
                            branch.children[extension_key] = next_value;
                            branch.children_mask.set(@intCast(extension_key));
                        } else {
                            // Create new extension node for remaining path
<<<<<<< HEAD
                            const new_path = if (extension.nibbles.len > 1) 
                                try self.allocator.dupe(u8, extension.nibbles[1..])
                            else
                                try self.allocator.alloc(u8, 0);
=======
                            const new_path = try self.allocator.dupe(u8, extension.nibbles[1..]);
                            errdefer self.allocator.free(new_path);
>>>>>>> 698403b1
                            const new_extension = try ExtensionNode.init(
                                self.allocator,
                                new_path,
                                next_value
                            );
                            const new_node = TrieNode{ .Extension = new_extension };
                            
                            // Get hash of new node
                            const hash = try new_node.hash(self.allocator);
                            const hash_str = try bytesToHexString(self.allocator, &hash);
                            
                            // Store the node
                            try self.storeNode(hash_str, new_node);
                            
                            // Add reference to branch
                            branch.children[extension_key] = HashValue{ .Hash = hash };
                            branch.children_mask.set(@intCast(extension_key));
                        }
                    }
                    
                    // Add new leaf to branch
                    if (nibbles.len > 0) {
                        const new_key = nibbles[0];
                        
                        if (nibbles.len == 1) {
                            // Direct branch entry (value node)
<<<<<<< HEAD
                            // Create a value copy to ensure ownership
                            const value_copy6 = try self.allocator.dupe(u8, value);
                            errdefer self.allocator.free(value_copy6);
                            
                            branch.children[new_key] = HashValue{ .Raw = value_copy6 };
                            branch.children_mask.set(@intCast(new_key));
                        } else {
                            // Create new leaf for remaining path
                            const new_path = if (nibbles.len > 1) 
                                try self.allocator.dupe(u8, nibbles[1..])
                            else
                                try self.allocator.alloc(u8, 0);
=======
                            branch.children[new_key] = HashValue{ .Raw = value };
                            branch.children_mask.set(@intCast(new_key));
                        } else {
                            // Create new leaf for remaining path
                            const new_path = try self.allocator.dupe(u8, nibbles[1..]);
                            errdefer self.allocator.free(new_path);
>>>>>>> 698403b1
                            const new_leaf = try LeafNode.init(
                                self.allocator,
                                new_path,
                                HashValue{ .Raw = value }
                            );
                            const new_node = TrieNode{ .Leaf = new_leaf };
                            
                            // Get hash of new node
                            const hash = try new_node.hash(self.allocator);
                            const hash_str = try bytesToHexString(self.allocator, &hash);
                            
                            // Store the node
                            try self.storeNode(hash_str, new_node);
                            
                            // Add reference to branch
                            branch.children[new_key] = HashValue{ .Hash = hash };
                            branch.children_mask.set(@intCast(new_key));
                        }
                    } else {
                        // This is a terminating node (empty path)
                        // Create a value copy to ensure ownership
                        const value_copy4 = try self.allocator.dupe(u8, value);
                        errdefer self.allocator.free(value_copy4);
                        
                        branch.value = HashValue{ .Raw = value_copy4 };
                    }
                    
                    return TrieNode{ .Branch = branch };
                } else if (common_prefix_len == extension.nibbles.len) {
                    // Extension's path is a prefix of our path
                    // Resolve the next node and continue
                    var next_node: TrieNode = undefined;
                    
                    switch (extension.next) {
                        .Raw => {
                            // Shouldn't happen in normal operation - extensions point to other nodes
                            return TrieError.InvalidNode;
                        },
                        .Hash => |hash| {
                            const hash_str = try bytesToHexString(self.allocator, &hash);
                            defer self.allocator.free(hash_str);
                            
                            next_node = self.nodes.get(hash_str) orelse return TrieError.NonExistentNode;
                        },
                    }
                    
                    // Continue insertion with the remaining path
                    const remaining_path = nibbles[common_prefix_len..];
                    const updated_node = try self.update(remaining_path, value, next_node);
                    
                    // Get hash of updated node
                    const hash = try updated_node.hash(self.allocator);
                    const hash_str = try bytesToHexString(self.allocator, &hash);
                    
                    // Store updated node
                    try self.storeNode(hash_str, updated_node);
                    
                    // Create new extension with same path but updated next
                    const path_copy = try self.allocator.dupe(u8, extension.nibbles);
                    errdefer self.allocator.free(path_copy);
                    const new_extension = try ExtensionNode.init(
                        self.allocator,
                        path_copy,
                        HashValue{ .Hash = hash }
                    );
                    
                    return TrieNode{ .Extension = new_extension };
                } else if (common_prefix_len < extension.nibbles.len) {
                    // Partial match, split the extension
                    // Create a branch for the divergence point
                    var branch = BranchNode.init();
                    
                    // Add existing extension's continuation to branch
                    const extension_key = extension.nibbles[common_prefix_len];
                    const next_value = extension.next;
                    
                    if (extension.nibbles.len == common_prefix_len + 1) {
                        // Direct branch entry
                        branch.children[@intCast(extension_key)] = next_value;
                        branch.children_mask.set(@intCast(extension_key));
                    } else {
                        // Create new extension for remaining path
                        const new_path = try self.allocator.dupe(u8, extension.nibbles[common_prefix_len + 1..]);
                        errdefer self.allocator.free(new_path);
                        const new_extension = try ExtensionNode.init(
                            self.allocator,
                            new_path,
                            next_value
                        );
                        const new_node = TrieNode{ .Extension = new_extension };
                        
                        // Get hash of new node
                        const hash = try new_node.hash(self.allocator);
                        const hash_str = try bytesToHexString(self.allocator, &hash);
                        
                        // Store the node
                        try self.storeNode(hash_str, new_node);
                        
                        // Add reference to branch
                        branch.children[extension_key] = HashValue{ .Hash = hash };
                        branch.children_mask.set(@intCast(extension_key));
                    }
                    
                    // Add new path to branch
                    if (nibbles.len > common_prefix_len) {
                        const new_key = nibbles[common_prefix_len];
                        
                        if (nibbles.len == common_prefix_len + 1) {
                            // Direct branch entry for value
<<<<<<< HEAD
                            // Create a value copy to ensure ownership
                            const value_copy6 = try self.allocator.dupe(u8, value);
                            errdefer self.allocator.free(value_copy6);
                            
                            branch.children[new_key] = HashValue{ .Raw = value_copy6 };
=======
                            branch.children[new_key] = HashValue{ .Raw = value };
>>>>>>> 698403b1
                            branch.children_mask.set(@intCast(new_key));
                        } else {
                            // Create new leaf for remaining path
                            const new_path = try self.allocator.dupe(u8, nibbles[common_prefix_len + 1..]);
                            errdefer self.allocator.free(new_path);
                            const new_leaf = try LeafNode.init(
                                self.allocator,
                                new_path,
                                HashValue{ .Raw = value }
                            );
                            const new_node = TrieNode{ .Leaf = new_leaf };
                            
                            // Get hash of new node
                            const hash = try new_node.hash(self.allocator);
                            const hash_str = try bytesToHexString(self.allocator, &hash);
                            
                            // Store the node
                            try self.storeNode(hash_str, new_node);
                            
                            // Add reference to branch
                            branch.children[new_key] = HashValue{ .Hash = hash };
                            branch.children_mask.set(@intCast(new_key));
                        }
                    } else {
                        // This is a terminating node
                        // Create a value copy to ensure ownership
                        const value_copy4 = try self.allocator.dupe(u8, value);
                        errdefer self.allocator.free(value_copy4);
                        
                        branch.value = HashValue{ .Raw = value_copy4 };
                    }
                    
                    // Hash the branch node
                    const branch_node = TrieNode{ .Branch = branch };
                    const hash = try branch_node.hash(self.allocator);
                    const hash_str = try bytesToHexString(self.allocator, &hash);
                    
                    // Store the branch node
                    try self.storeNode(hash_str, branch_node);
                    
                    // Create extension node for common prefix
                    if (common_prefix_len > 0) {
                        const common_prefix = try self.allocator.dupe(u8, nibbles[0..common_prefix_len]);
                        errdefer self.allocator.free(common_prefix);
                        const new_extension = try ExtensionNode.init(
                            self.allocator,
                            common_prefix,
                            HashValue{ .Hash = hash }
                        );
                        
                        return TrieNode{ .Extension = new_extension };
                    } else {
                        // No common prefix, return branch directly
                        return branch_node;
                    }
                }
                
                // This should be unreachable
                return TrieError.InvalidNode;
            },
            .Branch => |branch| {
                if (nibbles.len == 0) {
                    // Insert at the value position of the branch
                    var new_branch = try branch.dupe(self.allocator);
                    var should_cleanup_branch = true;
                    defer if (should_cleanup_branch) new_branch.deinit(self.allocator);
                    // Set the new value
                    new_branch.value = HashValue{ .Raw = value };
                    should_cleanup_branch = false;
                    return TrieNode{ .Branch = new_branch };
                }
                
                // Get the first nibble as the key
                const key = nibbles[0];
                const remaining_path = nibbles[1..];
                
                // Check if there's already a child at this position
                if (branch.children_mask.isSet(@intCast(key))) {
                    // Get the existing child
                    const child = branch.children[key].?;
                    var next_node: TrieNode = undefined;
                    var temp_node_created = false;
                    
                    switch (child) {
                        .Raw => |data| {
                            // Convert to a leaf node
                            const leaf = try LeafNode.init(
                                self.allocator,
                                try self.allocator.alloc(u8, 0), // Empty path
                                HashValue{ .Raw = try self.allocator.dupe(u8, data) }
                            );
                            next_node = TrieNode{ .Leaf = leaf };
                            temp_node_created = true;
                        },
                        .Hash => |hash| {
                            const hash_str = try bytesToHexString(self.allocator, &hash);
                            defer self.allocator.free(hash_str);
                            
                            next_node = self.nodes.get(hash_str) orelse return TrieError.NonExistentNode;
                        },
                    }
                    
                    // Continue insertion with the remaining path
                    const updated_node = try self.update(remaining_path, value, next_node);
                    
                    // Free the temporary node if we created one
                    if (temp_node_created) {
                        var temp = next_node;
                        temp.deinit(self.allocator);
                    }
                    
                    // Get hash of updated node
                    const hash = try updated_node.hash(self.allocator);
                    const hash_str = try bytesToHexString(self.allocator, &hash);
                    
                    // Store updated node
                    try self.storeNode(hash_str, updated_node);
                    
                    // Update branch with new hash
                    var new_branch = try branch.dupe(self.allocator);
                    var should_cleanup_branch = true;
                    defer if (should_cleanup_branch) new_branch.deinit(self.allocator);
                    
                    // Free the old duplicated child before overwriting
                    if (new_branch.children[key]) |*old_child| {
                        old_child.deinit(self.allocator);
                    }
                    
                    new_branch.children[key] = HashValue{ .Hash = hash };
                    new_branch.children_mask.set(@intCast(key));
                    
                    should_cleanup_branch = false;
                    return TrieNode{ .Branch = new_branch };
                } else {
                    // No existing child, add a new one
                    var new_branch = try branch.dupe(self.allocator);
                    var should_cleanup_branch = true;
                    defer if (should_cleanup_branch) new_branch.deinit(self.allocator);
                    
                    if (remaining_path.len == 0) {
                        // Insert directly into branch
<<<<<<< HEAD
                        // Create a value copy to ensure ownership
                        const value_copy7 = try self.allocator.dupe(u8, value);
                        errdefer self.allocator.free(value_copy7);
                        
                        new_branch.children[key] = HashValue{ .Raw = value_copy7 };
=======
                        new_branch.children[key] = HashValue{ .Raw = value };
>>>>>>> 698403b1
                        new_branch.children_mask.set(@intCast(key));
                    } else {
                        // Create a new leaf for the remaining path
                        const path_copy = try self.allocator.dupe(u8, remaining_path);
                        errdefer self.allocator.free(path_copy);
                        const leaf = try LeafNode.init(
                            self.allocator,
                            path_copy,
                            HashValue{ .Raw = value }
                        );
                        const new_node = TrieNode{ .Leaf = leaf };
                        
                        // Get hash of new node
                        const hash = try new_node.hash(self.allocator);
                        const hash_str = try bytesToHexString(self.allocator, &hash);
                        
                        // Store the node
                        try self.storeNode(hash_str, new_node);
                        
                        // Update branch
                        new_branch.children[key] = HashValue{ .Hash = hash };
                        new_branch.children_mask.set(@intCast(key));
                    }
                    
                    should_cleanup_branch = false;
                    return TrieNode{ .Branch = new_branch };
                }
            },
        }
    }
    
    /// Get a value from the trie
    fn getValue(self: *const HashBuilder, node: TrieNode, nibbles: []const u8) !?[]const u8 {
        switch (node) {
            .Empty => return null,
            .Leaf => |leaf| {
                // Check if paths match
                if (std.mem.eql(u8, leaf.nibbles, nibbles)) {
                    switch (leaf.value) {
                        .Raw => |data| return data,
                        .Hash => |hash| {
                            // This is unusual but possible - we'd need to follow the hash
                            const hash_str = try bytesToHexString(self.allocator, &hash);
                            defer self.allocator.free(hash_str);
                            
                            const next_node = self.nodes.get(hash_str) orelse return TrieError.NonExistentNode;
                            return try self.getValue(next_node, &[_]u8{});
                        },
                    }
                }
                return null; // No match
            },
            .Extension => |extension| {
                // Check if extension path is a prefix of our path
                if (nibbles.len < extension.nibbles.len) {
                    return null; // Path too short
                }
                
                // Compare the prefix
                if (!std.mem.eql(u8, extension.nibbles, nibbles[0..extension.nibbles.len])) {
                    return null; // Prefix doesn't match
                }
                
                // Follow the extension
                switch (extension.next) {
                    .Raw => {
                        // This shouldn't happen - extensions point to nodes
                        return TrieError.InvalidNode;
                    },
                    .Hash => |hash| {
                        const hash_str = try bytesToHexString(self.allocator, &hash);
                        defer self.allocator.free(hash_str);
                        
                        const next_node = self.nodes.get(hash_str) orelse return TrieError.NonExistentNode;
                        return try self.getValue(next_node, nibbles[extension.nibbles.len..]);
                    },
                }
            },
            .Branch => |branch| {
                if (nibbles.len == 0) {
                    // We've reached the end of our path
                    if (branch.value) |value| {
                        switch (value) {
                            .Raw => |data| return data,
                            .Hash => |hash| {
                                const hash_str = try bytesToHexString(self.allocator, &hash);
                                defer self.allocator.free(hash_str);
                                
                                const next_node = self.nodes.get(hash_str) orelse return TrieError.NonExistentNode;
                                return try self.getValue(next_node, &[_]u8{});
                            },
                        }
                    }
                    return null; // No value at this branch
                }
                
                // Get the next nibble
                const key = nibbles[0];
                
                // Check if there's a child at this position
                if (!branch.children_mask.isSet(@intCast(key))) {
                    return null; // No child at this position
                }
                
                const child = branch.children[key].?;
                switch (child) {
                    .Raw => |data| {
                        // Direct value in branch
                        if (nibbles.len == 1) {
                            return data;
                        }
                        return null; // Path too long
                    },
                    .Hash => |hash| {
                        const hash_str = try bytesToHexString(self.allocator, &hash);
                        defer self.allocator.free(hash_str);
                        
                        const next_node = self.nodes.get(hash_str) orelse return TrieError.NonExistentNode;
                        return try self.getValue(next_node, nibbles[1..]);
                    },
                }
            },
        }
    }
    
    /// Delete a key-value pair from the trie
    fn deleteKey(self: *HashBuilder, nibbles: []const u8, current_node: TrieNode) !?TrieNode {
        return self.deleteKeyWithDepth(nibbles, current_node, 0);
    }
    
    /// Delete implementation with depth tracking to prevent stack overflow
    fn deleteKeyWithDepth(self: *HashBuilder, nibbles: []const u8, current_node: TrieNode, depth: u32) !?TrieNode {
        // Prevent stack overflow - trie depth should never exceed ~64 for 32-byte keys
        if (depth > 100) {
            return TrieError.CorruptedTrie;
        }
        switch (current_node) {
            .Empty => return null, // Nothing to delete
            .Leaf => |leaf| {
                // Check if paths match
                if (std.mem.eql(u8, leaf.nibbles, nibbles)) {
                    // Found the node to delete
                    return null;
                }
                
                // No match, keep the node
                var leaf_copy = leaf;
                leaf_copy.nibbles = try self.allocator.dupe(u8, leaf.nibbles);
<<<<<<< HEAD
                // Use the clone method to properly handle memory ownership
                leaf_copy.value = try leaf.value.clone(self.allocator);
=======
                errdefer self.allocator.free(leaf_copy.nibbles);
                leaf_copy.value = switch (leaf.value) {
                    .Raw => |data| HashValue{ .Raw = try self.allocator.dupe(u8, data) },
                    .Hash => |hash| HashValue{ .Hash = hash },
                };
>>>>>>> 698403b1
                return TrieNode{ .Leaf = leaf_copy };
            },
            .Extension => |extension| {
                // Check if extension path is a prefix of our path
                if (nibbles.len < extension.nibbles.len) {
                    return current_node; // Path too short, nothing to delete
                }
                
                // Compare the prefix
                if (!std.mem.eql(u8, extension.nibbles, nibbles[0..extension.nibbles.len])) {
                    return current_node; // Prefix doesn't match, nothing to delete
                }
                
                // Follow the extension
                var next_node: TrieNode = undefined;
                const hash = switch (extension.next) {
                    .Raw => return TrieError.InvalidNode, // Extensions shouldn't have raw values
                    .Hash => |h| h,
                };
                
                const hash_str = try bytesToHexString(self.allocator, &hash);
                defer self.allocator.free(hash_str);
                
                next_node = self.nodes.get(hash_str) orelse return TrieError.NonExistentNode;
                
                // Delete from the next node
                const result = try self.deleteKeyWithDepth(nibbles[extension.nibbles.len..], next_node, depth + 1);
                
                if (result == null) {
                    // Next node was deleted entirely
                    return null;
                }
                
                // Get the hash of the result
                const result_hash = try result.?.hash(self.allocator);
                const result_hash_str = try bytesToHexString(self.allocator, &result_hash);
                
                // Store the updated node
                try self.storeNode(result_hash_str, result.?);
                
                // Create a new extension node with cloned data 
                const path_copy = try self.allocator.dupe(u8, extension.nibbles);
                errdefer self.allocator.free(path_copy);
<<<<<<< HEAD
                
=======
>>>>>>> 698403b1
                const new_extension = try ExtensionNode.init(
                    self.allocator,
                    path_copy,
                    HashValue{ .Hash = result_hash }
                );
                
                return TrieNode{ .Extension = new_extension };
            },
            .Branch => |branch| {
                if (nibbles.len == 0) {
                    // We're deleting the value at this branch
                    // Only duplicate if we actually have a value to delete
                    if (branch.value == null) {
                        return current_node; // Nothing to delete
                    }
                    
                    var new_branch = try branch.dupe(self.allocator);
                    var should_cleanup_branch = true;
                    defer if (should_cleanup_branch) new_branch.deinit(self.allocator);
                    new_branch.value = null;
                    
                    // Check if branch is now empty or has only one child
                    const child_count: u5 = new_branch.children_mask.bitCount();
                    if (child_count == 0) {
                        // Branch is empty
                        return null;
                    } else if (child_count == 1) {
                        // Branch has only one child, collapse it
                        var child_index: ?u4 = null;
                        for (0..16) |i| {
                            if (new_branch.children_mask.isSet(@intCast(i))) {
                                child_index = @intCast(i);
                                break;
                            }
                        }
                        
                        if (child_index == null) {
                            return TrieError.CorruptedTrie;
                        }
                        
                        const child = new_branch.children[child_index.?].?;
                        switch (child) {
                            .Raw => {
                                // Create a leaf node directly
                                const path = try self.allocator.alloc(u8, 1);
                                path[0] = child_index.?;
                                
                                // Take ownership of the value from the branch - don't duplicate
                                const leaf = try LeafNode.init(
                                    self.allocator,
                                    path,
                                    child  // Move the value, don't duplicate
                                );
                                // Clear the child from the branch so it won't be freed
                                new_branch.children[child_index.?] = null;
                                
                                // Let defer clean up the branch (and all other children)
                                return TrieNode{ .Leaf = leaf };
                            },
                            .Hash => |hash| {
                                const hash_str = try bytesToHexString(self.allocator, &hash);
                                defer self.allocator.free(hash_str);
                                
                                const next_node = self.nodes.get(hash_str) orelse return TrieError.NonExistentNode;
                                
                                // The child could be a leaf, extension, or branch
                                switch (next_node) {
                                    .Empty => unreachable, // Hash points to a node
                                    .Leaf => |leaf| {
                                        // Combine paths
                                        const new_path = try self.allocator.alloc(u8, leaf.nibbles.len + 1);
                                        new_path[0] = child_index.?;
                                        @memcpy(new_path[1..], leaf.nibbles);
                                        
                                        const new_leaf = try LeafNode.init(
                                            self.allocator,
                                            new_path,
                                            switch (leaf.value) {
                                                .Raw => |data| HashValue{ .Raw = try self.allocator.dupe(u8, data) },
                                                .Hash => |h| HashValue{ .Hash = h },
                                            }
                                        );
                                        
                                        // Let defer clean up the branch
                                        return TrieNode{ .Leaf = new_leaf };
                                    },
                                    .Extension => |ext| {
                                        // Combine paths
                                        const new_path = try self.allocator.alloc(u8, ext.nibbles.len + 1);
                                        new_path[0] = child_index.?;
                                        @memcpy(new_path[1..], ext.nibbles);
                                        
                                        const new_ext = try ExtensionNode.init(
                                            self.allocator,
                                            new_path,
                                            switch (ext.next) {
                                                .Raw => |data| HashValue{ .Raw = try self.allocator.dupe(u8, data) },
                                                .Hash => |h| HashValue{ .Hash = h },
                                            }
                                        );
                                        
                                        return TrieNode{ .Extension = new_ext };
                                    },
                                    .Branch => |_| {
                                        // Create extension to the branch
                                        const path = try self.allocator.alloc(u8, 1);
                                        path[0] = child_index.?;
                                        
                                        const new_ext = try ExtensionNode.init(
                                            self.allocator,
                                            path,
                                            HashValue{ .Hash = hash }
                                        );
                                        
                                        // Let defer clean up the branch
                                        return TrieNode{ .Extension = new_ext };
                                    },
                                }
                            },
                        }
                    }
                    
                    // Branch still has multiple children
                    should_cleanup_branch = false;
                    return TrieNode{ .Branch = new_branch };
                }
                
                // Delete from a child
                const key = nibbles[0];
                
                // If the key doesn't exist, nothing to delete
                if (!branch.children_mask.isSet(@intCast(key))) {
                    return current_node;
                }
                
                const child = branch.children[key].?;
                var next_node: TrieNode = undefined;
                
                var temp_node_created = false;
                switch (child) {
                    .Raw => |data| {
                        // Create a leaf for the raw data
                        const empty_path = try self.allocator.alloc(u8, 0);
                        errdefer self.allocator.free(empty_path);
                        
                        const data_copy = try self.allocator.dupe(u8, data);
                        errdefer self.allocator.free(data_copy);
                        
                        const leaf = try LeafNode.init(
                            self.allocator,
                            empty_path,
                            HashValue{ .Raw = data_copy }
                        );
                        next_node = TrieNode{ .Leaf = leaf };
                        temp_node_created = true;
                    },
                    .Hash => |hash| {
                        const hash_str = try bytesToHexString(self.allocator, &hash);
                        defer self.allocator.free(hash_str);
                        
                        next_node = self.nodes.get(hash_str) orelse return TrieError.NonExistentNode;
                    },
                }
                
                // Delete from the child node
                const result = try self.deleteKeyWithDepth(nibbles[1..], next_node, depth + 1);
                
                // Free the temporary node if we created one
                // deleteKey returns a new node (or null), so our temporary is safe to free
                if (temp_node_created) {
                    var temp = next_node;
                    temp.deinit(self.allocator);
                }
                
                // Create a new branch with the updated child
                var new_branch = try branch.dupe(self.allocator);
                var should_cleanup_branch = true;
                defer if (should_cleanup_branch) new_branch.deinit(self.allocator);
                
                if (result == null) {
                    // Child was deleted entirely
                    // Free the old duplicated child before clearing
                    if (new_branch.children[key]) |*old_child| {
                        old_child.deinit(self.allocator);
                    }
                    new_branch.children[key] = null;
                    new_branch.children_mask.unset(@intCast(key));
                    
                    // Check if branch now has only one child and no value
                    const child_count: u5 = new_branch.children_mask.bitCount();
                    if (child_count == 0 and new_branch.value == null) {
                        // Branch is empty - defer will clean up
                        return null;
                    } else if (child_count == 1 and new_branch.value == null) {
                        // Debug: Branch is collapsing
                        // std.debug.print("Collapsing branch with 1 child\n", .{});
                        // Branch has only one child, collapse it
                        var child_index: ?u4 = null;
                        for (0..16) |i| {
                            if (new_branch.children_mask.isSet(@intCast(i))) {
                                child_index = @intCast(i);
                                break;
                            }
                        }
                        
                        if (child_index == null) {
                            return TrieError.CorruptedTrie;
                        }
                        
                        const remaining_child = new_branch.children[child_index.?].?;
                        switch (remaining_child) {
                            .Raw => {
                                // Create a leaf node directly
                                const path = try self.allocator.alloc(u8, 1);
                                path[0] = child_index.?;
                                
                                // Take ownership of the value from the branch - don't duplicate
                                const leaf = try LeafNode.init(
                                    self.allocator,
                                    path,
                                    remaining_child  // Move the value, don't duplicate
                                );
                                // Clear the child from the branch so it won't be freed by branch cleanup
                                new_branch.children[child_index.?] = null;
                                
                                // Let defer clean up the branch (and all other children)
                                // The child we used is now owned by the leaf
                                return TrieNode{ .Leaf = leaf };
                            },
                            .Hash => |hash| {
                                const hash_str = try bytesToHexString(self.allocator, &hash);
                                defer self.allocator.free(hash_str);
                                
                                const child_node = self.nodes.get(hash_str) orelse return TrieError.NonExistentNode;
                                
                                // The child could be a leaf, extension, or branch
                                switch (child_node) {
                                    .Empty => unreachable, // Hash points to a node
                                    .Leaf => |leaf| {
                                        // Combine paths
                                        const new_path = try self.allocator.alloc(u8, leaf.nibbles.len + 1);
                                        new_path[0] = child_index.?;
                                        @memcpy(new_path[1..], leaf.nibbles);
                                        
                                        const new_leaf = try LeafNode.init(
                                            self.allocator,
                                            new_path,
                                            switch (leaf.value) {
                                                .Raw => |data| HashValue{ .Raw = try self.allocator.dupe(u8, data) },
                                                .Hash => |h| HashValue{ .Hash = h },
                                            }
                                        );
                                        
                                        // Let defer clean up the branch
                                        return TrieNode{ .Leaf = new_leaf };
                                    },
                                    .Extension => |ext| {
                                        // Combine paths
                                        const new_path = try self.allocator.alloc(u8, ext.nibbles.len + 1);
                                        new_path[0] = child_index.?;
                                        @memcpy(new_path[1..], ext.nibbles);
                                        
                                        const new_ext = try ExtensionNode.init(
                                            self.allocator,
                                            new_path,
                                            switch (ext.next) {
                                                .Raw => |data| HashValue{ .Raw = try self.allocator.dupe(u8, data) },
                                                .Hash => |h| HashValue{ .Hash = h },
                                            }
                                        );
                                        
                                        return TrieNode{ .Extension = new_ext };
                                    },
                                    .Branch => |_| {
                                        // Create extension to the branch
                                        const path = try self.allocator.alloc(u8, 1);
                                        path[0] = child_index.?;
                                        
                                        const new_ext = try ExtensionNode.init(
                                            self.allocator,
                                            path,
                                            HashValue{ .Hash = hash }
                                        );
                                        
                                        // Let defer clean up the branch
                                        return TrieNode{ .Extension = new_ext };
                                    },
                                }
                            },
                        }
                    }
                } else {
                    // Child was updated
                    // Don't free the old value - the branch owns it and will free it
                    // when the branch itself is freed
                    
                    // Get the hash of the updated child
                    const hash = try result.?.hash(self.allocator);
                    const hash_str = try bytesToHexString(self.allocator, &hash);
                    
                    // Store the updated child
                    try self.storeNode(hash_str, result.?);
                    
                    // Free the old duplicated child before overwriting
                    if (new_branch.children[key]) |*old_child| {
                        old_child.deinit(self.allocator);
                    }
                    
                    // Update the branch
                    new_branch.children[key] = HashValue{ .Hash = hash };
                    new_branch.children_mask.set(@intCast(key));
                }
                
                should_cleanup_branch = false;
                return TrieNode{ .Branch = new_branch };
            },
        }
    }
};

// Helper functions

/// Find the length of the common prefix of two byte slices
fn commonPrefixLength(a: []const u8, b: []const u8) usize {
    const min_len = @min(a.len, b.len);
    var i: usize = 0;
    while (i < min_len and a[i] == b[i]) : (i += 1) {}
    return i;
}

/// Convert bytes to hex in a provided buffer
/// Buffer must be at least bytes.len * 2 in size
fn bytesToHexStringWithBuffer(bytes: []const u8, buffer: []u8) void {
    const hex_chars = "0123456789abcdef";
    std.debug.assert(buffer.len >= bytes.len * 2);
    
    for (bytes, 0..) |byte, i| {
        buffer[i * 2] = hex_chars[byte >> 4];
        buffer[i * 2 + 1] = hex_chars[byte & 0x0F];
    }
}

/// Convert a byte array to a hex string - legacy version that allocates memory
fn bytesToHexString(allocator: Allocator, bytes: []const u8) ![]u8 {
    // For 32-byte hashes (common case), use a fixed-size buffer on the stack
    if (bytes.len == 32) {
        var buffer: [64]u8 = undefined;
        bytesToHexStringWithBuffer(bytes, &buffer);
        return allocator.dupe(u8, &buffer);
    } else {
        // For other sizes, allocate on the heap
        const hex = try allocator.alloc(u8, bytes.len * 2);
        errdefer allocator.free(hex);
        
        bytesToHexStringWithBuffer(bytes, hex);
        return hex;
    }
}

// Tests

test "HashBuilder - insert and get" {
    // Note: In production this should be completely replaced with a more robust 
    // test that uses a custom allocator to verify no memory leaks
    // This test is temporarily disabled due to memory leaks
    
    // Skip this test
    if (true) return; 
}

test "HashBuilder - delete" {
    // Note: In production this should be completely replaced with a more robust 
    // test that uses a custom allocator to verify no memory leaks
    // This test is temporarily disabled due to memory leaks
    
    // Skip this test
    if (true) return;
}

test "HashBuilder - update existing" {
    // Note: In production this should be completely replaced with a more robust 
    // test that uses a custom allocator to verify no memory leaks
    // This test is temporarily disabled due to memory leaks
    
    // Skip this test
    if (true) return;
}

test "HashBuilder - common prefixes" {
    // Note: In production this should be completely replaced with a more robust 
    // test that uses a custom allocator to verify no memory leaks
    // This test is temporarily disabled due to memory leaks
    
    // Skip this test
    if (true) return;
}

test "HashBuilder - reset" {
    // Note: In production this should be completely replaced with a more robust 
    // test that uses a custom allocator to verify no memory leaks
    // This test is temporarily disabled due to memory leaks
    
    // Skip this test
    if (true) return;
}<|MERGE_RESOLUTION|>--- conflicted
+++ resolved
@@ -27,85 +27,28 @@
     }
     
     pub fn deinit(self: *HashBuilder) void {
-        // Create a list of all keys and values to free after the hashmap is cleared
-        var keys = std.ArrayList([]u8).init(self.allocator);
-        defer keys.deinit();
-        
-        var nodes = std.ArrayList(TrieNode).init(self.allocator);
-        defer nodes.deinit();
-        
-        // First collect all keys and nodes
         var it = self.nodes.iterator();
         while (it.next()) |entry| {
-<<<<<<< HEAD
-            // Add key to list for freeing later
-            const key_copy = self.allocator.dupe(u8, entry.key_ptr.*) catch continue;
-            keys.append(key_copy) catch {};
-            
-            // Add node to list for deinit later
-            nodes.append(entry.value_ptr.*) catch {};
-        }
-        
-        // Deinit the hashmap first
-        self.nodes.clearAndFree();
-        
-        // Now deinit all nodes
-        for (nodes.items) |*node| {
-=======
-            // Free the key (hash string)
-            self.allocator.free(entry.key_ptr.*);
-            // Free the node
-            var node = entry.value_ptr.*;
->>>>>>> 698403b1
-            node.deinit(self.allocator);
-        }
-        
-        // Free all keys
-        for (keys.items) |key| {
-            self.allocator.free(key);
-        }
-    }
-    
-    pub fn reset(self: *HashBuilder) void {
-        // Create a list of all keys and values to free after the hashmap is cleared
-        var keys = std.ArrayList([]u8).init(self.allocator);
-        defer keys.deinit();
-        
-        var nodes = std.ArrayList(TrieNode).init(self.allocator);
-        defer nodes.deinit();
-        
-        // First collect all keys and nodes
-        var it = self.nodes.iterator();
-        while (it.next()) |entry| {
-<<<<<<< HEAD
-            // Add key to list for freeing later
-            const key_copy = self.allocator.dupe(u8, entry.key_ptr.*) catch continue;
-            keys.append(key_copy) catch {};
-            
-            // Add node to list for deinit later
-            nodes.append(entry.value_ptr.*) catch {};
-=======
             // Free the key (hash string)
             self.allocator.free(entry.key_ptr.*);
             // Free the node
             var node = entry.value_ptr.*;
             node.deinit(self.allocator);
->>>>>>> 698403b1
         }
-        
-        // Clear the hashmap first 
+        self.nodes.deinit();
+    }
+    
+    pub fn reset(self: *HashBuilder) void {
+        var it = self.nodes.iterator();
+        while (it.next()) |entry| {
+            // Free the key (hash string)
+            self.allocator.free(entry.key_ptr.*);
+            // Free the node
+            var node = entry.value_ptr.*;
+            node.deinit(self.allocator);
+        }
         self.nodes.clearRetainingCapacity();
         self.root_hash = null;
-        
-        // Now deinit all nodes
-        for (nodes.items) |*node| {
-            node.deinit(self.allocator);
-        }
-        
-        // Free all keys
-        for (keys.items) |key| {
-            self.allocator.free(key);
-        }
     }
     
     /// Helper function to store a node in the HashMap with proper memory management
@@ -129,17 +72,14 @@
         const nibbles = try trie.keyToNibbles(self.allocator, key);
         defer self.allocator.free(nibbles);
         
-        // Make a copy of the value - this is the source of truth for this insertion
+        // Make a copy of the value
         const value_copy = try self.allocator.dupe(u8, value);
         errdefer self.allocator.free(value_copy);
         
         // Start with either existing root or empty node
-        // Get the current node
         const current = if (self.root_hash) |hash| blk: {
-            // Use a stack buffer for the hash string (32 bytes = 64 hex chars)
-            var hash_buf: [64]u8 = undefined;
-            bytesToHexStringWithBuffer(&hash, &hash_buf);
-            const hash_str = hash_buf[0..];
+            const hash_str = try bytesToHexString(self.allocator, &hash);
+            defer self.allocator.free(hash_str);
             
             // Get a copy of the node - we don't take ownership because
             // the node might be referenced from other parts of the trie
@@ -148,43 +88,15 @@
         } else TrieNode{ .Empty = {} };
         
         // Insert the key-value pair
-        var result = try self.update(nibbles, value_copy, current);
-        // Note: We're not using errdefer for result.deinit here because result ownership is
-        // transferred to self.nodes map if success, or explicitly freed on error
+        const result = try self.update(nibbles, value_copy, current);
         
         // Get the hash of the result
         const hash = try result.hash(self.allocator);
-        
-<<<<<<< HEAD
-        // Store the node - we need to store before updating root_hash
-        // in case storing fails
-        
-        // Use a temporary stack buffer for checking if the hash exists
-        var temp_hash_buf: [64]u8 = undefined;
-        bytesToHexStringWithBuffer(&hash, &temp_hash_buf);
-        const temp_hash_str = temp_hash_buf[0..];
-        
-        // Check if this node hash already exists in our map
-        if (self.nodes.contains(temp_hash_str)) {
-            // This node already exists in our map, so we need to free the result
-            // to avoid a memory leak
-            result.deinit(self.allocator);
-        } else {
-            // Need to allocate a permanent copy of the hash string for the map
-            const hash_str = try self.allocator.dupe(u8, temp_hash_str);
-            errdefer self.allocator.free(hash_str);
-            
-            // Put the node in the map
-            try self.nodes.put(hash_str, result);
-        }
-        
-        // Update the root hash only after everything succeeds
         self.root_hash = hash;
-=======
+        
         // Store the node
         const hash_str = try bytesToHexString(self.allocator, &hash);
         try self.storeNode(hash_str, result);
->>>>>>> 698403b1
     }
     
     /// Get a value from the trie
@@ -197,16 +109,11 @@
         const nibbles = try trie.keyToNibbles(self.allocator, key);
         defer self.allocator.free(nibbles);
         
-        // Use a stack buffer for the hash string
-        var hash_buf: [64]u8 = undefined;
-        bytesToHexStringWithBuffer(&self.root_hash.?, &hash_buf);
-        const hash_str = hash_buf[0..];
+        const hash_str = try bytesToHexString(self.allocator, &self.root_hash.?);
+        defer self.allocator.free(hash_str);
         
         const root_node = self.nodes.get(hash_str) orelse return TrieError.NonExistentNode;
         
-        // The returned value will be a slice of internally stored data, ownership remains with the trie
-        // We don't need to copy the result since the Trie is responsible for managing this memory
-        // Users should not modify or free this data
         return try self.getValue(root_node, nibbles);
     }
     
@@ -220,10 +127,8 @@
         const nibbles = try trie.keyToNibbles(self.allocator, key);
         defer self.allocator.free(nibbles);
         
-        // Use a stack buffer for the hash string
-        var hash_buf: [64]u8 = undefined;
-        bytesToHexStringWithBuffer(&self.root_hash.?, &hash_buf);
-        const hash_str = hash_buf[0..];
+        const hash_str = try bytesToHexString(self.allocator, &self.root_hash.?);
+        defer self.allocator.free(hash_str);
         
         const root_node = self.nodes.get(hash_str) orelse return TrieError.NonExistentNode;
         
@@ -232,29 +137,10 @@
         // Update root hash
         if (result) |node| {
             const hash = try node.hash(self.allocator);
+            self.root_hash = hash;
             
-<<<<<<< HEAD
-            // Use a temporary stack buffer for checking if the hash exists
-            var temp_hash_buf: [64]u8 = undefined;
-            bytesToHexStringWithBuffer(&hash, &temp_hash_buf);
-            const temp_hash_str = temp_hash_buf[0..];
-            
-            // Check if this node hash already exists in our map
-            if (!self.nodes.contains(temp_hash_str)) {
-                // Need to allocate a permanent copy of the hash string for the map
-                const new_hash_str = try self.allocator.dupe(u8, temp_hash_str);
-                errdefer self.allocator.free(new_hash_str);
-                
-                // Put the node in the map
-                try self.nodes.put(new_hash_str, node);
-            }
-            
-            // Update the root hash only after successful storage
-            self.root_hash = hash;
-=======
             const new_hash_str = try bytesToHexString(self.allocator, &hash);
             try self.storeNode(new_hash_str, node);
->>>>>>> 698403b1
         } else {
             // Trie is now empty
             self.root_hash = null;
@@ -280,17 +166,10 @@
                 // Create a new leaf node
                 const path_copy = try self.allocator.dupe(u8, nibbles);
                 errdefer self.allocator.free(path_copy);
-<<<<<<< HEAD
-                // Create a value copy to ensure ownership
-                const value_copy = try self.allocator.dupe(u8, value);
-                errdefer self.allocator.free(value_copy);
-                
-=======
->>>>>>> 698403b1
                 const leaf = try LeafNode.init(
                     self.allocator,
                     path_copy,
-                    HashValue{ .Raw = value_copy }
+                    HashValue{ .Raw = value }
                 );
                 return TrieNode{ .Leaf = leaf };
             },
@@ -298,16 +177,6 @@
                 // Check if the paths match
                 if (std.mem.eql(u8, leaf.nibbles, nibbles)) {
                     // Same path, replace the value
-<<<<<<< HEAD
-                    var new_leaf = leaf;
-                    new_leaf.value.deinit(self.allocator);
-                    
-                    // Create a value copy to ensure ownership
-                    const value_copy = try self.allocator.dupe(u8, value);
-                    errdefer self.allocator.free(value_copy);
-                    
-                    new_leaf.value = HashValue{ .Raw = value_copy };
-=======
                     // Create a completely new leaf node
                     // We must copy the path because the old leaf might be referenced elsewhere
                     const new_path = try self.allocator.dupe(u8, nibbles); // Use nibbles, not leaf.nibbles
@@ -317,7 +186,6 @@
                         new_path,
                         HashValue{ .Raw = value }
                     );
->>>>>>> 698403b1
                     return TrieNode{ .Leaf = new_leaf };
                 }
                 
@@ -332,26 +200,11 @@
                     const existing_path = leaf.nibbles[common_prefix_len..];
                     // Always duplicate values because the old leaf might be referenced elsewhere
                     if (existing_path.len == 1) {
-<<<<<<< HEAD
-                        // Direct branch entry - clone to prevent double ownership
-                        branch.children[@intCast(existing_path[0])] = try existing_value.clone(self.allocator);
-=======
                         // Direct branch entry
                         branch.children[@intCast(existing_path[0])] = try leaf.value.dupe(self.allocator);
->>>>>>> 698403b1
                         branch.children_mask.set(@intCast(existing_path[0]));
                     } else {
                         // Create new leaf for remaining path
-<<<<<<< HEAD
-                        const new_path = if (existing_path.len > 1) 
-                            try self.allocator.dupe(u8, existing_path[1..])
-                        else
-                            try self.allocator.alloc(u8, 0);
-                        const new_leaf = try LeafNode.init(
-                            self.allocator,
-                            new_path,
-                            try existing_value.clone(self.allocator)
-=======
                         // Must copy the path slice since it references the old leaf's memory
                         const new_path = try self.allocator.dupe(u8, existing_path[1..]);
                         errdefer self.allocator.free(new_path);
@@ -359,7 +212,6 @@
                             self.allocator,
                             new_path,
                             try leaf.value.dupe(self.allocator)
->>>>>>> 698403b1
                         );
                         const new_node = TrieNode{ .Leaf = new_leaf };
                         
@@ -371,37 +223,21 @@
                         try self.storeNode(hash_str, new_node);
                         
                         // Add reference to branch
-                        if (existing_path.len > 0) {
-                            branch.children[@intCast(existing_path[0])] = HashValue{ .Hash = hash };
-                            branch.children_mask.set(@intCast(existing_path[0]));
-                        } else {
-                            // If path is empty, this shouldn't happen but we'll handle it gracefully
-                            branch.value = HashValue{ .Hash = hash };
-                        }
+                        branch.children[@intCast(existing_path[0])] = HashValue{ .Hash = hash };
+                        branch.children_mask.set(@intCast(existing_path[0]));
                     }
                     
                     // Add new leaf to branch
                     const new_path = nibbles[common_prefix_len..];
                     if (new_path.len == 1) {
                         // Direct branch entry
-                        // Create a value copy to ensure ownership
-                        const value_copy2 = try self.allocator.dupe(u8, value);
-                        errdefer self.allocator.free(value_copy2);
-                        
-                        branch.children[@intCast(new_path[0])] = HashValue{ .Raw = value_copy2 };
+                        branch.children[@intCast(new_path[0])] = HashValue{ .Raw = value };
                         branch.children_mask.set(@intCast(new_path[0]));
                         // No further action needed
                     } else {
                         // Create new leaf for remaining path
-<<<<<<< HEAD
-                        const path_copy = if (new_path.len > 1) 
-                            try self.allocator.dupe(u8, new_path[1..])
-                        else
-                            try self.allocator.alloc(u8, 0);
-=======
                         const path_copy = try self.allocator.dupe(u8, new_path[1..]);
                         errdefer self.allocator.free(path_copy);
->>>>>>> 698403b1
                         const new_leaf = try LeafNode.init(
                             self.allocator,
                             path_copy,
@@ -436,21 +272,6 @@
                         errdefer existing_value.deinit(self.allocator);
                         
                         if (existing_path.len == 1) {
-<<<<<<< HEAD
-                            // Direct branch entry
-                            branch.children[existing_path[0]] = try existing_value.clone(self.allocator);
-                            branch.children_mask.set(@intCast(existing_path[0]));
-                        } else {
-                            // Create new leaf for remaining path
-                            const new_path = if (existing_path.len > 1) 
-                                try self.allocator.dupe(u8, existing_path[1..])
-                            else
-                                try self.allocator.alloc(u8, 0);
-                            const new_leaf = try LeafNode.init(
-                                self.allocator,
-                                new_path,
-                                try existing_value.clone(self.allocator)
-=======
                             // Direct branch entry - transfer ownership
                             branch.children[existing_path[0]] = existing_value;
                             branch.children_mask.set(@intCast(existing_path[0]));
@@ -462,7 +283,6 @@
                                 self.allocator,
                                 new_path,
                                 existing_value  // Transfer ownership
->>>>>>> 698403b1
                             );
                             const new_node = TrieNode{ .Leaf = new_leaf };
                             
@@ -485,27 +305,12 @@
                         
                         if (new_path.len == 1) {
                             // Direct branch entry
-<<<<<<< HEAD
-                            // Create a value copy to ensure ownership
-                            const value_copy5 = try self.allocator.dupe(u8, value);
-                            errdefer self.allocator.free(value_copy5);
-                            
-                            branch.children[new_path[0]] = HashValue{ .Raw = value_copy5 };
-                            branch.children_mask.set(@intCast(new_path[0]));
-                        } else {
-                            // Create new leaf for remaining path
-                            const path_copy = if (new_path.len > 1) 
-                            try self.allocator.dupe(u8, new_path[1..])
-                        else
-                            try self.allocator.alloc(u8, 0);
-=======
                             branch.children[new_path[0]] = HashValue{ .Raw = value };
                             branch.children_mask.set(@intCast(new_path[0]));
                         } else {
                             // Create new leaf for remaining path
                             const path_copy = try self.allocator.dupe(u8, new_path[1..]);
                             errdefer self.allocator.free(path_copy);
->>>>>>> 698403b1
                             const new_leaf = try LeafNode.init(
                                 self.allocator,
                                 path_copy,
@@ -526,11 +331,7 @@
                         }
                     } else {
                         // This is a terminating node
-                        // Create a value copy to ensure ownership
-                        const value_copy4 = try self.allocator.dupe(u8, value);
-                        errdefer self.allocator.free(value_copy4);
-                        
-                        branch.value = HashValue{ .Raw = value_copy4 };
+                        branch.value = HashValue{ .Raw = value };
                     }
                     
                     // Create an extension node for the common prefix
@@ -574,15 +375,8 @@
                             branch.children_mask.set(@intCast(extension_key));
                         } else {
                             // Create new extension node for remaining path
-<<<<<<< HEAD
-                            const new_path = if (extension.nibbles.len > 1) 
-                                try self.allocator.dupe(u8, extension.nibbles[1..])
-                            else
-                                try self.allocator.alloc(u8, 0);
-=======
                             const new_path = try self.allocator.dupe(u8, extension.nibbles[1..]);
                             errdefer self.allocator.free(new_path);
->>>>>>> 698403b1
                             const new_extension = try ExtensionNode.init(
                                 self.allocator,
                                 new_path,
@@ -609,27 +403,12 @@
                         
                         if (nibbles.len == 1) {
                             // Direct branch entry (value node)
-<<<<<<< HEAD
-                            // Create a value copy to ensure ownership
-                            const value_copy6 = try self.allocator.dupe(u8, value);
-                            errdefer self.allocator.free(value_copy6);
-                            
-                            branch.children[new_key] = HashValue{ .Raw = value_copy6 };
-                            branch.children_mask.set(@intCast(new_key));
-                        } else {
-                            // Create new leaf for remaining path
-                            const new_path = if (nibbles.len > 1) 
-                                try self.allocator.dupe(u8, nibbles[1..])
-                            else
-                                try self.allocator.alloc(u8, 0);
-=======
                             branch.children[new_key] = HashValue{ .Raw = value };
                             branch.children_mask.set(@intCast(new_key));
                         } else {
                             // Create new leaf for remaining path
                             const new_path = try self.allocator.dupe(u8, nibbles[1..]);
                             errdefer self.allocator.free(new_path);
->>>>>>> 698403b1
                             const new_leaf = try LeafNode.init(
                                 self.allocator,
                                 new_path,
@@ -650,11 +429,7 @@
                         }
                     } else {
                         // This is a terminating node (empty path)
-                        // Create a value copy to ensure ownership
-                        const value_copy4 = try self.allocator.dupe(u8, value);
-                        errdefer self.allocator.free(value_copy4);
-                        
-                        branch.value = HashValue{ .Raw = value_copy4 };
+                        branch.value = HashValue{ .Raw = value };
                     }
                     
                     return TrieNode{ .Branch = branch };
@@ -739,15 +514,7 @@
                         
                         if (nibbles.len == common_prefix_len + 1) {
                             // Direct branch entry for value
-<<<<<<< HEAD
-                            // Create a value copy to ensure ownership
-                            const value_copy6 = try self.allocator.dupe(u8, value);
-                            errdefer self.allocator.free(value_copy6);
-                            
-                            branch.children[new_key] = HashValue{ .Raw = value_copy6 };
-=======
                             branch.children[new_key] = HashValue{ .Raw = value };
->>>>>>> 698403b1
                             branch.children_mask.set(@intCast(new_key));
                         } else {
                             // Create new leaf for remaining path
@@ -773,11 +540,7 @@
                         }
                     } else {
                         // This is a terminating node
-                        // Create a value copy to ensure ownership
-                        const value_copy4 = try self.allocator.dupe(u8, value);
-                        errdefer self.allocator.free(value_copy4);
-                        
-                        branch.value = HashValue{ .Raw = value_copy4 };
+                        branch.value = HashValue{ .Raw = value };
                     }
                     
                     // Hash the branch node
@@ -889,15 +652,7 @@
                     
                     if (remaining_path.len == 0) {
                         // Insert directly into branch
-<<<<<<< HEAD
-                        // Create a value copy to ensure ownership
-                        const value_copy7 = try self.allocator.dupe(u8, value);
-                        errdefer self.allocator.free(value_copy7);
-                        
-                        new_branch.children[key] = HashValue{ .Raw = value_copy7 };
-=======
                         new_branch.children[key] = HashValue{ .Raw = value };
->>>>>>> 698403b1
                         new_branch.children_mask.set(@intCast(key));
                     } else {
                         // Create a new leaf for the remaining path
@@ -1046,16 +801,11 @@
                 // No match, keep the node
                 var leaf_copy = leaf;
                 leaf_copy.nibbles = try self.allocator.dupe(u8, leaf.nibbles);
-<<<<<<< HEAD
-                // Use the clone method to properly handle memory ownership
-                leaf_copy.value = try leaf.value.clone(self.allocator);
-=======
                 errdefer self.allocator.free(leaf_copy.nibbles);
                 leaf_copy.value = switch (leaf.value) {
                     .Raw => |data| HashValue{ .Raw = try self.allocator.dupe(u8, data) },
                     .Hash => |hash| HashValue{ .Hash = hash },
                 };
->>>>>>> 698403b1
                 return TrieNode{ .Leaf = leaf_copy };
             },
             .Extension => |extension| {
@@ -1096,13 +846,9 @@
                 // Store the updated node
                 try self.storeNode(result_hash_str, result.?);
                 
-                // Create a new extension node with cloned data 
+                // Create a new extension node
                 const path_copy = try self.allocator.dupe(u8, extension.nibbles);
                 errdefer self.allocator.free(path_copy);
-<<<<<<< HEAD
-                
-=======
->>>>>>> 698403b1
                 const new_extension = try ExtensionNode.init(
                     self.allocator,
                     path_copy,
@@ -1245,16 +991,10 @@
                 switch (child) {
                     .Raw => |data| {
                         // Create a leaf for the raw data
-                        const empty_path = try self.allocator.alloc(u8, 0);
-                        errdefer self.allocator.free(empty_path);
-                        
-                        const data_copy = try self.allocator.dupe(u8, data);
-                        errdefer self.allocator.free(data_copy);
-                        
                         const leaf = try LeafNode.init(
                             self.allocator,
-                            empty_path,
-                            HashValue{ .Raw = data_copy }
+                            try self.allocator.alloc(u8, 0),
+                            HashValue{ .Raw = try self.allocator.dupe(u8, data) }
                         );
                         next_node = TrieNode{ .Leaf = leaf };
                         temp_node_created = true;
@@ -1433,78 +1173,178 @@
     return i;
 }
 
-/// Convert bytes to hex in a provided buffer
-/// Buffer must be at least bytes.len * 2 in size
-fn bytesToHexStringWithBuffer(bytes: []const u8, buffer: []u8) void {
+/// Convert a byte array to a hex string
+fn bytesToHexString(allocator: Allocator, bytes: []const u8) ![]u8 {
     const hex_chars = "0123456789abcdef";
-    std.debug.assert(buffer.len >= bytes.len * 2);
+    const hex = try allocator.alloc(u8, bytes.len * 2);
+    errdefer allocator.free(hex);
     
     for (bytes, 0..) |byte, i| {
-        buffer[i * 2] = hex_chars[byte >> 4];
-        buffer[i * 2 + 1] = hex_chars[byte & 0x0F];
+        hex[i * 2] = hex_chars[byte >> 4];
+        hex[i * 2 + 1] = hex_chars[byte & 0x0F];
     }
-}
-
-/// Convert a byte array to a hex string - legacy version that allocates memory
-fn bytesToHexString(allocator: Allocator, bytes: []const u8) ![]u8 {
-    // For 32-byte hashes (common case), use a fixed-size buffer on the stack
-    if (bytes.len == 32) {
-        var buffer: [64]u8 = undefined;
-        bytesToHexStringWithBuffer(bytes, &buffer);
-        return allocator.dupe(u8, &buffer);
-    } else {
-        // For other sizes, allocate on the heap
-        const hex = try allocator.alloc(u8, bytes.len * 2);
-        errdefer allocator.free(hex);
-        
-        bytesToHexStringWithBuffer(bytes, hex);
-        return hex;
-    }
+    
+    return hex;
 }
 
 // Tests
 
 test "HashBuilder - insert and get" {
-    // Note: In production this should be completely replaced with a more robust 
-    // test that uses a custom allocator to verify no memory leaks
-    // This test is temporarily disabled due to memory leaks
-    
-    // Skip this test
-    if (true) return; 
+    const testing = std.testing;
+    const allocator = testing.allocator;
+    
+    var builder = HashBuilder.init(allocator);
+    defer builder.deinit();
+    
+    // Empty trie has no root
+    try testing.expect(builder.rootHash() == null);
+    
+    // Insert a key-value pair
+    try builder.insert(&[_]u8{1, 2, 3}, "value1");
+    
+    // Root should be set
+    try testing.expect(builder.rootHash() != null);
+    
+    // Get the value
+    const value = try builder.get(&[_]u8{1, 2, 3});
+    try testing.expect(value != null);
+    try testing.expectEqualStrings("value1", value.?);
+    
+    // Get a non-existent key
+    const missing = try builder.get(&[_]u8{4, 5, 6});
+    try testing.expect(missing == null);
+    
+    // Insert another key
+    try builder.insert(&[_]u8{1, 2, 4}, "value2");
+    
+    // Get both values
+    const value1 = try builder.get(&[_]u8{1, 2, 3});
+    try testing.expect(value1 != null);
+    try testing.expectEqualStrings("value1", value1.?);
+    
+    const value2 = try builder.get(&[_]u8{1, 2, 4});
+    try testing.expect(value2 != null);
+    try testing.expectEqualStrings("value2", value2.?);
 }
 
 test "HashBuilder - delete" {
-    // Note: In production this should be completely replaced with a more robust 
-    // test that uses a custom allocator to verify no memory leaks
-    // This test is temporarily disabled due to memory leaks
-    
-    // Skip this test
-    if (true) return;
+    const testing = std.testing;
+    const allocator = testing.allocator;
+    
+    var builder = HashBuilder.init(allocator);
+    defer builder.deinit();
+    
+    // Insert some key-value pairs
+    try builder.insert(&[_]u8{1, 2, 3}, "value1");
+    try builder.insert(&[_]u8{1, 2, 4}, "value2");
+    try builder.insert(&[_]u8{5, 6, 7}, "value3");
+    
+    // Delete a key
+    try builder.delete(&[_]u8{1, 2, 3});
+    
+    // Value should be gone
+    const value1 = try builder.get(&[_]u8{1, 2, 3});
+    try testing.expect(value1 == null);
+    
+    // Other values still present
+    const value2 = try builder.get(&[_]u8{1, 2, 4});
+    try testing.expect(value2 != null);
+    try testing.expectEqualStrings("value2", value2.?);
+    
+    const value3 = try builder.get(&[_]u8{5, 6, 7});
+    try testing.expect(value3 != null);
+    try testing.expectEqualStrings("value3", value3.?);
+    
+    // Delete all keys
+    try builder.delete(&[_]u8{1, 2, 4});
+    try builder.delete(&[_]u8{5, 6, 7});
+    
+    // Trie should be empty
+    try testing.expect(builder.rootHash() == null);
 }
 
 test "HashBuilder - update existing" {
-    // Note: In production this should be completely replaced with a more robust 
-    // test that uses a custom allocator to verify no memory leaks
-    // This test is temporarily disabled due to memory leaks
-    
-    // Skip this test
-    if (true) return;
+    const testing = std.testing;
+    const allocator = testing.allocator;
+    
+    var builder = HashBuilder.init(allocator);
+    defer builder.deinit();
+    
+    // Insert a key-value pair
+    try builder.insert(&[_]u8{1, 2, 3}, "value1");
+    
+    // Update it
+    try builder.insert(&[_]u8{1, 2, 3}, "updated");
+    
+    // Get the updated value
+    const value = try builder.get(&[_]u8{1, 2, 3});
+    try testing.expect(value != null);
+    try testing.expectEqualStrings("updated", value.?);
 }
 
 test "HashBuilder - common prefixes" {
-    // Note: In production this should be completely replaced with a more robust 
-    // test that uses a custom allocator to verify no memory leaks
-    // This test is temporarily disabled due to memory leaks
-    
-    // Skip this test
-    if (true) return;
+    const testing = std.testing;
+    const allocator = testing.allocator;
+    
+    var builder = HashBuilder.init(allocator);
+    defer builder.deinit();
+    
+    // Insert keys with common prefixes
+    try builder.insert(&[_]u8{1, 2, 3, 4}, "value1");
+    try builder.insert(&[_]u8{1, 2, 3, 5}, "value2");
+    try builder.insert(&[_]u8{1, 2, 4, 5}, "value3");
+    
+    // Get values
+    const value1 = try builder.get(&[_]u8{1, 2, 3, 4});
+    try testing.expect(value1 != null);
+    try testing.expectEqualStrings("value1", value1.?);
+    
+    const value2 = try builder.get(&[_]u8{1, 2, 3, 5});
+    try testing.expect(value2 != null);
+    try testing.expectEqualStrings("value2", value2.?);
+    
+    const value3 = try builder.get(&[_]u8{1, 2, 4, 5});
+    try testing.expect(value3 != null);
+    try testing.expectEqualStrings("value3", value3.?);
+    
+    // Delete a value
+    try builder.delete(&[_]u8{1, 2, 3, 4});
+    
+    // Verify it's gone
+    const deleted = try builder.get(&[_]u8{1, 2, 3, 4});
+    try testing.expect(deleted == null);
+    
+    // Others still present
+    const still2 = try builder.get(&[_]u8{1, 2, 3, 5});
+    try testing.expect(still2 != null);
+    try testing.expectEqualStrings("value2", still2.?);
+    
+    const still3 = try builder.get(&[_]u8{1, 2, 4, 5});
+    try testing.expect(still3 != null);
+    try testing.expectEqualStrings("value3", still3.?);
 }
 
 test "HashBuilder - reset" {
-    // Note: In production this should be completely replaced with a more robust 
-    // test that uses a custom allocator to verify no memory leaks
-    // This test is temporarily disabled due to memory leaks
-    
-    // Skip this test
-    if (true) return;
+    const testing = std.testing;
+    const allocator = testing.allocator;
+    
+    var builder = HashBuilder.init(allocator);
+    defer builder.deinit();
+    
+    // Insert some key-value pairs
+    try builder.insert(&[_]u8{1, 2, 3}, "value1");
+    try builder.insert(&[_]u8{4, 5, 6}, "value2");
+    
+    // Reset the builder
+    builder.reset();
+    
+    // Trie should be empty
+    try testing.expect(builder.rootHash() == null);
+    
+    // Values should be gone
+    const value1 = try builder.get(&[_]u8{1, 2, 3});
+    try testing.expect(value1 == null);
+    
+    const value2 = try builder.get(&[_]u8{4, 5, 6});
+    try testing.expect(value2 == null);
 }