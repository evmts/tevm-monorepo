--- conflicted
+++ resolved
@@ -1,10 +1,9 @@
 const std = @import("std");
 
-<<<<<<< HEAD
 // Define a 256-bit unsigned integer type
 // We're using u64 for simplicity in tests
 const BigInt = u64;
-=======
+
 // Performance comparison with revm and evmone:
 //
 // Memory Management Strategy:
@@ -21,7 +20,6 @@
 // - evmone's chunk-based allocation reduces reallocation overhead
 // - revm's SharedMemory enables efficient call contexts without copying
 // - Both use page-aligned allocations for better performance
->>>>>>> 9ea37c28
 
 /// Memory implements a simple memory model for the ethereum virtual machine.
 ///
@@ -107,7 +105,6 @@
     }
 
     /// Set copies data from value to the memory at the specified offset
-<<<<<<< HEAD
     ///
     /// This copies the provided byte slice to memory at the given offset.
     /// The memory will be resized if necessary to accommodate the operation.
@@ -118,6 +115,13 @@
     /// - value: The byte slice to copy from
     ///
     /// Errors: Returns error if memory resize fails or if offset+size would overflow
+    ///
+    /// Performance comparison:
+    /// - revm: Uses set_data with slice operations (https://github.com/bluealloy/revm/blob/main/crates/interpreter/src/interpreter/shared_memory.rs#L217)
+    /// - evmone: Direct memcpy with no bounds check in release (https://github.com/ethereum/evmone/blob/master/lib/evmone/execution_state.hpp#L100)
+    /// 
+    /// Note: evmone's approach is more aggressive, skipping bounds checks entirely
+    /// Tevm's approach is safer but adds overhead compared to evmone
     pub fn set(self: *Memory, offset: u64, size: u64, value: []const u8) !void {
         // Debug logging - only in debug builds
         if (@import("builtin").mode == .Debug) {
@@ -125,15 +129,6 @@
                          .{offset, size, value.len, self.store.items.len});
         }
         
-=======
-    // Performance comparison:
-    // - revm: Uses set_data with slice operations (https://github.com/bluealloy/revm/blob/main/crates/interpreter/src/interpreter/shared_memory.rs#L217)
-    // - evmone: Direct memcpy with no bounds check in release (https://github.com/ethereum/evmone/blob/master/lib/evmone/execution_state.hpp#L100)
-    // 
-    // Note: evmone's approach is more aggressive, skipping bounds checks entirely
-    // Tevm's panic is safer but adds overhead compared to evmone
-    pub fn set(self: *Memory, offset: u64, size: u64, value: []const u8) void {
->>>>>>> 9ea37c28
         // It's possible the offset is greater than 0 and size equals 0. This is because
         // the calcMemSize could potentially return 0 when size is zero (NO-OP)
         if (size > 0) {
@@ -240,7 +235,6 @@
     }
 
     /// Resize expands the memory to accommodate the specified size
-<<<<<<< HEAD
     ///
     /// This function grows or shrinks the memory to exactly the specified size.
     /// It uses a safe approach to convert between potentially different integer sizes.
@@ -249,15 +243,14 @@
     /// - size: The new size in bytes for the memory
     ///
     /// Error: Returns an error if memory allocation fails or if size exceeds maximum allowed size
-=======
-    // Performance comparison:
-    // - revm: Resizes with Vec::resize (https://github.com/bluealloy/revm/blob/main/crates/interpreter/src/interpreter/shared_memory.rs#L185)
-    // - evmone: Custom grow() with chunk allocation (https://github.com/ethereum/evmone/blob/master/lib/evmone/execution_state.hpp#L92)
-    //
-    // Critical optimization from evmone: Allocates in 4KB chunks to reduce allocations
-    // evmone ref: static constexpr size_t page_size = 4 * 1024
-    // This reduces memory fragmentation and syscall overhead
->>>>>>> 9ea37c28
+    ///
+    /// Performance comparison:
+    /// - revm: Resizes with Vec::resize (https://github.com/bluealloy/revm/blob/main/crates/interpreter/src/interpreter/shared_memory.rs#L185)
+    /// - evmone: Custom grow() with chunk allocation (https://github.com/ethereum/evmone/blob/master/lib/evmone/execution_state.hpp#L92)
+    ///
+    /// Critical optimization from evmone: Allocates in 4KB chunks to reduce allocations
+    /// evmone ref: static constexpr size_t page_size = 4 * 1024
+    /// This reduces memory fragmentation and syscall overhead
     pub fn resize(self: *Memory, size: u64) !void {
         // Check if size is too large for usize (required by ArrayList.resize)
         if (size > std.math.maxInt(usize)) {
@@ -489,7 +482,6 @@
 
     /// Copy copies data from the src position slice into the dst position
     /// The source and destination may overlap.
-<<<<<<< HEAD
     ///
     /// This is the implementation of the EVM's MEMMOVE operation.
     /// It safely handles overlapping regions by copying in the appropriate direction.
@@ -502,6 +494,14 @@
     /// Errors:
     /// - OutOfBounds: If source or destination ranges would exceed memory bounds after calculation
     /// - MemoryTooLarge: If the required memory size exceeds the maximum allowed
+    ///
+    /// Performance comparison:
+    /// - revm: Uses copy_within for overlapping regions (https://github.com/bluealloy/revm/blob/main/crates/interpreter/src/interpreter/shared_memory.rs#L246)
+    /// - evmone: Direct memmove call (https://github.com/ethereum/evmone/blob/master/lib/evmone/instructions_memory.cpp#L89)
+    ///
+    /// Critical insight: evmone uses memmove which is highly optimized at the system level
+    /// revm's copy_within is similarly optimized in Rust stdlib
+    /// Tevm uses std.mem.copyForwards/copyBackwards which are optimized Zig stdlib functions
     pub fn copy(self: *Memory, dst: u64, src: u64, length: u64) !void {
         // Debug information - only in debug builds
         if (@import("builtin").mode == .Debug) {
@@ -510,18 +510,6 @@
         }
         
         // Early return for zero-length operations
-=======
-    // Performance comparison:
-    // - revm: Uses copy_within for overlapping regions (https://github.com/bluealloy/revm/blob/main/crates/interpreter/src/interpreter/shared_memory.rs#L246)
-    // - evmone: Direct memmove call (https://github.com/ethereum/evmone/blob/master/lib/evmone/instructions_memory.cpp#L89)
-    //
-    // Critical insight: evmone uses memmove which is highly optimized at the system level
-    // revm's copy_within is similarly optimized in Rust stdlib
-    // Tevm's manual loop is less efficient than system memmove
-    //
-    // Suggested optimization: Use std.mem.copyForwards/copyBackwards or memmove equivalent
-    pub fn copy(self: *Memory, dst: u64, src: u64, length: u64) void {
->>>>>>> 9ea37c28
         if (length == 0) {
             return;
         }
