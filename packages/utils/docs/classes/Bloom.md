**@tevm/utils** • [Readme](../README.md) \| [API](../globals.md)

***

[@tevm/utils](../README.md) / Bloom

# Class: Bloom

## Constructors

### new Bloom(bitvector)

> **new Bloom**(`bitvector`?): [`Bloom`](Bloom.md)

Represents a Bloom filter.

#### Parameters

• **bitvector?**: `Uint8Array`

#### Returns

[`Bloom`](Bloom.md)

#### Source

[packages/utils/src/Bloom.ts:16](https://github.com/evmts/tevm-monorepo/blob/main/packages/utils/src/Bloom.ts#L16)

## Properties

### bitvector

> **bitvector**: `Uint8Array`

#### Source

[packages/utils/src/Bloom.ts:11](https://github.com/evmts/tevm-monorepo/blob/main/packages/utils/src/Bloom.ts#L11)

## Methods

### add()

> **add**(`e`): `void`

Adds an element to a bit vector of a 64 byte bloom filter.

#### Parameters

• **e**: `Uint8Array`

The element to add

#### Returns

`void`

#### Source

[packages/utils/src/Bloom.ts:29](https://github.com/evmts/tevm-monorepo/blob/main/packages/utils/src/Bloom.ts#L29)

***

### check()

> **check**(`e`): `boolean`

Checks if an element is in the bloom.

#### Parameters

• **e**: `Uint8Array`

The element to check

#### Returns

`boolean`

#### Source

[packages/utils/src/Bloom.ts:46](https://github.com/evmts/tevm-monorepo/blob/main/packages/utils/src/Bloom.ts#L46)

***

### multiCheck()

> **multiCheck**(`topics`): `boolean`

Checks if multiple topics are in a bloom.

#### Parameters

• **topics**: `Uint8Array`[]

#### Returns

`boolean`

`true` if every topic is in the bloom

#### Source

[packages/utils/src/Bloom.ts:68](https://github.com/evmts/tevm-monorepo/blob/main/packages/utils/src/Bloom.ts#L68)

***

### or()

> **or**(`bloom`): `void`

Bitwise or blooms together.

#### Parameters

• **bloom**: [`Bloom`](Bloom.md)

#### Returns

<<<<<<< HEAD
`void`
=======
[packages/utils/src/Bloom.ts:75](https://github.com/evmts/tevm-monorepo/blob/main/packages/utils/src/Bloom.ts#L75)
>>>>>>> deaf6817

#### Source

[packages/utils/src/Bloom.ts:76](https://github.com/evmts/tevm-monorepo/blob/main/packages/utils/src/Bloom.ts#L76)<|MERGE_RESOLUTION|>--- conflicted
+++ resolved
@@ -1,8 +1,8 @@
-**@tevm/utils** • [Readme](../README.md) \| [API](../globals.md)
+**@tevm/utils** ∙ [README](../README.md) ∙ [API](../API.md)
 
 ***
 
-[@tevm/utils](../README.md) / Bloom
+[API](../API.md) > Bloom
 
 # Class: Bloom
 
@@ -16,11 +16,7 @@
 
 #### Parameters
 
-• **bitvector?**: `Uint8Array`
-
-#### Returns
-
-[`Bloom`](Bloom.md)
+▪ **bitvector?**: `Uint8Array`
 
 #### Source
 
@@ -46,13 +42,9 @@
 
 #### Parameters
 
-• **e**: `Uint8Array`
+▪ **e**: `Uint8Array`
 
 The element to add
-
-#### Returns
-
-`void`
 
 #### Source
 
@@ -68,13 +60,9 @@
 
 #### Parameters
 
-• **e**: `Uint8Array`
+▪ **e**: `Uint8Array`
 
 The element to check
-
-#### Returns
-
-`boolean`
 
 #### Source
 
@@ -90,11 +78,9 @@
 
 #### Parameters
 
-• **topics**: `Uint8Array`[]
+▪ **topics**: `Uint8Array`[]
 
 #### Returns
-
-`boolean`
 
 `true` if every topic is in the bloom
 
@@ -112,16 +98,11 @@
 
 #### Parameters
 
-• **bloom**: [`Bloom`](Bloom.md)
-
-#### Returns
-
-<<<<<<< HEAD
-`void`
-=======
-[packages/utils/src/Bloom.ts:75](https://github.com/evmts/tevm-monorepo/blob/main/packages/utils/src/Bloom.ts#L75)
->>>>>>> deaf6817
+▪ **bloom**: [`Bloom`](Bloom.md)
 
 #### Source
 
-[packages/utils/src/Bloom.ts:76](https://github.com/evmts/tevm-monorepo/blob/main/packages/utils/src/Bloom.ts#L76)+[packages/utils/src/Bloom.ts:75](https://github.com/evmts/tevm-monorepo/blob/main/packages/utils/src/Bloom.ts#L75)
+
+***
+Generated using [typedoc-plugin-markdown](https://www.npmjs.com/package/typedoc-plugin-markdown) and [TypeDoc](https://typedoc.org/)