import { describe, expect, it } from 'bun:test'
<<<<<<< HEAD
import { type Hex, bytesToHex, hexToBytes, parseEther } from '@tevm/utils'
=======
import { getAlchemyUrl } from '@tevm/test-utils'
>>>>>>> dd7beea5
import { createMemoryClient } from '../createMemoryClient.js'

// test case from minimal repro here : https://github.com/0xpolarzero/tevm-minimal-repro/blob/main/constants.ts

// See https://sepolia.etherscan.io/address/0x1823FbFF49f731061E8216ad2467112C0469cBFD#code
const MOCKERC20_BYTECODE =
	'0x608060405234801561001057600080fd5b50600436106100cf5760003560e01c806340c10f191161008c57806395d89b411161006657806395d89b41146101ba578063a9059cbb146101d9578063d505accf146101ec578063dd62ed3e146101ff57600080fd5b806340c10f191461015957806370a082311461016e5780637ecebe001461019457600080fd5b806306fdde03146100d4578063095ea7b3146100f257806318160ddd1461011557806323b872dd1461012f578063313ce567146101425780633644e51514610151575b600080fd5b6100dc610228565b6040516100e9919061066a565b60405180910390f35b6101056101003660046106d4565b61024b565b60405190151581526020016100e9565b6805345cdf77eb68f44c545b6040519081526020016100e9565b61010561013d3660046106fe565b61029e565b604051601281526020016100e9565b61012161035c565b61016c6101673660046106d4565b6103d9565b005b61012161017c36600461073a565b6387a211a2600c908152600091909152602090205490565b6101216101a236600461073a565b6338377508600c908152600091909152602090205490565b60408051808201909152600381526204d32360ec1b60208201526100dc565b6101056101e73660046106d4565b6103e7565b61016c6101fa36600461075c565b610462565b61012161020d3660046107cf565b602052637f5e9f20600c908152600091909152603490205490565b60408051808201909152600981526804d6f636b45524332360bc1b602082015290565b600082602052637f5e9f20600c5233600052816034600c205581600052602c5160601c337f8c5be1e5ebec7d5bd14f71427d1e84f3dd0314c0f7b2291e5b200ac8c7c3b92560206000a350600192915050565b60008360601b33602052637f5e9f208117600c526034600c20805460018101156102de57808511156102d8576313be252b6000526004601cfd5b84810382555b50506387a211a28117600c526020600c208054808511156103075763f4d678b86000526004601cfd5b84810382555050836000526020600c208381540181555082602052600c5160601c8160601c7fddf252ad1be2c89b69c2b068fc378daa952ba7f163c4a11628f55a4df523b3ef602080a3505060019392505050565b600080610367610228565b8051906020012090506040517f8b73c3c69bb8fe3d512ecc4cf759cc79239f7b179b0ffacaa9a75d522b39400f81528160208201527fc89efdaa54c0f20c7adf612882df0950f5a951637e0307cdcb4c672f298b8bc6604082015246606082015230608082015260a081209250505090565b6103e382826105eb565b5050565b60006387a211a2600c52336000526020600c208054808411156104125763f4d678b86000526004601cfd5b83810382555050826000526020600c208281540181555081602052600c5160601c337fddf252ad1be2c89b69c2b068fc378daa952ba7f163c4a11628f55a4df523b3ef602080a350600192915050565b600061046c610228565b8051906020012090508442111561048b57631a15a3cc6000526004601cfd5b6040518860601b60601c98508760601b60601c975065383775081901600e52886000526020600c2080547f8b73c3c69bb8fe3d512ecc4cf759cc79239f7b179b0ffacaa9a75d522b39400f83528360208401527fc89efdaa54c0f20c7adf612882df0950f5a951637e0307cdcb4c672f298b8bc6604084015246606084015230608084015260a08320602e527f6e71edae12b1b97f4d1f60370fef10105fa2faae0126114a169c64845d6126c983528a60208401528960408401528860608401528060808401528760a084015260c08320604e526042602c206000528660ff1660205285604052846060526020806080600060015afa8b3d51146105975763ddafbaef6000526004601cfd5b0190556303faf4f960a51b88176040526034602c2087905587897f8c5be1e5ebec7d5bd14f71427d1e84f3dd0314c0f7b2291e5b200ac8c7c3b925602060608501a360405250506000606052505050505050565b6805345cdf77eb68f44c548181018181101561060f5763e5cfe9576000526004601cfd5b806805345cdf77eb68f44c5550506387a211a2600c52816000526020600c208181540181555080602052600c5160601c60007fddf252ad1be2c89b69c2b068fc378daa952ba7f163c4a11628f55a4df523b3ef602080a35050565b600060208083528351808285015260005b818110156106975785810183015185820160400152820161067b565b506000604082860101526040601f19601f8301168501019250505092915050565b80356001600160a01b03811681146106cf57600080fd5b919050565b600080604083850312156106e757600080fd5b6106f0836106b8565b946020939093013593505050565b60008060006060848603121561071357600080fd5b61071c846106b8565b925061072a602085016106b8565b9150604084013590509250925092565b60006020828403121561074c57600080fd5b610755826106b8565b9392505050565b600080600080600080600060e0888a03121561077757600080fd5b610780886106b8565b965061078e602089016106b8565b95506040880135945060608801359350608088013560ff811681146107b257600080fd5b9699959850939692959460a0840135945060c09093013592915050565b600080604083850312156107e257600080fd5b6107eb836106b8565b91506107f9602084016106b8565b9050925092905056fea26469706673582212204aefe49a90febe3d6555adfa8ada1e9c46ee52718d61d970224810e1d866d3fb64736f6c63430008140033'
const MOCKERC20_ABI = [
	{
		inputs: [
			{ internalType: 'address', name: 'spender', type: 'address' },
			{ internalType: 'uint256', name: 'amount', type: 'uint256' },
		],
		name: 'approve',
		outputs: [{ internalType: 'bool', name: '', type: 'bool' }],
		stateMutability: 'nonpayable',
		type: 'function',
	},
	{
		inputs: [{ internalType: 'address', name: 'owner', type: 'address' }],
		name: 'balanceOf',
		outputs: [{ internalType: 'uint256', name: 'result', type: 'uint256' }],
		stateMutability: 'view',
		type: 'function',
	},
	{
		inputs: [
			{ internalType: 'address', name: '_to', type: 'address' },
			{ internalType: 'uint256', name: '_amount', type: 'uint256' },
		],
		name: 'mint',
		outputs: [],
		stateMutability: 'nonpayable',
		type: 'function',
	},
] as const

describe('Testing tevm state managers with mix of createTransaction: true and false', () => {
	describe('SHould be able to run some calls using createTransaction: true and then run a createTransaction: false', async () => {
		// Create client
		const forkClient = createMemoryClient({
			fork: {
				url: getAlchemyUrl(),
			},
			loggingLevel: 'debug',
		})

		const normalClient = createMemoryClient({ loggingLevel: 'debug' })
		const clients = {
			forkClient,
			normalClient,
		}

		for (const clientName in clients) {
			const client = clients[clientName as 'forkClient' | 'normalClient']
			it(`Should properly track state with a ${clientName}`, async () => {
				// Set the token contract
				const from = `0x${'69'.repeat(20)}` as const
				const token = '0x1823FbFF49f731061E8216ad2467112C0469cBFD'
				expect(
					await client.setAccount({
						address: token,
						deployedBytecode: MOCKERC20_BYTECODE,
					}),
				).toEqual({})
				expect(
					await client.setAccount({
						address: from,
						balance: parseEther('1'),
					}),
				).toEqual({})

				const amount = BigInt(1e18)
				// Mint tokens
				const {
					errors: mintErrors,
					txHash,
					executionGasUsed,
				} = await client.contract({
					from,
					to: token,
					abi: MOCKERC20_ABI,
					functionName: 'mint',
					args: [from, amount],
					createTransaction: true,
				})
				expect(mintErrors).toBeUndefined()
				expect(txHash?.startsWith('0x')).toBe(true)
				expect(executionGasUsed).toBe(46495n)

				const { blockHashes, errors } = await client.mine()

				expect(errors).toBeUndefined()
				expect(blockHashes).toHaveLength(1)

				const rm = await client.getReceiptsManager()
				const vm = await client.getVm()

				const block = await vm.blockchain.getBlock(hexToBytes(blockHashes?.[0] as Hex))
				expect(block).toBe(await vm.blockchain.getCanonicalHeadBlock())

				expect(bytesToHex(block.transactions[0]?.hash() as Uint8Array)).toBe(txHash as Hex)
				expect(await rm.getReceiptByTxHash(block.transactions[0]?.hash() as Uint8Array)).toBeDefined()

				const { data: balanceNotIncluded, errors: contractErrors2 } = await client.contract({
					to: token,
					abi: MOCKERC20_ABI,
					functionName: 'balanceOf',
					args: [from],
					// createTransaction: true,
				})

				// Check balance of caller
				const { data: balanceIncluded, errors: contractErrors } = await client.contract({
					from,
					to: token,
					abi: MOCKERC20_ABI,
					functionName: 'balanceOf',
					args: [from],
					createTransaction: true,
				})

				expect(contractErrors2).toBeUndefined()
				expect(contractErrors).toBeUndefined()
				expect(balanceIncluded).toBe(amount)
				expect(balanceNotIncluded).toBe(amount)
			})
		}
	})
})<|MERGE_RESOLUTION|>--- conflicted
+++ resolved
@@ -1,136 +1,133 @@
 import { describe, expect, it } from 'bun:test'
-<<<<<<< HEAD
 import { type Hex, bytesToHex, hexToBytes, parseEther } from '@tevm/utils'
-=======
 import { getAlchemyUrl } from '@tevm/test-utils'
->>>>>>> dd7beea5
 import { createMemoryClient } from '../createMemoryClient.js'
 
 // test case from minimal repro here : https://github.com/0xpolarzero/tevm-minimal-repro/blob/main/constants.ts
 
 // See https://sepolia.etherscan.io/address/0x1823FbFF49f731061E8216ad2467112C0469cBFD#code
 const MOCKERC20_BYTECODE =
-	'0x608060405234801561001057600080fd5b50600436106100cf5760003560e01c806340c10f191161008c57806395d89b411161006657806395d89b41146101ba578063a9059cbb146101d9578063d505accf146101ec578063dd62ed3e146101ff57600080fd5b806340c10f191461015957806370a082311461016e5780637ecebe001461019457600080fd5b806306fdde03146100d4578063095ea7b3146100f257806318160ddd1461011557806323b872dd1461012f578063313ce567146101425780633644e51514610151575b600080fd5b6100dc610228565b6040516100e9919061066a565b60405180910390f35b6101056101003660046106d4565b61024b565b60405190151581526020016100e9565b6805345cdf77eb68f44c545b6040519081526020016100e9565b61010561013d3660046106fe565b61029e565b604051601281526020016100e9565b61012161035c565b61016c6101673660046106d4565b6103d9565b005b61012161017c36600461073a565b6387a211a2600c908152600091909152602090205490565b6101216101a236600461073a565b6338377508600c908152600091909152602090205490565b60408051808201909152600381526204d32360ec1b60208201526100dc565b6101056101e73660046106d4565b6103e7565b61016c6101fa36600461075c565b610462565b61012161020d3660046107cf565b602052637f5e9f20600c908152600091909152603490205490565b60408051808201909152600981526804d6f636b45524332360bc1b602082015290565b600082602052637f5e9f20600c5233600052816034600c205581600052602c5160601c337f8c5be1e5ebec7d5bd14f71427d1e84f3dd0314c0f7b2291e5b200ac8c7c3b92560206000a350600192915050565b60008360601b33602052637f5e9f208117600c526034600c20805460018101156102de57808511156102d8576313be252b6000526004601cfd5b84810382555b50506387a211a28117600c526020600c208054808511156103075763f4d678b86000526004601cfd5b84810382555050836000526020600c208381540181555082602052600c5160601c8160601c7fddf252ad1be2c89b69c2b068fc378daa952ba7f163c4a11628f55a4df523b3ef602080a3505060019392505050565b600080610367610228565b8051906020012090506040517f8b73c3c69bb8fe3d512ecc4cf759cc79239f7b179b0ffacaa9a75d522b39400f81528160208201527fc89efdaa54c0f20c7adf612882df0950f5a951637e0307cdcb4c672f298b8bc6604082015246606082015230608082015260a081209250505090565b6103e382826105eb565b5050565b60006387a211a2600c52336000526020600c208054808411156104125763f4d678b86000526004601cfd5b83810382555050826000526020600c208281540181555081602052600c5160601c337fddf252ad1be2c89b69c2b068fc378daa952ba7f163c4a11628f55a4df523b3ef602080a350600192915050565b600061046c610228565b8051906020012090508442111561048b57631a15a3cc6000526004601cfd5b6040518860601b60601c98508760601b60601c975065383775081901600e52886000526020600c2080547f8b73c3c69bb8fe3d512ecc4cf759cc79239f7b179b0ffacaa9a75d522b39400f83528360208401527fc89efdaa54c0f20c7adf612882df0950f5a951637e0307cdcb4c672f298b8bc6604084015246606084015230608084015260a08320602e527f6e71edae12b1b97f4d1f60370fef10105fa2faae0126114a169c64845d6126c983528a60208401528960408401528860608401528060808401528760a084015260c08320604e526042602c206000528660ff1660205285604052846060526020806080600060015afa8b3d51146105975763ddafbaef6000526004601cfd5b0190556303faf4f960a51b88176040526034602c2087905587897f8c5be1e5ebec7d5bd14f71427d1e84f3dd0314c0f7b2291e5b200ac8c7c3b925602060608501a360405250506000606052505050505050565b6805345cdf77eb68f44c548181018181101561060f5763e5cfe9576000526004601cfd5b806805345cdf77eb68f44c5550506387a211a2600c52816000526020600c208181540181555080602052600c5160601c60007fddf252ad1be2c89b69c2b068fc378daa952ba7f163c4a11628f55a4df523b3ef602080a35050565b600060208083528351808285015260005b818110156106975785810183015185820160400152820161067b565b506000604082860101526040601f19601f8301168501019250505092915050565b80356001600160a01b03811681146106cf57600080fd5b919050565b600080604083850312156106e757600080fd5b6106f0836106b8565b946020939093013593505050565b60008060006060848603121561071357600080fd5b61071c846106b8565b925061072a602085016106b8565b9150604084013590509250925092565b60006020828403121561074c57600080fd5b610755826106b8565b9392505050565b600080600080600080600060e0888a03121561077757600080fd5b610780886106b8565b965061078e602089016106b8565b95506040880135945060608801359350608088013560ff811681146107b257600080fd5b9699959850939692959460a0840135945060c09093013592915050565b600080604083850312156107e257600080fd5b6107eb836106b8565b91506107f9602084016106b8565b9050925092905056fea26469706673582212204aefe49a90febe3d6555adfa8ada1e9c46ee52718d61d970224810e1d866d3fb64736f6c63430008140033'
+  '0x608060405234801561001057600080fd5b50600436106100cf5760003560e01c806340c10f191161008c57806395d89b411161006657806395d89b41146101ba578063a9059cbb146101d9578063d505accf146101ec578063dd62ed3e146101ff57600080fd5b806340c10f191461015957806370a082311461016e5780637ecebe001461019457600080fd5b806306fdde03146100d4578063095ea7b3146100f257806318160ddd1461011557806323b872dd1461012f578063313ce567146101425780633644e51514610151575b600080fd5b6100dc610228565b6040516100e9919061066a565b60405180910390f35b6101056101003660046106d4565b61024b565b60405190151581526020016100e9565b6805345cdf77eb68f44c545b6040519081526020016100e9565b61010561013d3660046106fe565b61029e565b604051601281526020016100e9565b61012161035c565b61016c6101673660046106d4565b6103d9565b005b61012161017c36600461073a565b6387a211a2600c908152600091909152602090205490565b6101216101a236600461073a565b6338377508600c908152600091909152602090205490565b60408051808201909152600381526204d32360ec1b60208201526100dc565b6101056101e73660046106d4565b6103e7565b61016c6101fa36600461075c565b610462565b61012161020d3660046107cf565b602052637f5e9f20600c908152600091909152603490205490565b60408051808201909152600981526804d6f636b45524332360bc1b602082015290565b600082602052637f5e9f20600c5233600052816034600c205581600052602c5160601c337f8c5be1e5ebec7d5bd14f71427d1e84f3dd0314c0f7b2291e5b200ac8c7c3b92560206000a350600192915050565b60008360601b33602052637f5e9f208117600c526034600c20805460018101156102de57808511156102d8576313be252b6000526004601cfd5b84810382555b50506387a211a28117600c526020600c208054808511156103075763f4d678b86000526004601cfd5b84810382555050836000526020600c208381540181555082602052600c5160601c8160601c7fddf252ad1be2c89b69c2b068fc378daa952ba7f163c4a11628f55a4df523b3ef602080a3505060019392505050565b600080610367610228565b8051906020012090506040517f8b73c3c69bb8fe3d512ecc4cf759cc79239f7b179b0ffacaa9a75d522b39400f81528160208201527fc89efdaa54c0f20c7adf612882df0950f5a951637e0307cdcb4c672f298b8bc6604082015246606082015230608082015260a081209250505090565b6103e382826105eb565b5050565b60006387a211a2600c52336000526020600c208054808411156104125763f4d678b86000526004601cfd5b83810382555050826000526020600c208281540181555081602052600c5160601c337fddf252ad1be2c89b69c2b068fc378daa952ba7f163c4a11628f55a4df523b3ef602080a350600192915050565b600061046c610228565b8051906020012090508442111561048b57631a15a3cc6000526004601cfd5b6040518860601b60601c98508760601b60601c975065383775081901600e52886000526020600c2080547f8b73c3c69bb8fe3d512ecc4cf759cc79239f7b179b0ffacaa9a75d522b39400f83528360208401527fc89efdaa54c0f20c7adf612882df0950f5a951637e0307cdcb4c672f298b8bc6604084015246606084015230608084015260a08320602e527f6e71edae12b1b97f4d1f60370fef10105fa2faae0126114a169c64845d6126c983528a60208401528960408401528860608401528060808401528760a084015260c08320604e526042602c206000528660ff1660205285604052846060526020806080600060015afa8b3d51146105975763ddafbaef6000526004601cfd5b0190556303faf4f960a51b88176040526034602c2087905587897f8c5be1e5ebec7d5bd14f71427d1e84f3dd0314c0f7b2291e5b200ac8c7c3b925602060608501a360405250506000606052505050505050565b6805345cdf77eb68f44c548181018181101561060f5763e5cfe9576000526004601cfd5b806805345cdf77eb68f44c5550506387a211a2600c52816000526020600c208181540181555080602052600c5160601c60007fddf252ad1be2c89b69c2b068fc378daa952ba7f163c4a11628f55a4df523b3ef602080a35050565b600060208083528351808285015260005b818110156106975785810183015185820160400152820161067b565b506000604082860101526040601f19601f8301168501019250505092915050565b80356001600160a01b03811681146106cf57600080fd5b919050565b600080604083850312156106e757600080fd5b6106f0836106b8565b946020939093013593505050565b60008060006060848603121561071357600080fd5b61071c846106b8565b925061072a602085016106b8565b9150604084013590509250925092565b60006020828403121561074c57600080fd5b610755826106b8565b9392505050565b600080600080600080600060e0888a03121561077757600080fd5b610780886106b8565b965061078e602089016106b8565b95506040880135945060608801359350608088013560ff811681146107b257600080fd5b9699959850939692959460a0840135945060c09093013592915050565b600080604083850312156107e257600080fd5b6107eb836106b8565b91506107f9602084016106b8565b9050925092905056fea26469706673582212204aefe49a90febe3d6555adfa8ada1e9c46ee52718d61d970224810e1d866d3fb64736f6c63430008140033'
 const MOCKERC20_ABI = [
-	{
-		inputs: [
-			{ internalType: 'address', name: 'spender', type: 'address' },
-			{ internalType: 'uint256', name: 'amount', type: 'uint256' },
-		],
-		name: 'approve',
-		outputs: [{ internalType: 'bool', name: '', type: 'bool' }],
-		stateMutability: 'nonpayable',
-		type: 'function',
-	},
-	{
-		inputs: [{ internalType: 'address', name: 'owner', type: 'address' }],
-		name: 'balanceOf',
-		outputs: [{ internalType: 'uint256', name: 'result', type: 'uint256' }],
-		stateMutability: 'view',
-		type: 'function',
-	},
-	{
-		inputs: [
-			{ internalType: 'address', name: '_to', type: 'address' },
-			{ internalType: 'uint256', name: '_amount', type: 'uint256' },
-		],
-		name: 'mint',
-		outputs: [],
-		stateMutability: 'nonpayable',
-		type: 'function',
-	},
+  {
+    inputs: [
+      { internalType: 'address', name: 'spender', type: 'address' },
+      { internalType: 'uint256', name: 'amount', type: 'uint256' },
+    ],
+    name: 'approve',
+    outputs: [{ internalType: 'bool', name: '', type: 'bool' }],
+    stateMutability: 'nonpayable',
+    type: 'function',
+  },
+  {
+    inputs: [{ internalType: 'address', name: 'owner', type: 'address' }],
+    name: 'balanceOf',
+    outputs: [{ internalType: 'uint256', name: 'result', type: 'uint256' }],
+    stateMutability: 'view',
+    type: 'function',
+  },
+  {
+    inputs: [
+      { internalType: 'address', name: '_to', type: 'address' },
+      { internalType: 'uint256', name: '_amount', type: 'uint256' },
+    ],
+    name: 'mint',
+    outputs: [],
+    stateMutability: 'nonpayable',
+    type: 'function',
+  },
 ] as const
 
 describe('Testing tevm state managers with mix of createTransaction: true and false', () => {
-	describe('SHould be able to run some calls using createTransaction: true and then run a createTransaction: false', async () => {
-		// Create client
-		const forkClient = createMemoryClient({
-			fork: {
-				url: getAlchemyUrl(),
-			},
-			loggingLevel: 'debug',
-		})
+  describe('SHould be able to run some calls using createTransaction: true and then run a createTransaction: false', async () => {
+    // Create client
+    const forkClient = createMemoryClient({
+      fork: {
+        url: getAlchemyUrl(),
+      },
+      loggingLevel: 'debug',
+    })
 
-		const normalClient = createMemoryClient({ loggingLevel: 'debug' })
-		const clients = {
-			forkClient,
-			normalClient,
-		}
+    const normalClient = createMemoryClient({ loggingLevel: 'debug' })
+    const clients = {
+      forkClient,
+      normalClient,
+    }
 
-		for (const clientName in clients) {
-			const client = clients[clientName as 'forkClient' | 'normalClient']
-			it(`Should properly track state with a ${clientName}`, async () => {
-				// Set the token contract
-				const from = `0x${'69'.repeat(20)}` as const
-				const token = '0x1823FbFF49f731061E8216ad2467112C0469cBFD'
-				expect(
-					await client.setAccount({
-						address: token,
-						deployedBytecode: MOCKERC20_BYTECODE,
-					}),
-				).toEqual({})
-				expect(
-					await client.setAccount({
-						address: from,
-						balance: parseEther('1'),
-					}),
-				).toEqual({})
+    for (const clientName in clients) {
+      const client = clients[clientName as 'forkClient' | 'normalClient']
+      it(`Should properly track state with a ${clientName}`, async () => {
+        // Set the token contract
+        const from = `0x${'69'.repeat(20)}` as const
+        const token = '0x1823FbFF49f731061E8216ad2467112C0469cBFD'
+        expect(
+          await client.setAccount({
+            address: token,
+            deployedBytecode: MOCKERC20_BYTECODE,
+          }),
+        ).toEqual({})
+        expect(
+          await client.setAccount({
+            address: from,
+            balance: parseEther('1'),
+          }),
+        ).toEqual({})
 
-				const amount = BigInt(1e18)
-				// Mint tokens
-				const {
-					errors: mintErrors,
-					txHash,
-					executionGasUsed,
-				} = await client.contract({
-					from,
-					to: token,
-					abi: MOCKERC20_ABI,
-					functionName: 'mint',
-					args: [from, amount],
-					createTransaction: true,
-				})
-				expect(mintErrors).toBeUndefined()
-				expect(txHash?.startsWith('0x')).toBe(true)
-				expect(executionGasUsed).toBe(46495n)
+        const amount = BigInt(1e18)
+        // Mint tokens
+        const {
+          errors: mintErrors,
+          txHash,
+          executionGasUsed,
+        } = await client.contract({
+          from,
+          to: token,
+          abi: MOCKERC20_ABI,
+          functionName: 'mint',
+          args: [from, amount],
+          createTransaction: true,
+        })
+        expect(mintErrors).toBeUndefined()
+        expect(txHash?.startsWith('0x')).toBe(true)
+        expect(executionGasUsed).toBe(46495n)
 
-				const { blockHashes, errors } = await client.mine()
+        const { blockHashes, errors } = await client.mine()
 
-				expect(errors).toBeUndefined()
-				expect(blockHashes).toHaveLength(1)
+        expect(errors).toBeUndefined()
+        expect(blockHashes).toHaveLength(1)
 
-				const rm = await client.getReceiptsManager()
-				const vm = await client.getVm()
+        const rm = await client.getReceiptsManager()
+        const vm = await client.getVm()
 
-				const block = await vm.blockchain.getBlock(hexToBytes(blockHashes?.[0] as Hex))
-				expect(block).toBe(await vm.blockchain.getCanonicalHeadBlock())
+        const block = await vm.blockchain.getBlock(hexToBytes(blockHashes?.[0] as Hex))
+        expect(block).toBe(await vm.blockchain.getCanonicalHeadBlock())
 
-				expect(bytesToHex(block.transactions[0]?.hash() as Uint8Array)).toBe(txHash as Hex)
-				expect(await rm.getReceiptByTxHash(block.transactions[0]?.hash() as Uint8Array)).toBeDefined()
+        expect(bytesToHex(block.transactions[0]?.hash() as Uint8Array)).toBe(txHash as Hex)
+        expect(await rm.getReceiptByTxHash(block.transactions[0]?.hash() as Uint8Array)).toBeDefined()
 
-				const { data: balanceNotIncluded, errors: contractErrors2 } = await client.contract({
-					to: token,
-					abi: MOCKERC20_ABI,
-					functionName: 'balanceOf',
-					args: [from],
-					// createTransaction: true,
-				})
+        const { data: balanceNotIncluded, errors: contractErrors2 } = await client.contract({
+          to: token,
+          abi: MOCKERC20_ABI,
+          functionName: 'balanceOf',
+          args: [from],
+          // createTransaction: true,
+        })
 
-				// Check balance of caller
-				const { data: balanceIncluded, errors: contractErrors } = await client.contract({
-					from,
-					to: token,
-					abi: MOCKERC20_ABI,
-					functionName: 'balanceOf',
-					args: [from],
-					createTransaction: true,
-				})
+        // Check balance of caller
+        const { data: balanceIncluded, errors: contractErrors } = await client.contract({
+          from,
+          to: token,
+          abi: MOCKERC20_ABI,
+          functionName: 'balanceOf',
+          args: [from],
+          createTransaction: true,
+        })
 
-				expect(contractErrors2).toBeUndefined()
-				expect(contractErrors).toBeUndefined()
-				expect(balanceIncluded).toBe(amount)
-				expect(balanceNotIncluded).toBe(amount)
-			})
-		}
-	})
+        expect(contractErrors2).toBeUndefined()
+        expect(contractErrors).toBeUndefined()
+        expect(balanceIncluded).toBe(amount)
+        expect(balanceNotIncluded).toBe(amount)
+      })
+    }
+  })
 })