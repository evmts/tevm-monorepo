import type { CallJsonRpcRequest, CallJsonRpcResponse } from '@tevm/actions'
import { createAddress } from '@tevm/address'
import { ERC20 } from '@tevm/contract'
import {
	bytesToHex,
	decodeFunctionResult,
	encodeDeployData,
	encodeFunctionData,
	type Hex,
	hexToBigInt,
	parseAbi,
	toHex,
} from '@tevm/utils'
<<<<<<< HEAD
import { describe, expect, it } from 'vitest'
import { optimismClient } from '../../vitest.setup.js'
=======
import { assert, describe, expect, it } from 'vitest'
>>>>>>> d3bc3152
import { createMemoryClient } from '../createMemoryClient.js'

const contractAddress = '0xDA10009cBd5D07dd0CeCc66161FC93D7c9000da1'

<<<<<<< HEAD
=======
const forkConfig = {
	transport: transports.optimism,
	blockTag: 'latest',
} as const

>>>>>>> d3bc3152
describe('Tevm.request', async () => {
	const tevm = createMemoryClient()

	it('should execute a script request', async () => {
		const req = {
			params: [
				{
					data: encodeFunctionData(ERC20.read.balanceOf(contractAddress)),
					code: encodeDeployData(ERC20.deploy('Name', 'SYMBOL')),
				},
			],
			jsonrpc: '2.0',
			method: 'tevm_call',
			id: 1,
		} as const satisfies CallJsonRpcRequest
		const res = (await tevm.transport.tevm.request(req)) as CallJsonRpcResponse['result']
		assert(res, 'res is undefined')
		expect(
			decodeFunctionResult({
				abi: ERC20.abi,
				data: res.rawData,
				functionName: 'balanceOf',
			}) satisfies bigint,
		).toBe(0n)
		expect(res.executionGasUsed).toEqualHex('0xb23')
		expect(res.logs).toEqual([])
	})

	it('should throw an error if attempting a tevm_contractCall request', async () => {
		const tevm = createMemoryClient()
		const req = {
			params: [
				{
					data: encodeFunctionData(ERC20.read.balanceOf(contractAddress)),
					to: contractAddress,
				},
			],
			jsonrpc: '2.0',
			method: 'tevm_NotARequest' as any,
			id: 1,
		} as const satisfies CallJsonRpcRequest
		const error = await tevm.request(req).catch((e) => e)
		expect(error.code).toMatchSnapshot()
		expect(error.message).toMatchSnapshot()
	})

	it('should execute a contractCall request via using tevm_call', { timeout: 90_000 }, async () => {
		const tevm = optimismClient
		const req = {
			params: [
				{
					data: encodeFunctionData(ERC20.read.balanceOf('0xf0d4c12a5768d806021f80a262b4d39d26c58b8d')),
					to: contractAddress,
				},
			],
			jsonrpc: '2.0',
			method: 'tevm_call',
			id: 1,
		} as const satisfies CallJsonRpcRequest
		const res = (await tevm.transport.tevm.request(req)) as CallJsonRpcResponse['result']
		assert(res, 'res is undefined')
		expect(
			decodeFunctionResult({
				data: res.rawData,
				abi: ERC20.abi,
				functionName: 'balanceOf',
			}) satisfies bigint,
		).toBe(1n)
		expect(hexToBigInt(res.executionGasUsed)).toBe(2447n)
		expect(res.logs).toEqual([])
	})

	it('should execute a call request', async () => {
		const tevm = createMemoryClient()
		const balance = 0x11111111n
		const address1 = '0x1f420000000000000000000000000000000000ff'
		const address2 = '0x2f420000000000000000000000000000000000ff'
		await tevm.tevmSetAccount({
			address: address1,
			balance,
		})
		const transferAmount = 0x420n
		const res = (await tevm.transport.tevm.request({
			params: [
				{
					caller: address1,
					data: '0x0',
					to: address2,
					value: toHex(transferAmount),
					origin: address1,
					createTransaction: true,
				},
			],
			jsonrpc: '2.0',
			method: 'tevm_call',
			id: 1,
		})) as CallJsonRpcResponse['result']
		assert(res, 'res is undefined')
		expect(res.rawData).toEqual('0x')
		await tevm.tevmMine()
		expect((await (await tevm.transport.tevm.getVm()).stateManager.getAccount(createAddress(address2)))?.balance).toBe(
			transferAmount,
		)
		expect((await (await tevm.transport.tevm.getVm()).stateManager.getAccount(createAddress(address1)))?.balance).toBe(
			286183069n,
		)
	})

	it('Should execute a putAccount request', async () => {
		const tevm = createMemoryClient()
		const balance = 0x11111111n
		const res = (await tevm.transport.tevm.request({
			method: 'tevm_setAccount',
			params: [
				{
					address: '0xff420000000000000000000000000000000000ff',
					balance: toHex(balance),
					code: ERC20.deployedBytecode,
				},
			],
		})) as CallJsonRpcResponse['result']
		expect(res).not.toHaveProperty('error')
		const account = await (await tevm.transport.tevm.getVm()).stateManager.getAccount(
			createAddress('0xff420000000000000000000000000000000000ff'),
		)
		expect(account?.balance).toEqual(balance)
		expect(account?.codeHash).toMatchSnapshot()
	})

	it('Should execute a deploy request', async () => {
		const simpleConstructorBytecode =
			'0x608060405234801561000f575f80fd5b506040516101ef3803806101ef83398181016040528101906100319190610074565b805f819055505061009f565b5f80fd5b5f819050919050565b61005381610041565b811461005d575f80fd5b50565b5f8151905061006e8161004a565b92915050565b5f602082840312156100895761008861003d565b5b5f61009684828501610060565b91505092915050565b610143806100ac5f395ff3fe608060405234801561000f575f80fd5b5060043610610034575f3560e01c806360fe47b1146100385780636d4ce63c14610054575b5f80fd5b610052600480360381019061004d91906100ba565b610072565b005b61005c61007b565b60405161006991906100f4565b60405180910390f35b805f8190555050565b5f8054905090565b5f80fd5b5f819050919050565b61009981610087565b81146100a3575f80fd5b50565b5f813590506100b481610090565b92915050565b5f602082840312156100cf576100ce610083565b5b5f6100dc848285016100a6565b91505092915050565b6100ee81610087565b82525050565b5f6020820190506101075f8301846100e5565b9291505056fea264697066735822122019e943356c89506511b952171a3b4724d3152e5f4029bbb0ecc836d1365fcce464736f6c63430008160033' as const
		const simpleConstructorAbi = parseAbi([
			'constructor(uint256 _initialValue)',
			'function get() view returns (uint256)',
			'function set(uint256 x)',
		])
		const initialValue = 420n
		const tevm = createMemoryClient()
		// TODO this type is fucked atm
		const deployResult = await tevm.tevmDeploy({
			abi: simpleConstructorAbi,
			bytecode: simpleConstructorBytecode,
			args: [initialValue],
		})
		expect(deployResult).toEqual({
			amountSpent: 1034047n,
			gas: 29916879n,
			totalGasSpent: 147721n,
			createdAddress: '0x5FbDB2315678afecb367f032d93F642f64180aa3',
			createdAddresses: new Set(['0x5FbDB2315678afecb367f032d93F642f64180aa3']),
			executionGasUsed: 87131n,
			logs: [],
			rawData:
				'0x608060405234801561000f575f80fd5b5060043610610034575f3560e01c806360fe47b1146100385780636d4ce63c14610054575b5f80fd5b610052600480360381019061004d91906100ba565b610072565b005b61005c61007b565b60405161006991906100f4565b60405180910390f35b805f8190555050565b5f8054905090565b5f80fd5b5f819050919050565b61009981610087565b81146100a3575f80fd5b50565b5f813590506100b481610090565b92915050565b5f602082840312156100cf576100ce610083565b5b5f6100dc848285016100a6565b91505092915050565b6100ee81610087565b82525050565b5f6020820190506101075f8301846100e5565b9291505056fea264697066735822122019e943356c89506511b952171a3b4724d3152e5f4029bbb0ecc836d1365fcce464736f6c63430008160033',
			selfdestruct: new Set(),
			txHash: '0x2a872fc2c05d90cbbdfbed7a5c831533dc1d02c1be4ab374b7d9c66e9ccec0e8',
		})
		const mineResult = await tevm.tevmMine()
		const vm = await tevm.transport.tevm.getVm()
		expect(mineResult.errors).toBeUndefined()
		expect(mineResult.blockHashes).toHaveLength(1)

		// TODO this is broke
		// expect(await ethGetTransactionReceiptHandler(client)({ hash: deployResult.txHash as Hex })).toEqual({})

		expect(bytesToHex(await vm.stateManager.getCode(createAddress(deployResult.createdAddress as Hex)))).toEqual(
			'0x608060405234801561000f575f80fd5b5060043610610034575f3560e01c806360fe47b1146100385780636d4ce63c14610054575b5f80fd5b610052600480360381019061004d91906100ba565b610072565b005b61005c61007b565b60405161006991906100f4565b60405180910390f35b805f8190555050565b5f8054905090565b5f80fd5b5f819050919050565b61009981610087565b81146100a3575f80fd5b50565b5f813590506100b481610090565b92915050565b5f602082840312156100cf576100ce610083565b5b5f6100dc848285016100a6565b91505092915050565b6100ee81610087565b82525050565b5f6020820190506101075f8301846100e5565b9291505056fea264697066735822122019e943356c89506511b952171a3b4724d3152e5f4029bbb0ecc836d1365fcce464736f6c63430008160033',
		)
		// TODO this is broke too
		// expect((await vm.stateManager.getAccount(EthjsAddress.fromString(deployResult.createdAddress as Hex)))?.isContract()).toBe(true)
		expect(
			(
				await tevm.tevmContract({
					abi: simpleConstructorAbi,
					functionName: 'get',
					to: deployResult.createdAddress as Hex,
				})
			).data,
		).toBe(initialValue)
	})

	// repoing a reported bug
	it('Should be able to create a contract using these foundry artifacts', { timeout: 15_000 }, async () => {
		const tevm = optimismClient
		// const account = await memoryClient.tevmGetAccount({ address: '0xF52CF539DcAc32507F348aa19eb5173EEA3D4e7c' })
		// expect(account).toBeUndefined()
		const res = await tevm.tevmCall({
			from: '0xef987cde72bc6a9e351d2460214d75f095b1b862',
			data: '0x608060405234801561001057600080fd5b5060405161012938038061012983398101604081905261002f91610037565b600055610050565b60006020828403121561004957600080fd5b5051919050565b60cb8061005e6000396000f3fe6080604052348015600f57600080fd5b506004361060325760003560e01c806301339c211460375780638c59507c14603f575b600080fd5b603d6059565b005b604760005481565b60405190815260200160405180910390f35b7f7c84ba1c5769a0155145414f13e03f1d0d6a3a7e5d4f6d45262df4d9d48c32cd600054604051608b91815260200190565b60405180910390a156fea2646970667358221220dea4bdd87c9ec514fbd0563f520e4a0e34d2930f1a35ff63b903349d337010fe64736f6c634300081300330000000000000000000000000000000000000000000000000000000000000002',
			value: 0n,
			skipBalance: true,
			throwOnFail: false,
		})

		expect(res.errors).toBeUndefined()
		expect(res.createdAddress).toEqualAddress('0xF52CF539DcAc32507F348aa19eb5173EEA3D4e7c')
	})

	it('Should get the same account in forked or not forked mode', async () => {
		const forkedClient = optimismClient
		const nonForkedClient = createMemoryClient()
		const forkedAccount = await forkedClient.tevmGetAccount({
			address: '0xF52CF539DcAc32507F348aa19eb5173EEA3D4e7c',
			throwOnFail: false,
		})
		const nonForkedAccount = await nonForkedClient.tevmGetAccount({
			address: '0xF52CF539DcAc32507F348aa19eb5173EEA3D4e7c',
			throwOnFail: false,
		})
		expect(forkedAccount).toEqual(nonForkedAccount)
	})

	it('should execute eth_createAccessList request', async () => {
		const tevm = createMemoryClient()
		const req = {
			method: 'eth_createAccessList',
			params: [
				{
					from: '0x1f420000000000000000000000000000000000ff',
					to: contractAddress,
					data: encodeFunctionData(ERC20.read.balanceOf('0xf0d4c12a5768d806021f80a262b4d39d26c58b8d')),
				},
			],
			id: 1,
			jsonrpc: '2.0',
		}
		// @ts-expect-error todo doesn't exist in viem yet https://github.com/wevm/viem/discussions/1060
		const res = await tevm.request(req)
		expect(res).toMatchObject({
			accessList: [],
			gasUsed: '0x53b8',
		})
	})
})<|MERGE_RESOLUTION|>--- conflicted
+++ resolved
@@ -11,27 +11,13 @@
 	parseAbi,
 	toHex,
 } from '@tevm/utils'
-<<<<<<< HEAD
-import { describe, expect, it } from 'vitest'
+import { assert, describe, expect, it } from 'vitest'
 import { optimismClient } from '../../vitest.setup.js'
-=======
-import { assert, describe, expect, it } from 'vitest'
->>>>>>> d3bc3152
 import { createMemoryClient } from '../createMemoryClient.js'
 
 const contractAddress = '0xDA10009cBd5D07dd0CeCc66161FC93D7c9000da1'
 
-<<<<<<< HEAD
-=======
-const forkConfig = {
-	transport: transports.optimism,
-	blockTag: 'latest',
-} as const
-
->>>>>>> d3bc3152
 describe('Tevm.request', async () => {
-	const tevm = createMemoryClient()
-
 	it('should execute a script request', async () => {
 		const req = {
 			params: [
@@ -44,7 +30,7 @@
 			method: 'tevm_call',
 			id: 1,
 		} as const satisfies CallJsonRpcRequest
-		const res = (await tevm.transport.tevm.request(req)) as CallJsonRpcResponse['result']
+		const res = (await optimismClient.tevm.transport.tevm.request(req)) as CallJsonRpcResponse['result']
 		assert(res, 'res is undefined')
 		expect(
 			decodeFunctionResult({
@@ -76,7 +62,6 @@
 	})
 
 	it('should execute a contractCall request via using tevm_call', { timeout: 90_000 }, async () => {
-		const tevm = optimismClient
 		const req = {
 			params: [
 				{
@@ -88,7 +73,7 @@
 			method: 'tevm_call',
 			id: 1,
 		} as const satisfies CallJsonRpcRequest
-		const res = (await tevm.transport.tevm.request(req)) as CallJsonRpcResponse['result']
+		const res = (await optimismClient.tevm.transport.tevm.request(req)) as CallJsonRpcResponse['result']
 		assert(res, 'res is undefined')
 		expect(
 			decodeFunctionResult({
@@ -102,7 +87,6 @@
 	})
 
 	it('should execute a call request', async () => {
-		const tevm = createMemoryClient()
 		const balance = 0x11111111n
 		const address1 = '0x1f420000000000000000000000000000000000ff'
 		const address2 = '0x2f420000000000000000000000000000000000ff'
@@ -128,19 +112,20 @@
 		})) as CallJsonRpcResponse['result']
 		assert(res, 'res is undefined')
 		expect(res.rawData).toEqual('0x')
-		await tevm.tevmMine()
-		expect((await (await tevm.transport.tevm.getVm()).stateManager.getAccount(createAddress(address2)))?.balance).toBe(
-			transferAmount,
-		)
-		expect((await (await tevm.transport.tevm.getVm()).stateManager.getAccount(createAddress(address1)))?.balance).toBe(
-			286183069n,
-		)
+		await optimismClient.tevm.tevmMine()
+		expect(
+			(await (await optimismClient.tevm.transport.tevm.getVm()).stateManager.getAccount(createAddress(address2)))
+				?.balance,
+		).toBe(transferAmount)
+		expect(
+			(await (await optimismClient.tevm.transport.tevm.getVm()).stateManager.getAccount(createAddress(address1)))
+				?.balance,
+		).toBe(286183069n)
 	})
 
 	it('Should execute a putAccount request', async () => {
-		const tevm = createMemoryClient()
 		const balance = 0x11111111n
-		const res = (await tevm.transport.tevm.request({
+		const res = (await optimismClient.tevm.transport.tevm.request({
 			method: 'tevm_setAccount',
 			params: [
 				{
@@ -151,7 +136,7 @@
 			],
 		})) as CallJsonRpcResponse['result']
 		expect(res).not.toHaveProperty('error')
-		const account = await (await tevm.transport.tevm.getVm()).stateManager.getAccount(
+		const account = await (await optimismClient.tevm.transport.tevm.getVm()).stateManager.getAccount(
 			createAddress('0xff420000000000000000000000000000000000ff'),
 		)
 		expect(account?.balance).toEqual(balance)
@@ -167,9 +152,8 @@
 			'function set(uint256 x)',
 		])
 		const initialValue = 420n
-		const tevm = createMemoryClient()
 		// TODO this type is fucked atm
-		const deployResult = await tevm.tevmDeploy({
+		const deployResult = await optimismClient.tevm.tevmDeploy({
 			abi: simpleConstructorAbi,
 			bytecode: simpleConstructorBytecode,
 			args: [initialValue],
@@ -187,8 +171,8 @@
 			selfdestruct: new Set(),
 			txHash: '0x2a872fc2c05d90cbbdfbed7a5c831533dc1d02c1be4ab374b7d9c66e9ccec0e8',
 		})
-		const mineResult = await tevm.tevmMine()
-		const vm = await tevm.transport.tevm.getVm()
+		const mineResult = await optimismClient.tevm.tevmMine()
+		const vm = await optimismClient.tevm.transport.tevm.getVm()
 		expect(mineResult.errors).toBeUndefined()
 		expect(mineResult.blockHashes).toHaveLength(1)
 
@@ -202,7 +186,7 @@
 		// expect((await vm.stateManager.getAccount(EthjsAddress.fromString(deployResult.createdAddress as Hex)))?.isContract()).toBe(true)
 		expect(
 			(
-				await tevm.tevmContract({
+				await optimismClient.tevm.tevmContract({
 					abi: simpleConstructorAbi,
 					functionName: 'get',
 					to: deployResult.createdAddress as Hex,
@@ -213,10 +197,9 @@
 
 	// repoing a reported bug
 	it('Should be able to create a contract using these foundry artifacts', { timeout: 15_000 }, async () => {
-		const tevm = optimismClient
 		// const account = await memoryClient.tevmGetAccount({ address: '0xF52CF539DcAc32507F348aa19eb5173EEA3D4e7c' })
 		// expect(account).toBeUndefined()
-		const res = await tevm.tevmCall({
+		const res = await optimismClient.tevm.tevmCall({
 			from: '0xef987cde72bc6a9e351d2460214d75f095b1b862',
 			data: '0x608060405234801561001057600080fd5b5060405161012938038061012983398101604081905261002f91610037565b600055610050565b60006020828403121561004957600080fd5b5051919050565b60cb8061005e6000396000f3fe6080604052348015600f57600080fd5b506004361060325760003560e01c806301339c211460375780638c59507c14603f575b600080fd5b603d6059565b005b604760005481565b60405190815260200160405180910390f35b7f7c84ba1c5769a0155145414f13e03f1d0d6a3a7e5d4f6d45262df4d9d48c32cd600054604051608b91815260200190565b60405180910390a156fea2646970667358221220dea4bdd87c9ec514fbd0563f520e4a0e34d2930f1a35ff63b903349d337010fe64736f6c634300081300330000000000000000000000000000000000000000000000000000000000000002',
 			value: 0n,
@@ -231,7 +214,7 @@
 	it('Should get the same account in forked or not forked mode', async () => {
 		const forkedClient = optimismClient
 		const nonForkedClient = createMemoryClient()
-		const forkedAccount = await forkedClient.tevmGetAccount({
+		const forkedAccount = await forkedClient.tevm.tevmGetAccount({
 			address: '0xF52CF539DcAc32507F348aa19eb5173EEA3D4e7c',
 			throwOnFail: false,
 		})
