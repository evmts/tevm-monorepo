--- conflicted
+++ resolved
@@ -6,11 +6,6 @@
 		"skipLibCheck": true,
 		"types": ["bun-types", "@tevm/test-matchers"]
 	},
-<<<<<<< HEAD
 	"include": ["src", "vitest.setup.ts"],
 	"exclude": ["src/test/**/*.spec.ts", "**/*.spec.ts", "**/*.test.ts"]
-=======
-	"include": ["src"],
-	"exclude": ["src/**/*.spec.ts", "src/**/test/**/*"]
->>>>>>> d3bc3152
 }