--- conflicted
+++ resolved
@@ -1,10 +1,10 @@
-**@tevm/client-types** • [Readme](../README.md) \| [API](../globals.md)
+**@tevm/client-types** ∙ [README](../README.md) ∙ [API](../API.md)
 
 ***
 
-[@tevm/client-types](../README.md) / TevmClient
-
-# Type alias: ~~TevmClient~~
+[API](../API.md) > TevmClient
+
+# Type alias: TevmClient
 
 > **TevmClient**: `object`
 
@@ -23,7 +23,7 @@
 
 #### JSON-RPC
 
-Tevm exposes a JSON-RPC interface for interacting with the EVM via the TevmClient.request
+Tevm exposes a JSON-RPC interface for interacting with the EVM via the [TevmClient.request](Property request: TevmJsonRpcRequestHandler)
 
 ## Example
 
@@ -55,7 +55,7 @@
 
 #### Ethereum actions
 
-Ethereum actions are namespaced under TevmClient.eth
+Ethereum actions are namespaced under [TevmClient.eth](Property eth: Object)
 
 ## Example
 
@@ -70,7 +70,7 @@
 
 ## Type declaration
 
-### ~~call~~
+### call
 
 > **call**: `CallHandler`
 
@@ -92,7 +92,7 @@
 }
 ```
 
-### ~~contract~~
+### contract
 
 > **contract**: `ContractHandler`
 
@@ -119,7 +119,7 @@
 console.log(res.data) // "hello"
 ```
 
-### ~~dumpState~~
+### dumpState
 
 > **dumpState**: `DumpStateHandler`
 
@@ -143,7 +143,7 @@
 await tevm.loadState({state})
 ```
 
-### ~~eth~~
+### eth
 
 > **eth**: `object`
 
@@ -155,7 +155,7 @@
 
 ### eth.blockNumber
 
-> **blockNumber**: `EthBlockNumberHandler`
+> **eth.blockNumber**: `EthBlockNumberHandler`
 
 Returns the current block number
 Set the `tag` to a block number or block hash to get the balance at that block
@@ -174,7 +174,7 @@
 
 ### eth.call
 
-> **call**: `EthCallHandler`
+> **eth.call**: `EthCallHandler`
 
 Executes a call without modifying the state
 Set the `tag` to a block number or block hash to get the balance at that block
@@ -193,7 +193,7 @@
 
 ### eth.chainId
 
-> **chainId**: `EthChainIdHandler`
+> **eth.chainId**: `EthChainIdHandler`
 
 Returns the current chain id
 Set the `tag` to a block number or block hash to get the balance at that block
@@ -212,7 +212,7 @@
 
 ### eth.gasPrice
 
-> **gasPrice**: `EthGasPriceHandler`
+> **eth.gasPrice**: `EthGasPriceHandler`
 
 Returns the current gas price
 Set the `tag` to a block number or block hash to get the balance at that block
@@ -231,7 +231,7 @@
 
 ### eth.getBalance
 
-> **getBalance**: `EthGetBalanceHandler`
+> **eth.getBalance**: `EthGetBalanceHandler`
 
 Returns the balance of a given address
 Set the `tag` to a block number or block hash to get the balance at that block
@@ -250,7 +250,7 @@
 
 ### eth.getCode
 
-> **getCode**: `EthGetCodeHandler`
+> **eth.getCode**: `EthGetCodeHandler`
 
 Returns code at a given address
 Set the `tag` to a block number or block hash to get the balance at that block
@@ -268,7 +268,7 @@
 
 ### eth.getStorageAt
 
-> **getStorageAt**: `EthGetStorageAtHandler`
+> **eth.getStorageAt**: `EthGetStorageAtHandler`
 
 Returns storage at a given address and slot
 Set the `tag` to a block number or block hash to get the balance at that block
@@ -284,7 +284,7 @@
 const storageValue = await tevm.eth.getStorageAt({address: '0x123...', position: 0})
 ```
 
-### ~~getAccount~~
+### getAccount
 
 > **getAccount**: `GetAccountHandler`
 
@@ -299,7 +299,7 @@
 console.log(res.balance)
 ```
 
-### ~~loadState~~
+### loadState
 
 > **loadState**: `LoadStateHandler`
 
@@ -323,7 +323,7 @@
 await tevm.loadState({state})
 ```
 
-### ~~request~~
+### request
 
 > **request**: `TevmJsonRpcRequestHandler`
 
@@ -347,9 +347,7 @@
 })
 ```
 
-### ~~requestBulk~~
-
-`Experimental`
+### requestBulk
 
 > **requestBulk**: `TevmJsonRpcBulkRequestHandler`
 
@@ -442,7 +440,7 @@
 request - EthGetBalanceJsonRpcRequest
 response - EthGetBalanceJsonRpcResponse
 
-### ~~script~~
+### script
 
 > **script**: `ScriptHandler`
 
@@ -472,7 +470,7 @@
 )
 ```
 
-### ~~setAccount~~
+### setAccount
 
 > **setAccount**: `SetAccountHandler`
 
@@ -492,11 +490,7 @@
 
 ## Source
 
-<<<<<<< HEAD
-[TevmClient.ts:135](https://github.com/evmts/tevm-monorepo/blob/main/packages/client-types/src/TevmClient.ts#L135)
-=======
 [TevmClient.ts:132](https://github.com/evmts/tevm-monorepo/blob/main/packages/client-types/src/TevmClient.ts#L132)
 
 ***
-Generated using [typedoc-plugin-markdown](https://www.npmjs.com/package/typedoc-plugin-markdown) and [TypeDoc](https://typedoc.org/)
->>>>>>> deaf6817
+Generated using [typedoc-plugin-markdown](https://www.npmjs.com/package/typedoc-plugin-markdown) and [TypeDoc](https://typedoc.org/)