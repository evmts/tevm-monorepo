import { runCallWithTrace } from '../internal/runCallWithTrace.js'
import { callHandlerOpts } from './callHandlerOpts.js'
import { callHandlerResult } from './callHandlerResult.js'
import { maybeThrowOnFail } from './maybeThrowOnFail.js'
import { FeeMarketEIP1559Transaction } from '@tevm/tx'
import { EthjsAddress, bytesToHex, keccak256 } from '@tevm/utils'
import { validateCallParams } from '@tevm/zod'
import { setAccountHandler } from './setAccountHandler.js'
import { getAccountHandler } from './getAccountHandler.js'

// TODO tevm_call should optionally take a signature too
const requireSig = false

/**
 * Creates an CallHandler for handling call params with Ethereumjs EVM
 * @param {import('@tevm/base-client').BaseClient} client
 * @param {object} [options]
 * @param {boolean} [options.throwOnFail]
 * @returns {import('@tevm/actions-types').CallHandler}
 */
export const callHandler =
<<<<<<< HEAD
  (client, { throwOnFail: defaultThrowOnFail = true } = {}) =>
    async (params) => {
      client.logger.debug(params, 'callHandler: Executing call with params')

      const validationErrors = validateCallParams(params)
      if (validationErrors.length > 0) {
        client.logger.debug(validationErrors, 'Params do not pass validation')
        return maybeThrowOnFail(params.throwOnFail ?? defaultThrowOnFail, {
          errors: validationErrors,
          executionGasUsed: 0n,
          /**
           * @type {`0x${string}`}
           */
          rawData: '0x',
        })
      }

      /**
       * @type {import('@tevm/vm').TevmVm}
       */
      let copiedVm

      const vm = await client.getVm()

      try {
        client.logger.debug(
          params.createTransaction
            ? 'Using existing vm to execute a new transaction'
            : 'Cloning vm to execute a call...',
        )
        copiedVm = params.createTransaction ? vm : await vm.deepCopy()
      } catch (e) {
        client.logger.error(e, 'callHandler: Unexpected error failed to clone vm')
        return maybeThrowOnFail(params.throwOnFail ?? defaultThrowOnFail, {
          errors: [
            {
              name: 'UnexpectedError',
              _tag: 'UnexpectedError',
              message:
                typeof e === 'string'
                  ? e
                  : e instanceof Error
                    ? e.message
                    : 'unknown error',
            },
          ],
          executionGasUsed: 0n,
          rawData: '0x',
        })
      }

      /**
       * @type {import('@tevm/utils').Hex | undefined}
       */
      let txHash = undefined

      /**
       * @type {import('@tevm/evm').EvmResult | undefined}
       */
      let evmResult = undefined
      /**
       * @type {import('@tevm/actions-types').DebugTraceCallResult | undefined}
       */
      let trace = undefined

      try {
        const { errors, data: opts } = await callHandlerOpts(client, params)
        if (errors ?? !opts) {
          client.logger.error(
            errors ?? opts,
            'callHandler: Unexpected error converting params to ethereumjs params',
          )
          return maybeThrowOnFail(params.throwOnFail ?? defaultThrowOnFail, {
            errors: /** @type {import('@tevm/errors').CallError[]}*/ (errors),
            executionGasUsed: 0n,
            /**
             * @type {`0x${string}`}
             */
            rawData: '0x',
          })
        }

        client.logger.debug(opts, 'callHandler: Executing runCall with params')
        if (params.createTrace) {
          const { trace: _trace, ...res } = await runCallWithTrace(
            copiedVm,
            client.logger,
            opts,
          )
          evmResult = res
          trace = _trace
        } else {
          evmResult = await copiedVm.evm.runCall(opts)
        }

        if (params.createTransaction && !evmResult.execResult.exceptionError) {
          // We might want to consider executing all calls statelessly and seperately updating state after call is added
          // // to cannonical chain
          client.logger.debug('Checkpointing and committing evm state')
          copiedVm.stateManager.checkpoint()
          copiedVm.stateManager.commit()
        }
      } catch (e) {
        client.logger.error(e, 'callHandler: Unexpected error executing evm')
        return maybeThrowOnFail(params.throwOnFail ?? defaultThrowOnFail, {
          errors: [
            {
              name: 'UnexpectedError',
              _tag: 'UnexpectedError',
              message:
                typeof e === 'string'
                  ? e
                  : e instanceof Error
                    ? e.message
                    : 'unknown error',
            },
          ],
          executionGasUsed: 0n,
          /**
           * @type {`0x${string}`}
           */
          rawData: '0x',
        })
      }
      // Note there could be other errors when attempting to add to chain
      // We don't even need to try if this is false though.
      const shouldCreateTransaction = (() => {
        if (params.createTransaction === undefined) {
          client.logger.debug(
            'callHandler: Defaulting to false for creating a transaction',
          )
          return false
        }
        if (
          params.createTransaction === true ||
          params.createTransaction === 'always'
        ) {
          client.logger.debug(
            "callHandler: Creating transaction because config set to 'always'",
          )
          return true
        }
        if (
          params.createTransaction === false ||
          params.createTransaction === 'never'
        ) {
          client.logger.debug(
            "callHandler: Creating transaction because config set to 'never'",
          )
          return false
        }
        if (params.createTransaction === 'on-success') {
          client.logger.debug(
            "callHandler: Creating transaction because config set to 'on-success'",
          )
          return evmResult.execResult.exceptionError === undefined
        }
        /**
         * @type {never} this typechecks that we've exhausted all cases
         */
        const invalidOption = params.createTransaction
        throw new Error(`Invalid createTransaction value: ${invalidOption}`)
      })()

      if (shouldCreateTransaction) {
        const pool = await client.getTxPool()
        const { data: txOpts } = await callHandlerOpts(client, params)
        // TODO known bug here we should be allowing unlimited code size here based on user providing option
        // Just lazily not looking up how to get it from client.getVm().evm yet
        // Possible we need to make property public on client
        const parentBlock = await vm.blockchain.getCanonicalHeadBlock()
        const priorityFee = 0n
        let gasLimit = evmResult.execResult.executionGasUsed * 11n / 10n
        const MIN_GAS = 21000n
        gasLimit = gasLimit > MIN_GAS ? gasLimit : MIN_GAS
        const tx = FeeMarketEIP1559Transaction.fromTxData(
          {
            // TODO tevm_call should take nonce
            // TODO should write tests that this works with multiple tx nonces
            // TODO we should take into account the txPool already having tx in it with same nonce
            nonce:
              (
                (await copiedVm.stateManager.getAccount(
                  EthjsAddress.fromString(
                    params.from ?? params.caller ?? params.origin ?? `0x${'00'.repeat(20)}`,
                  ),
                )) ?? { nonce: 0n }
              ).nonce,
            gasLimit,
            maxFeePerGas: parentBlock.header.calcNextBaseFee() + priorityFee,
            maxPriorityFeePerGas: 0n,
            ...txOpts,
            gasPrice: null,
          },
          {
            allowUnlimitedInitCodeSize: false,
            common: copiedVm.common,
            freeze: true,
          },
        )
        client.logger.debug(
          tx,
          'callHandler: Created a new transaction from transaction data',
        )
        // So we can `impersonate` accounts we need to hack the `hash()` method to always exist whether signed or unsigned
        // TODO we should be configuring tevm_call to sometimes only accept signed transactions
        const wrappedTx = new Proxy(tx, {
          get(target, prop) {
            if (prop === 'hash') {
              return () => {
                try {
                  return target.hash()
                } catch (e) {
                  return keccak256(target.getHashedMessageToSign(), 'bytes')
                }
              }
            }
            if (prop === 'isSigned') {
              return () => true
            }
            if (prop === 'getSenderAddress') {
              return () =>
                EthjsAddress.fromString(
                  params.from ?? params.caller ?? `0x${'00'.repeat(20)}`,
                )
            }
            return Reflect.get(target, prop)
          },
        })
        try {
          client.logger.debug(
            { requireSig, skipBalance: txOpts?.skipBalance },
            'callHandler: Adding tx to mempool',
          )
          const poolPromise = pool.add(wrappedTx, requireSig, txOpts?.skipBalance ?? false)
          txHash = bytesToHex(wrappedTx.hash())
          client.logger.debug(
            txHash,
            'callHandler: received txHash now checkpointing state',
          )
          const address = params.from ?? params.origin ?? params.caller ?? `0x${'00'.repeat(20)}`
          const account = await getAccountHandler(client)({
            address
          })
          const balanceNeeded = tx.value + (gasLimit * tx.maxFeePerGas)
          const hasBalance = balanceNeeded <= account.balance
          if (txOpts?.skipBalance && !hasBalance) {
            console.log('nonce before', account.nonce)
            await setAccountHandler(client)({
              address,
              balance: balanceNeeded
            })
            console.log('nonce after', (await getAccountHandler(client)({ address })).nonce)
          }
          await copiedVm.stateManager.checkpoint()
          await copiedVm.stateManager.commit()
          await poolPromise
        } catch (e) {
          client.logger.error(
            e,
            'callHandler: Unexpected error adding transaction to mempool and checkpointing state. Removing transaction from mempool and reverting state',
          )
          pool.removeByHash(bytesToHex(tx.hash()))
          // don't expect this to ever happen at this point but being defensive
          await copiedVm.stateManager.revert()
          return maybeThrowOnFail(params.throwOnFail ?? defaultThrowOnFail, {
            ...callHandlerResult(evmResult, undefined, trace),
            errors: [
              {
                name: 'UnexpectedError',
                _tag: 'UnexpectedError',
                message:
                  typeof e === 'string'
                    ? e
                    : e instanceof Error
                      ? e.message
                      : 'unknown error',
              },
            ],
            executionGasUsed: 0n,
            /**
             * @type {`0x${string}`}
             */
            rawData: '0x',
          })
        }
      } else {
        // we want to revert state manager if the transaction should NOT be added to chain
        // Don't bother though if the state manager is just a copy
        if (vm === copiedVm) {
          client.logger.debug(
            'Reverting state manager rather than adding transaction to mempool',
          )
          await copiedVm.stateManager.revert()
        }
      }
      return /** @type {any}*/ (
        maybeThrowOnFail(
          params.throwOnFail ?? defaultThrowOnFail,
          callHandlerResult(evmResult, txHash, trace),
        )
      )
	}
=======
	(client, { throwOnFail: defaultThrowOnFail = true } = {}) =>
		async (params) => {
			client.logger.debug(params, 'callHandler: Executing call with params')

			const validationErrors = validateCallParams(params)
			if (validationErrors.length > 0) {
				client.logger.debug(validationErrors, 'Params do not pass validation')
				return maybeThrowOnFail(params.throwOnFail ?? defaultThrowOnFail, {
					errors: validationErrors,
					executionGasUsed: 0n,
					/**
					 * @type {`0x${string}`}
					 */
					rawData: '0x',
				})
			}

			/**
			 * @type {import('@tevm/vm').Vm}
			 */
			let copiedVm

			const vm = await client.getVm()

			try {
				client.logger.debug(
					params.createTransaction
						? 'Using existing vm to execute a new transaction'
						: 'Cloning vm to execute a call...',
				)
				copiedVm = params.createTransaction ? vm : await vm.deepCopy()
			} catch (e) {
				client.logger.error(e, 'callHandler: Unexpected error failed to clone vm')
				return maybeThrowOnFail(params.throwOnFail ?? defaultThrowOnFail, {
					errors: [
						{
							name: 'UnexpectedError',
							_tag: 'UnexpectedError',
							message:
								typeof e === 'string'
									? e
									: e instanceof Error
										? e.message
										: 'unknown error',
						},
					],
					executionGasUsed: 0n,
					rawData: '0x',
				})
			}

			/**
			 * @type {import('@tevm/utils').Hex | undefined}
			 */
			let txHash = undefined

			/**
			 * @type {import('@tevm/evm').EvmResult | undefined}
			 */
			let evmResult = undefined
			/**
			 * @type {import('@tevm/actions-types').DebugTraceCallResult | undefined}
			 */
			let trace = undefined

			try {
				const { errors, data: opts } = await callHandlerOpts(client, params)
				if (errors ?? !opts) {
					client.logger.error(
						errors ?? opts,
						'callHandler: Unexpected error converting params to ethereumjs params',
					)
					return maybeThrowOnFail(params.throwOnFail ?? defaultThrowOnFail, {
						errors: /** @type {import('@tevm/errors').CallError[]}*/ (errors),
						executionGasUsed: 0n,
						/**
						 * @type {`0x${string}`}
						 */
						rawData: '0x',
					})
				}

				client.logger.debug(opts, 'callHandler: Executing runCall with params')
				if (params.createTrace) {
					const { trace: _trace, ...res } = await runCallWithTrace(
						copiedVm,
						client.logger,
						opts,
					)
					evmResult = res
					trace = _trace
				} else {
					evmResult = await copiedVm.evm.runCall(opts)
				}

				if (params.createTransaction && !evmResult.execResult.exceptionError) {
					// We might want to consider executing all calls statelessly and seperately updating state after call is added
					// // to cannonical chain
					client.logger.debug('Checkpointing and committing evm state')
					copiedVm.stateManager.checkpoint()
					copiedVm.stateManager.commit()
				}
			} catch (e) {
				client.logger.error(e, 'callHandler: Unexpected error executing evm')
				return maybeThrowOnFail(params.throwOnFail ?? defaultThrowOnFail, {
					errors: [
						{
							name: 'UnexpectedError',
							_tag: 'UnexpectedError',
							message:
								typeof e === 'string'
									? e
									: e instanceof Error
										? e.message
										: 'unknown error',
						},
					],
					executionGasUsed: 0n,
					/**
					 * @type {`0x${string}`}
					 */
					rawData: '0x',
				})
			}
			// Note there could be other errors when attempting to add to chain
			// We don't even need to try if this is false though.
			const shouldCreateTransaction = (() => {
				if (params.createTransaction === undefined) {
					client.logger.debug(
						'callHandler: Defaulting to false for creating a transaction',
					)
					return false
				}
				if (
					params.createTransaction === true ||
					params.createTransaction === 'always'
				) {
					client.logger.debug(
						"callHandler: Creating transaction because config set to 'always'",
					)
					return true
				}
				if (
					params.createTransaction === false ||
					params.createTransaction === 'never'
				) {
					client.logger.debug(
						"callHandler: Creating transaction because config set to 'never'",
					)
					return false
				}
				if (params.createTransaction === 'on-success') {
					client.logger.debug(
						"callHandler: Creating transaction because config set to 'on-success'",
					)
					return evmResult.execResult.exceptionError === undefined
				}
				/**
				 * @type {never} this typechecks that we've exhausted all cases
				 */
				const invalidOption = params.createTransaction
				throw new Error(`Invalid createTransaction value: ${invalidOption}`)
			})()

			if (shouldCreateTransaction) {
				const pool = await client.getTxPool()
				const { data: txOpts } = await callHandlerOpts(client, params)
				// TODO known bug here we should be allowing unlimited code size here based on user providing option
				// Just lazily not looking up how to get it from client.getVm().evm yet
				// Possible we need to make property public on client
				const tx = TransactionFactory.fromTxData(
					{
						// TODO tevm_call should take nonce
						// TODO should write tests that this works with multiple tx nonces
						nonce:
							(
								(await copiedVm.stateManager.getAccount(
									EthjsAddress.fromString(
										params.from ?? params.caller ?? `0x${'00'.repeat(20)}`,
									),
								)) ?? { nonce: 0n }
							).nonce + 1n,
						...txOpts,
					},
					{
						allowUnlimitedInitCodeSize: false,
						common: copiedVm.common,
						freeze: true,
					},
				)
				client.logger.debug(
					tx,
					'callHandler: Created a new transaction from transaction data',
				)
				// So we can `impersonate` accounts we need to hack the `hash()` method to always exist whether signed or unsigned
				// TODO we should be configuring tevm_call to sometimes only accept signed transactions
				const wrappedTx = new Proxy(tx, {
					get(target, prop) {
						if (prop === 'hash') {
							return () => {
								try {
									return target.hash()
								} catch (e) {
									return target.getHashedMessageToSign()
								}
							}
						}
						if (prop === 'isSigned') {
							return () => true
						}
						if (prop === 'getSenderAddress') {
							return () =>
								EthjsAddress.fromString(
									params.from ?? params.caller ?? `0x${'00'.repeat(20)}`,
								)
						}
						return Reflect.get(target, prop)
					},
				})
				try {
					client.logger.debug(
						{ requireSig, skipBalance: txOpts?.skipBalance },
						'callHandler: Adding tx to mempool',
					)
					pool.add(wrappedTx, requireSig, txOpts?.skipBalance ?? false)
					txHash = bytesToHex(wrappedTx.hash())
					client.logger.debug(
						txHash,
						'callHandler: received txHash now checkpointing state',
					)
					await copiedVm.stateManager.checkpoint()
					await copiedVm.stateManager.commit()
				} catch (e) {
					client.logger.error(
						e,
						'callHandler: Unexpected error adding transaction to mempool and checkpointing state. Removing transaction from mempool and reverting state',
					)
					pool.removeByHash(bytesToHex(tx.hash()))
					// don't expect this to ever happen at this point but being defensive
					await copiedVm.stateManager.revert()
					return maybeThrowOnFail(params.throwOnFail ?? defaultThrowOnFail, {
						...callHandlerResult(evmResult, undefined, trace),
						errors: [
							{
								name: 'UnexpectedError',
								_tag: 'UnexpectedError',
								message:
									typeof e === 'string'
										? e
										: e instanceof Error
											? e.message
											: 'unknown error',
							},
						],
						executionGasUsed: 0n,
						/**
						 * @type {`0x${string}`}
						 */
						rawData: '0x',
					})
				}
			} else {
				// we want to revert state manager if the transaction should NOT be added to chain
				// Don't bother though if the state manager is just a copy
				if (vm === copiedVm) {
					client.logger.debug(
						'Reverting state manager rather than adding transaction to mempool',
					)
					await copiedVm.stateManager.revert()
				}
			}
			return /** @type {any}*/ (
				maybeThrowOnFail(
					params.throwOnFail ?? defaultThrowOnFail,
					callHandlerResult(evmResult, txHash, trace),
				)
			)
		}
>>>>>>> 997c4123
<|MERGE_RESOLUTION|>--- conflicted
+++ resolved
@@ -19,7 +19,6 @@
  * @returns {import('@tevm/actions-types').CallHandler}
  */
 export const callHandler =
-<<<<<<< HEAD
   (client, { throwOnFail: defaultThrowOnFail = true } = {}) =>
     async (params) => {
       client.logger.debug(params, 'callHandler: Executing call with params')
@@ -38,7 +37,7 @@
       }
 
       /**
-       * @type {import('@tevm/vm').TevmVm}
+       * @type {import('@tevm/vm').Vm}
        */
       let copiedVm
 
@@ -187,14 +186,16 @@
       if (shouldCreateTransaction) {
         const pool = await client.getTxPool()
         const { data: txOpts } = await callHandlerOpts(client, params)
-        // TODO known bug here we should be allowing unlimited code size here based on user providing option
-        // Just lazily not looking up how to get it from client.getVm().evm yet
-        // Possible we need to make property public on client
+
         const parentBlock = await vm.blockchain.getCanonicalHeadBlock()
         const priorityFee = 0n
         let gasLimit = evmResult.execResult.executionGasUsed * 11n / 10n
         const MIN_GAS = 21000n
         gasLimit = gasLimit > MIN_GAS ? gasLimit : MIN_GAS
+
+        // TODO known bug here we should be allowing unlimited code size here based on user providing option
+        // Just lazily not looking up how to get it from client.getVm().evm yet
+        // Possible we need to make property public on client
         const tx = FeeMarketEIP1559Transaction.fromTxData(
           {
             // TODO tevm_call should take nonce
@@ -226,6 +227,7 @@
         )
         // So we can `impersonate` accounts we need to hack the `hash()` method to always exist whether signed or unsigned
         // TODO we should be configuring tevm_call to sometimes only accept signed transactions
+        // TODO let's just make an ImpersonatedTx type in `@tevm/tx`
         const wrappedTx = new Proxy(tx, {
           get(target, prop) {
             if (prop === 'hash') {
@@ -267,12 +269,10 @@
           const balanceNeeded = tx.value + (gasLimit * tx.maxFeePerGas)
           const hasBalance = balanceNeeded <= account.balance
           if (txOpts?.skipBalance && !hasBalance) {
-            console.log('nonce before', account.nonce)
             await setAccountHandler(client)({
               address,
               balance: balanceNeeded
             })
-            console.log('nonce after', (await getAccountHandler(client)({ address })).nonce)
           }
           await copiedVm.stateManager.checkpoint()
           await copiedVm.stateManager.commit()
@@ -322,284 +322,4 @@
           callHandlerResult(evmResult, txHash, trace),
         )
       )
-	}
-=======
-	(client, { throwOnFail: defaultThrowOnFail = true } = {}) =>
-		async (params) => {
-			client.logger.debug(params, 'callHandler: Executing call with params')
-
-			const validationErrors = validateCallParams(params)
-			if (validationErrors.length > 0) {
-				client.logger.debug(validationErrors, 'Params do not pass validation')
-				return maybeThrowOnFail(params.throwOnFail ?? defaultThrowOnFail, {
-					errors: validationErrors,
-					executionGasUsed: 0n,
-					/**
-					 * @type {`0x${string}`}
-					 */
-					rawData: '0x',
-				})
-			}
-
-			/**
-			 * @type {import('@tevm/vm').Vm}
-			 */
-			let copiedVm
-
-			const vm = await client.getVm()
-
-			try {
-				client.logger.debug(
-					params.createTransaction
-						? 'Using existing vm to execute a new transaction'
-						: 'Cloning vm to execute a call...',
-				)
-				copiedVm = params.createTransaction ? vm : await vm.deepCopy()
-			} catch (e) {
-				client.logger.error(e, 'callHandler: Unexpected error failed to clone vm')
-				return maybeThrowOnFail(params.throwOnFail ?? defaultThrowOnFail, {
-					errors: [
-						{
-							name: 'UnexpectedError',
-							_tag: 'UnexpectedError',
-							message:
-								typeof e === 'string'
-									? e
-									: e instanceof Error
-										? e.message
-										: 'unknown error',
-						},
-					],
-					executionGasUsed: 0n,
-					rawData: '0x',
-				})
-			}
-
-			/**
-			 * @type {import('@tevm/utils').Hex | undefined}
-			 */
-			let txHash = undefined
-
-			/**
-			 * @type {import('@tevm/evm').EvmResult | undefined}
-			 */
-			let evmResult = undefined
-			/**
-			 * @type {import('@tevm/actions-types').DebugTraceCallResult | undefined}
-			 */
-			let trace = undefined
-
-			try {
-				const { errors, data: opts } = await callHandlerOpts(client, params)
-				if (errors ?? !opts) {
-					client.logger.error(
-						errors ?? opts,
-						'callHandler: Unexpected error converting params to ethereumjs params',
-					)
-					return maybeThrowOnFail(params.throwOnFail ?? defaultThrowOnFail, {
-						errors: /** @type {import('@tevm/errors').CallError[]}*/ (errors),
-						executionGasUsed: 0n,
-						/**
-						 * @type {`0x${string}`}
-						 */
-						rawData: '0x',
-					})
-				}
-
-				client.logger.debug(opts, 'callHandler: Executing runCall with params')
-				if (params.createTrace) {
-					const { trace: _trace, ...res } = await runCallWithTrace(
-						copiedVm,
-						client.logger,
-						opts,
-					)
-					evmResult = res
-					trace = _trace
-				} else {
-					evmResult = await copiedVm.evm.runCall(opts)
-				}
-
-				if (params.createTransaction && !evmResult.execResult.exceptionError) {
-					// We might want to consider executing all calls statelessly and seperately updating state after call is added
-					// // to cannonical chain
-					client.logger.debug('Checkpointing and committing evm state')
-					copiedVm.stateManager.checkpoint()
-					copiedVm.stateManager.commit()
-				}
-			} catch (e) {
-				client.logger.error(e, 'callHandler: Unexpected error executing evm')
-				return maybeThrowOnFail(params.throwOnFail ?? defaultThrowOnFail, {
-					errors: [
-						{
-							name: 'UnexpectedError',
-							_tag: 'UnexpectedError',
-							message:
-								typeof e === 'string'
-									? e
-									: e instanceof Error
-										? e.message
-										: 'unknown error',
-						},
-					],
-					executionGasUsed: 0n,
-					/**
-					 * @type {`0x${string}`}
-					 */
-					rawData: '0x',
-				})
-			}
-			// Note there could be other errors when attempting to add to chain
-			// We don't even need to try if this is false though.
-			const shouldCreateTransaction = (() => {
-				if (params.createTransaction === undefined) {
-					client.logger.debug(
-						'callHandler: Defaulting to false for creating a transaction',
-					)
-					return false
-				}
-				if (
-					params.createTransaction === true ||
-					params.createTransaction === 'always'
-				) {
-					client.logger.debug(
-						"callHandler: Creating transaction because config set to 'always'",
-					)
-					return true
-				}
-				if (
-					params.createTransaction === false ||
-					params.createTransaction === 'never'
-				) {
-					client.logger.debug(
-						"callHandler: Creating transaction because config set to 'never'",
-					)
-					return false
-				}
-				if (params.createTransaction === 'on-success') {
-					client.logger.debug(
-						"callHandler: Creating transaction because config set to 'on-success'",
-					)
-					return evmResult.execResult.exceptionError === undefined
-				}
-				/**
-				 * @type {never} this typechecks that we've exhausted all cases
-				 */
-				const invalidOption = params.createTransaction
-				throw new Error(`Invalid createTransaction value: ${invalidOption}`)
-			})()
-
-			if (shouldCreateTransaction) {
-				const pool = await client.getTxPool()
-				const { data: txOpts } = await callHandlerOpts(client, params)
-				// TODO known bug here we should be allowing unlimited code size here based on user providing option
-				// Just lazily not looking up how to get it from client.getVm().evm yet
-				// Possible we need to make property public on client
-				const tx = TransactionFactory.fromTxData(
-					{
-						// TODO tevm_call should take nonce
-						// TODO should write tests that this works with multiple tx nonces
-						nonce:
-							(
-								(await copiedVm.stateManager.getAccount(
-									EthjsAddress.fromString(
-										params.from ?? params.caller ?? `0x${'00'.repeat(20)}`,
-									),
-								)) ?? { nonce: 0n }
-							).nonce + 1n,
-						...txOpts,
-					},
-					{
-						allowUnlimitedInitCodeSize: false,
-						common: copiedVm.common,
-						freeze: true,
-					},
-				)
-				client.logger.debug(
-					tx,
-					'callHandler: Created a new transaction from transaction data',
-				)
-				// So we can `impersonate` accounts we need to hack the `hash()` method to always exist whether signed or unsigned
-				// TODO we should be configuring tevm_call to sometimes only accept signed transactions
-				const wrappedTx = new Proxy(tx, {
-					get(target, prop) {
-						if (prop === 'hash') {
-							return () => {
-								try {
-									return target.hash()
-								} catch (e) {
-									return target.getHashedMessageToSign()
-								}
-							}
-						}
-						if (prop === 'isSigned') {
-							return () => true
-						}
-						if (prop === 'getSenderAddress') {
-							return () =>
-								EthjsAddress.fromString(
-									params.from ?? params.caller ?? `0x${'00'.repeat(20)}`,
-								)
-						}
-						return Reflect.get(target, prop)
-					},
-				})
-				try {
-					client.logger.debug(
-						{ requireSig, skipBalance: txOpts?.skipBalance },
-						'callHandler: Adding tx to mempool',
-					)
-					pool.add(wrappedTx, requireSig, txOpts?.skipBalance ?? false)
-					txHash = bytesToHex(wrappedTx.hash())
-					client.logger.debug(
-						txHash,
-						'callHandler: received txHash now checkpointing state',
-					)
-					await copiedVm.stateManager.checkpoint()
-					await copiedVm.stateManager.commit()
-				} catch (e) {
-					client.logger.error(
-						e,
-						'callHandler: Unexpected error adding transaction to mempool and checkpointing state. Removing transaction from mempool and reverting state',
-					)
-					pool.removeByHash(bytesToHex(tx.hash()))
-					// don't expect this to ever happen at this point but being defensive
-					await copiedVm.stateManager.revert()
-					return maybeThrowOnFail(params.throwOnFail ?? defaultThrowOnFail, {
-						...callHandlerResult(evmResult, undefined, trace),
-						errors: [
-							{
-								name: 'UnexpectedError',
-								_tag: 'UnexpectedError',
-								message:
-									typeof e === 'string'
-										? e
-										: e instanceof Error
-											? e.message
-											: 'unknown error',
-							},
-						],
-						executionGasUsed: 0n,
-						/**
-						 * @type {`0x${string}`}
-						 */
-						rawData: '0x',
-					})
-				}
-			} else {
-				// we want to revert state manager if the transaction should NOT be added to chain
-				// Don't bother though if the state manager is just a copy
-				if (vm === copiedVm) {
-					client.logger.debug(
-						'Reverting state manager rather than adding transaction to mempool',
-					)
-					await copiedVm.stateManager.revert()
-				}
-			}
-			return /** @type {any}*/ (
-				maybeThrowOnFail(
-					params.throwOnFail ?? defaultThrowOnFail,
-					callHandlerResult(evmResult, txHash, trace),
-				)
-			)
-		}
->>>>>>> 997c4123
+    }