--- conflicted
+++ resolved
@@ -4,11 +4,7 @@
 import { TestERC20 } from '@tevm/test-utils'
 import { encodeFunctionData, hexToBytes } from '@tevm/utils'
 import { describe, expect, it } from 'vitest'
-<<<<<<< HEAD
 import { optimismNode } from '../../vitest.setup.js'
-import { getAccountHandler } from '../GetAccount/getAccountHandler.js'
-=======
->>>>>>> d3bc3152
 import { setAccountHandler } from '../SetAccount/setAccountHandler.js'
 import { contractHandler } from './contractHandler.js'
 
