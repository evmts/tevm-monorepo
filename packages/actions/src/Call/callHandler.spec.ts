--- conflicted
+++ resolved
@@ -14,11 +14,7 @@
 	parseEther,
 } from '@tevm/utils'
 import { describe, expect, it, vi } from 'vitest'
-<<<<<<< HEAD
 import { optimismNode } from '../../vitest.setup.js'
-import { getAccountHandler } from '../GetAccount/getAccountHandler.js'
-=======
->>>>>>> d3bc3152
 import { mineHandler } from '../Mine/mineHandler.js'
 import { setAccountHandler } from '../SetAccount/setAccountHandler.js'
 import { callHandler } from './callHandler.js'
