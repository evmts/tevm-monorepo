--- conflicted
+++ resolved
@@ -1,8 +1,8 @@
-**@tevm/actions** • [Readme](../README.md) \| [API](../globals.md)
+**@tevm/actions** ∙ [README](../README.md) ∙ [API](../API.md)
 
 ***
 
-[@tevm/actions](../README.md) / ethSendRawTransactionHandler
+[API](../API.md) > ethSendRawTransactionHandler
 
 # Function: ethSendRawTransactionHandler()
 
@@ -10,64 +10,66 @@
 
 ## Parameters
 
-• **client**
+▪ **client**: `object`
 
-• **client\.extend**
+▪ **client.extend**: \<`TExtension`\>(`decorator`) => `BaseClient`\<`"fork"` \| `"proxy"` \| `"normal"`, `object` & `TExtension`\>
 
 Extends the base client with additional functionality. This enables optimal code splitting
 and extensibility
 
-• **client\.forkUrl?**: `string`
+▪ **client.forkUrl?**: `string`
 
 Fork url if the EVM is forked
 
 **Example**
+
 ```ts
 const client = createMemoryClient({ forkUrl: 'https://mainnet.infura.io/v3/your-api-key' })
 console.log(client.forkUrl)
 ```
 
-• **client\.getChain**
+▪ **client.getChain**: () => `Promise`\<`Chain`\>
 
 Represents the entire blockchain including it's logs and historical state
 
-• **client\.getChainId**
+▪ **client.getChainId**: () => `Promise`\<`number`\>
 
 Gets the chainId of the current EVM
 
 **Example**
+
 ```ts
 const client = createMemoryClient()
 const chainId = await client.getChainId()
 console.log(chainId)
 ```
 
-• **client\.getReceiptsManager**
+▪ **client.getReceiptsManager**: () => `Promise`\<`ReceiptsManager`\>
 
 Interface for querying receipts and historical state
 
-• **client\.getTxPool**
+▪ **client.getTxPool**: () => `Promise`\<`TxPool`\>
 
 Gets the pool of pending transactions to be included in next block
 
-• **client\.getVm**
+▪ **client.getVm**: () => `Promise`\<`TevmVm`\>
 
 Internal instance of the VM. Can be used for lower level operations.
 Normally not recomended to use unless building libraries or extensions
 on top of Tevm.
 
-• **client\.logger**: `Logger`
+▪ **client.logger**: `Logger`
 
 The logger instance
 
-• **client\.miningConfig**: `MiningConfig`
+▪ **client.miningConfig**: `MiningConfig`
 
 The configuration for mining. Defaults to 'auto'
 - 'auto' will mine a block on every transaction
 - 'interval' will mine a block every `interval` milliseconds
 - 'manual' will not mine a block automatically and requires a manual call to `mineBlock`
 
-• **client\.mode**: `"fork"` \| `"proxy"` \| `"normal"`
+▪ **client.mode**: `"fork"` \| `"proxy"` \| `"normal"`
 
 The mode the current client is running in
 `fork` mode will fetch and cache all state from the block forked from the provided URL
@@ -75,6 +77,7 @@
 `normal` mode will not fetch any state and will only run the EVM in memory
 
 **Example**
+
 ```ts
 let client = createMemoryClient()
 console.log(client.mode) // 'normal'
@@ -82,30 +85,28 @@
 console.log(client.mode) // 'fork'
 ```
 
-• **client\.ready**
+▪ **client.ready**: () => `Promise`\<`true`\>
 
 Returns promise that resulves when the client is ready
 The client is usable without calling this method but may
 have extra latency on the first call from initialization
 
 **Example**
+
 ```ts
 const client = createMemoryClient()
 await client.ready()
 ```
 
-• **client\.setChainId**
+▪ **client.setChainId**: (`chainId`) => `void`
 
 Sets the chain id of the current EVM
 
 ## Returns
 
-`EthSendRawTransactionHandler`
+## Source
 
-<<<<<<< HEAD
-## Source
-=======
 [packages/actions/src/eth/ethSendRawTransactionHandler.js:70](https://github.com/evmts/tevm-monorepo/blob/main/packages/actions/src/eth/ethSendRawTransactionHandler.js#L70)
->>>>>>> deaf6817
 
-[packages/actions/src/eth/ethSendRawTransactionHandler.js:73](https://github.com/evmts/tevm-monorepo/blob/main/packages/actions/src/eth/ethSendRawTransactionHandler.js#L73)+***
+Generated using [typedoc-plugin-markdown](https://www.npmjs.com/package/typedoc-plugin-markdown) and [TypeDoc](https://typedoc.org/)