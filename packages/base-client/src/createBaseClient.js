import { ReceiptsManager, createChain, createMapDb } from '@tevm/blockchain'
import { createCommon } from '@tevm/common'
import { createEvm } from '@tevm/evm'
import { createLogger } from '@tevm/logger'
<<<<<<< HEAD
import { createStateManager } from '@tevm/state'
import { TxPool } from '@tevm/txpool'
import { KECCAK256_RLP, bytesToHex, hexToBigInt, keccak256 } from '@tevm/utils'
=======
import { createStateManager, getForkBlockTag } from '@tevm/state'
import { TxPool } from '@tevm/txpool'
import { EthjsAccount, EthjsAddress, bytesToHex, hexToBigInt, numberToHex, parseEther } from '@tevm/utils'
>>>>>>> c0c9e302
import { createVm } from '@tevm/vm'
import { DEFAULT_CHAIN_ID } from './DEFAULT_CHAIN_ID.js'
import { GENESIS_STATE } from './GENESIS_STATE.js'
import { getBlockNumber } from './getBlockNumber.js'
import { getChainId } from './getChainId.js'
import { statePersister } from './statePersister.js'
<<<<<<< HEAD
=======

// TODO the common code is not very good and should be moved to common package
// it has rotted from a previous implementation where the chainId was not used by vm
>>>>>>> c0c9e302

/**
 * Creates the base instance of a memory client
 * @param {import('./BaseClientOptions.js').BaseClientOptions} [options]
 * @returns {import('./BaseClient.js').BaseClient}
 * @example
 * ```ts
 *  ```
 */
export const createBaseClient = (options = {}) => {
	const loggingLevel = options.loggingLevel ?? 'warn'
	const logger = createLogger({
		name: 'TevmClient',
		level: loggingLevel,
	})

	/**
	 * @returns {Promise<import('@tevm/state').StateOptions>}
	 */
<<<<<<< HEAD
	const getStateManagerOpts = async () => {
=======
	const getStateManagerOpts = () => {
>>>>>>> c0c9e302
		if (options.fork?.url) {
			// if the user passed in latest we must use an explicit block tag
			const blockTag = await blockTagPromise
			return {
				loggingLevel,
				fork: {
					...options.fork,
<<<<<<< HEAD
					blockTag,
=======
>>>>>>> c0c9e302
					...(options.persister ? { onCommit: statePersister(options.persister, logger) } : {}),
				},
			}
		}
		// handle normal mode
		return {
			loggingLevel,
			...(options.fork?.url ? options.fork : {}),
			...(options.persister !== undefined ? { onCommit: statePersister(options.persister, logger) } : {}),
		}
	}
<<<<<<< HEAD
=======

	let stateManager = createStateManager(getStateManagerOpts())
>>>>>>> c0c9e302

	/**
	 * Create the extend function in a generic way
	 * @param {import('./BaseClient.js').BaseClient} client
	 * @returns {import('./BaseClient.js').BaseClient['extend']}
	 */
	const extend = (client) => (extension) => {
		Object.assign(client, extension(client))
		return /** @type {any}*/ (client)
	}

	const chainIdPromise = (async () => {
		if (options.chainId) {
			return options.chainId
		}
		const url = options.fork?.url
		if (url) {
			const id = await getChainId(url)
			return id
		}
		return DEFAULT_CHAIN_ID
	})().then((chainId) => {
		logger.debug({ chainId }, 'Creating client with chainId')
		return BigInt(chainId)
	})

	const blockTagPromise = (async () => {
		if (options.fork === undefined) {
			// this is ultimately unused
			return 0n
		}
		// TODO handle other moving block tags like `safe`
		// we need to fetch the latest block number and return that otherwise we may have inconsistencies from block number changing
		if (options.fork.blockTag === undefined || options.fork.blockTag === 'latest') {
			const latestBlockNumber = await getBlockNumber(options.fork.url)
			logger.debug({ latestBlockNumber }, 'fetched fork block number from provided forkurl')
			return latestBlockNumber
		}
		return options.fork.blockTag
	})()

	const commonPromise = chainIdPromise.then((chainId) => {
		// TODO we will eventually want to be setting common hardfork based on chain id and block number
		// ethereumjs does this for mainnet but we forgo all this functionality
		return createCommon({
			chainId,
			hardfork: 'cancun',
			loggingLevel,
			eips: options.eips ?? [],
		})
	})

	const blockchainPromise = Promise.all([commonPromise, blockTagPromise]).then(([common, blockTag]) => {
		return createChain({
			loggingLevel,
			common,
			...(options.fork?.url !== undefined
				? {
						fork: {
							url: options.fork.url,
							blockTag,
						},
					}
				: {}),
		})
	})

	const stateManagerPromise = blockchainPromise
		.then(async (blockchain) => {
			// wait for blockchain to initialize so we have the correct state root
			await blockchain.ready()
			return blockchain
		})
		.then((chain) => chain.getCanonicalHeadBlock())
		.then(async (headBlock) => {
			const stateRootHex = bytesToHex(headBlock.header.stateRoot)
			const restoredState = options.persister?.restoreState()
			if (restoredState) {
				logger.debug(restoredState, 'Restoring persisted state...')
				logger.warn(
					'State persistence is an experimental feature. It currently does not persist the blockchain state only the EVM state.',
				)
				/**
				 * @type {import('@tevm/state').TevmState}
				 */
				const parsedState = {}
				for (const [k, v] of Object.entries(restoredState)) {
					const { nonce, balance, storageRoot, codeHash } = v
					parsedState[/** @type {import('@tevm/utils').Address}*/ (k)] = {
						...v,
						nonce: hexToBigInt(nonce),
						balance: hexToBigInt(balance),
						storageRoot: storageRoot,
						codeHash: codeHash,
					}
				}
				// We might want to double check we aren't forking and overwriting this somehow
				// TODO we should be storing blockchain state too
				return createStateManager({
					genesisState: parsedState,
					currentStateRoot: bytesToHex(headBlock.header.stateRoot),
					stateRoots: new Map([[stateRootHex, parsedState]]),
					...(await getStateManagerOpts()),
				})
			}
			const genesisState = {
				...GENESIS_STATE,
				// add predeploys to genesis state
				...Object.fromEntries(
					(options.customPredeploys ?? []).map((predeploy) => [
						predeploy.address,
						{
							nonce: 0n,
							deployedBytecode: predeploy.contract.deployedBytecode,
							// TODO this is definitely wrong but should work
							storageRoot: bytesToHex(KECCAK256_RLP),
							codeHash: keccak256(predeploy.contract.deployedBytecode),
						},
					]),
				),
			}
			return createStateManager({
				...(await getStateManagerOpts()),
				currentStateRoot: stateRootHex,
				stateRoots: new Map([[bytesToHex(headBlock.header.stateRoot), genesisState]]),
				genesisState,
			})
		})

	const evmPromise = Promise.all([commonPromise, stateManagerPromise, blockchainPromise]).then(
		([common, stateManager, blockchain]) => {
			return createEvm({
				common,
				stateManager,
				blockchain,
				allowUnlimitedContractSize: options.allowUnlimitedContractSize ?? false,
				customPrecompiles: options.customPrecompiles ?? [],
				profiler: options.profiler ?? false,
				loggingLevel,
			})
		},
	)

	const vmPromise = evmPromise.then((evm) => {
		const vm = createVm({
			stateManager: evm.stateManager,
			evm: evm,
			// TODO this inherited type is wrong thus we need to cast this
			blockchain: /** @type {import('@tevm/blockchain').Chain} */ (evm.blockchain),
			common: evm.common,
		})
		return vm
	})

	const txPoolPromise = vmPromise.then((vm) => new TxPool({ vm }))
	const receiptManagerPromise = vmPromise.then((vm) => {
		logger.debug('initializing receipts manager...')
		return new ReceiptsManager(createMapDb({ cache: new Map() }), vm.blockchain)
	})

	/**
	 * @returns {Promise<true>}
	 */
	const ready = async () => {
		await blockchainPromise.then((b) => b.ready())
		await stateManagerPromise.then((b) => b.ready())
		await vmPromise.then((vm) => vm.ready())
		return true
	}

	/**
	 * Create and return the baseClient
	 * It will be syncronously created but some functionality
	 * will be asyncronously blocked by initialization of vm and chainId
	 * @type {import('./BaseClient.js').BaseClient}
	 */
	const baseClient = {
		logger,
		getReceiptsManager: async () => {
			await ready()
			return receiptManagerPromise
		},
		getTxPool: async () => {
			await ready()
			return txPoolPromise
		},
		getVm: async () => {
			await ready()
			return vmPromise
		},
		miningConfig: options.miningConfig ?? { type: 'auto' },
		mode: options.fork?.url ? 'fork' : 'normal',
		...(options.fork?.url ? { forkUrl: options.fork.url } : {}),
		extend: (extension) => extend(baseClient)(extension),
		ready,
	}
	return baseClient
}<|MERGE_RESOLUTION|>--- conflicted
+++ resolved
@@ -2,27 +2,18 @@
 import { createCommon } from '@tevm/common'
 import { createEvm } from '@tevm/evm'
 import { createLogger } from '@tevm/logger'
-<<<<<<< HEAD
 import { createStateManager } from '@tevm/state'
 import { TxPool } from '@tevm/txpool'
 import { KECCAK256_RLP, bytesToHex, hexToBigInt, keccak256 } from '@tevm/utils'
-=======
-import { createStateManager, getForkBlockTag } from '@tevm/state'
-import { TxPool } from '@tevm/txpool'
-import { EthjsAccount, EthjsAddress, bytesToHex, hexToBigInt, numberToHex, parseEther } from '@tevm/utils'
->>>>>>> c0c9e302
 import { createVm } from '@tevm/vm'
 import { DEFAULT_CHAIN_ID } from './DEFAULT_CHAIN_ID.js'
 import { GENESIS_STATE } from './GENESIS_STATE.js'
 import { getBlockNumber } from './getBlockNumber.js'
 import { getChainId } from './getChainId.js'
 import { statePersister } from './statePersister.js'
-<<<<<<< HEAD
-=======
 
 // TODO the common code is not very good and should be moved to common package
 // it has rotted from a previous implementation where the chainId was not used by vm
->>>>>>> c0c9e302
 
 /**
  * Creates the base instance of a memory client
@@ -33,242 +24,230 @@
  *  ```
  */
 export const createBaseClient = (options = {}) => {
-	const loggingLevel = options.loggingLevel ?? 'warn'
-	const logger = createLogger({
-		name: 'TevmClient',
-		level: loggingLevel,
-	})
-
-	/**
-	 * @returns {Promise<import('@tevm/state').StateOptions>}
-	 */
-<<<<<<< HEAD
-	const getStateManagerOpts = async () => {
-=======
-	const getStateManagerOpts = () => {
->>>>>>> c0c9e302
-		if (options.fork?.url) {
-			// if the user passed in latest we must use an explicit block tag
-			const blockTag = await blockTagPromise
-			return {
-				loggingLevel,
-				fork: {
-					...options.fork,
-<<<<<<< HEAD
-					blockTag,
-=======
->>>>>>> c0c9e302
-					...(options.persister ? { onCommit: statePersister(options.persister, logger) } : {}),
-				},
-			}
-		}
-		// handle normal mode
-		return {
-			loggingLevel,
-			...(options.fork?.url ? options.fork : {}),
-			...(options.persister !== undefined ? { onCommit: statePersister(options.persister, logger) } : {}),
-		}
-	}
-<<<<<<< HEAD
-=======
-
-	let stateManager = createStateManager(getStateManagerOpts())
->>>>>>> c0c9e302
-
-	/**
-	 * Create the extend function in a generic way
-	 * @param {import('./BaseClient.js').BaseClient} client
-	 * @returns {import('./BaseClient.js').BaseClient['extend']}
-	 */
-	const extend = (client) => (extension) => {
-		Object.assign(client, extension(client))
-		return /** @type {any}*/ (client)
-	}
-
-	const chainIdPromise = (async () => {
-		if (options.chainId) {
-			return options.chainId
-		}
-		const url = options.fork?.url
-		if (url) {
-			const id = await getChainId(url)
-			return id
-		}
-		return DEFAULT_CHAIN_ID
-	})().then((chainId) => {
-		logger.debug({ chainId }, 'Creating client with chainId')
-		return BigInt(chainId)
-	})
-
-	const blockTagPromise = (async () => {
-		if (options.fork === undefined) {
-			// this is ultimately unused
-			return 0n
-		}
-		// TODO handle other moving block tags like `safe`
-		// we need to fetch the latest block number and return that otherwise we may have inconsistencies from block number changing
-		if (options.fork.blockTag === undefined || options.fork.blockTag === 'latest') {
-			const latestBlockNumber = await getBlockNumber(options.fork.url)
-			logger.debug({ latestBlockNumber }, 'fetched fork block number from provided forkurl')
-			return latestBlockNumber
-		}
-		return options.fork.blockTag
-	})()
-
-	const commonPromise = chainIdPromise.then((chainId) => {
-		// TODO we will eventually want to be setting common hardfork based on chain id and block number
-		// ethereumjs does this for mainnet but we forgo all this functionality
-		return createCommon({
-			chainId,
-			hardfork: 'cancun',
-			loggingLevel,
-			eips: options.eips ?? [],
-		})
-	})
-
-	const blockchainPromise = Promise.all([commonPromise, blockTagPromise]).then(([common, blockTag]) => {
-		return createChain({
-			loggingLevel,
-			common,
-			...(options.fork?.url !== undefined
-				? {
-						fork: {
-							url: options.fork.url,
-							blockTag,
-						},
-					}
-				: {}),
-		})
-	})
-
-	const stateManagerPromise = blockchainPromise
-		.then(async (blockchain) => {
-			// wait for blockchain to initialize so we have the correct state root
-			await blockchain.ready()
-			return blockchain
-		})
-		.then((chain) => chain.getCanonicalHeadBlock())
-		.then(async (headBlock) => {
-			const stateRootHex = bytesToHex(headBlock.header.stateRoot)
-			const restoredState = options.persister?.restoreState()
-			if (restoredState) {
-				logger.debug(restoredState, 'Restoring persisted state...')
-				logger.warn(
-					'State persistence is an experimental feature. It currently does not persist the blockchain state only the EVM state.',
-				)
-				/**
-				 * @type {import('@tevm/state').TevmState}
-				 */
-				const parsedState = {}
-				for (const [k, v] of Object.entries(restoredState)) {
-					const { nonce, balance, storageRoot, codeHash } = v
-					parsedState[/** @type {import('@tevm/utils').Address}*/ (k)] = {
-						...v,
-						nonce: hexToBigInt(nonce),
-						balance: hexToBigInt(balance),
-						storageRoot: storageRoot,
-						codeHash: codeHash,
-					}
-				}
-				// We might want to double check we aren't forking and overwriting this somehow
-				// TODO we should be storing blockchain state too
-				return createStateManager({
-					genesisState: parsedState,
-					currentStateRoot: bytesToHex(headBlock.header.stateRoot),
-					stateRoots: new Map([[stateRootHex, parsedState]]),
-					...(await getStateManagerOpts()),
-				})
-			}
-			const genesisState = {
-				...GENESIS_STATE,
-				// add predeploys to genesis state
-				...Object.fromEntries(
-					(options.customPredeploys ?? []).map((predeploy) => [
-						predeploy.address,
-						{
-							nonce: 0n,
-							deployedBytecode: predeploy.contract.deployedBytecode,
-							// TODO this is definitely wrong but should work
-							storageRoot: bytesToHex(KECCAK256_RLP),
-							codeHash: keccak256(predeploy.contract.deployedBytecode),
-						},
-					]),
-				),
-			}
-			return createStateManager({
-				...(await getStateManagerOpts()),
-				currentStateRoot: stateRootHex,
-				stateRoots: new Map([[bytesToHex(headBlock.header.stateRoot), genesisState]]),
-				genesisState,
-			})
-		})
-
-	const evmPromise = Promise.all([commonPromise, stateManagerPromise, blockchainPromise]).then(
-		([common, stateManager, blockchain]) => {
-			return createEvm({
-				common,
-				stateManager,
-				blockchain,
-				allowUnlimitedContractSize: options.allowUnlimitedContractSize ?? false,
-				customPrecompiles: options.customPrecompiles ?? [],
-				profiler: options.profiler ?? false,
-				loggingLevel,
-			})
-		},
-	)
-
-	const vmPromise = evmPromise.then((evm) => {
-		const vm = createVm({
-			stateManager: evm.stateManager,
-			evm: evm,
-			// TODO this inherited type is wrong thus we need to cast this
-			blockchain: /** @type {import('@tevm/blockchain').Chain} */ (evm.blockchain),
-			common: evm.common,
-		})
-		return vm
-	})
-
-	const txPoolPromise = vmPromise.then((vm) => new TxPool({ vm }))
-	const receiptManagerPromise = vmPromise.then((vm) => {
-		logger.debug('initializing receipts manager...')
-		return new ReceiptsManager(createMapDb({ cache: new Map() }), vm.blockchain)
-	})
-
-	/**
-	 * @returns {Promise<true>}
-	 */
-	const ready = async () => {
-		await blockchainPromise.then((b) => b.ready())
-		await stateManagerPromise.then((b) => b.ready())
-		await vmPromise.then((vm) => vm.ready())
-		return true
-	}
-
-	/**
-	 * Create and return the baseClient
-	 * It will be syncronously created but some functionality
-	 * will be asyncronously blocked by initialization of vm and chainId
-	 * @type {import('./BaseClient.js').BaseClient}
-	 */
-	const baseClient = {
-		logger,
-		getReceiptsManager: async () => {
-			await ready()
-			return receiptManagerPromise
-		},
-		getTxPool: async () => {
-			await ready()
-			return txPoolPromise
-		},
-		getVm: async () => {
-			await ready()
-			return vmPromise
-		},
-		miningConfig: options.miningConfig ?? { type: 'auto' },
-		mode: options.fork?.url ? 'fork' : 'normal',
-		...(options.fork?.url ? { forkUrl: options.fork.url } : {}),
-		extend: (extension) => extend(baseClient)(extension),
-		ready,
-	}
-	return baseClient
+  const loggingLevel = options.loggingLevel ?? 'warn'
+  const logger = createLogger({
+    name: 'TevmClient',
+    level: loggingLevel,
+  })
+
+  /**
+   * @returns {Promise<import('@tevm/state').StateOptions>}
+   */
+  const getStateManagerOpts = async () => {
+    if (options.fork?.url) {
+      // if the user passed in latest we must use an explicit block tag
+      const blockTag = await blockTagPromise
+      return {
+        loggingLevel,
+        fork: {
+          ...options.fork,
+          blockTag,
+          ...(options.persister ? { onCommit: statePersister(options.persister, logger) } : {}),
+        },
+      }
+    }
+    // handle normal mode
+    return {
+      loggingLevel,
+      ...(options.fork?.url ? options.fork : {}),
+      ...(options.persister !== undefined ? { onCommit: statePersister(options.persister, logger) } : {}),
+    }
+  }
+
+  /**
+   * Create the extend function in a generic way
+   * @param {import('./BaseClient.js').BaseClient} client
+   * @returns {import('./BaseClient.js').BaseClient['extend']}
+   */
+  const extend = (client) => (extension) => {
+    Object.assign(client, extension(client))
+    return /** @type {any}*/ (client)
+  }
+
+  const chainIdPromise = (async () => {
+    if (options.chainId) {
+      return options.chainId
+    }
+    const url = options.fork?.url
+    if (url) {
+      const id = await getChainId(url)
+      return id
+    }
+    return DEFAULT_CHAIN_ID
+  })().then((chainId) => {
+    logger.debug({ chainId }, 'Creating client with chainId')
+    return BigInt(chainId)
+  })
+
+  const blockTagPromise = (async () => {
+    if (options.fork === undefined) {
+      // this is ultimately unused
+      return 0n
+    }
+    // TODO handle other moving block tags like `safe`
+    // we need to fetch the latest block number and return that otherwise we may have inconsistencies from block number changing
+    if (options.fork.blockTag === undefined || options.fork.blockTag === 'latest') {
+      const latestBlockNumber = await getBlockNumber(options.fork.url)
+      logger.debug({ latestBlockNumber }, 'fetched fork block number from provided forkurl')
+      return latestBlockNumber
+    }
+    return options.fork.blockTag
+  })()
+
+  const commonPromise = chainIdPromise.then((chainId) => {
+    // TODO we will eventually want to be setting common hardfork based on chain id and block number
+    // ethereumjs does this for mainnet but we forgo all this functionality
+    return createCommon({
+      chainId,
+      hardfork: 'cancun',
+      loggingLevel,
+      eips: options.eips ?? [],
+    })
+  })
+
+  const blockchainPromise = Promise.all([commonPromise, blockTagPromise]).then(([common, blockTag]) => {
+    return createChain({
+      loggingLevel,
+      common,
+      ...(options.fork?.url !== undefined
+        ? {
+          fork: {
+            url: options.fork.url,
+            blockTag,
+          },
+        }
+        : {}),
+    })
+  })
+
+  const stateManagerPromise = blockchainPromise
+    .then(async (blockchain) => {
+      // wait for blockchain to initialize so we have the correct state root
+      await blockchain.ready()
+      return blockchain
+    })
+    .then((chain) => chain.getCanonicalHeadBlock())
+    .then(async (headBlock) => {
+      const stateRootHex = bytesToHex(headBlock.header.stateRoot)
+      const restoredState = options.persister?.restoreState()
+      if (restoredState) {
+        logger.debug(restoredState, 'Restoring persisted state...')
+        logger.warn(
+          'State persistence is an experimental feature. It currently does not persist the blockchain state only the EVM state.',
+        )
+        /**
+         * @type {import('@tevm/state').TevmState}
+         */
+        const parsedState = {}
+        for (const [k, v] of Object.entries(restoredState)) {
+          const { nonce, balance, storageRoot, codeHash } = v
+          parsedState[/** @type {import('@tevm/utils').Address}*/ (k)] = {
+            ...v,
+            nonce: hexToBigInt(nonce),
+            balance: hexToBigInt(balance),
+            storageRoot: storageRoot,
+            codeHash: codeHash,
+          }
+        }
+        // We might want to double check we aren't forking and overwriting this somehow
+        // TODO we should be storing blockchain state too
+        return createStateManager({
+          genesisState: parsedState,
+          currentStateRoot: bytesToHex(headBlock.header.stateRoot),
+          stateRoots: new Map([[stateRootHex, parsedState]]),
+          ...(await getStateManagerOpts()),
+        })
+      }
+      const genesisState = {
+        ...GENESIS_STATE,
+        // add predeploys to genesis state
+        ...Object.fromEntries(
+          (options.customPredeploys ?? []).map((predeploy) => [
+            predeploy.address,
+            {
+              nonce: 0n,
+              deployedBytecode: predeploy.contract.deployedBytecode,
+              // TODO this is definitely wrong but should work
+              storageRoot: bytesToHex(KECCAK256_RLP),
+              codeHash: keccak256(predeploy.contract.deployedBytecode),
+            },
+          ]),
+        ),
+      }
+      return createStateManager({
+        ...(await getStateManagerOpts()),
+        currentStateRoot: stateRootHex,
+        stateRoots: new Map([[bytesToHex(headBlock.header.stateRoot), genesisState]]),
+        genesisState,
+      })
+    })
+
+  const evmPromise = Promise.all([commonPromise, stateManagerPromise, blockchainPromise]).then(
+    ([common, stateManager, blockchain]) => {
+      return createEvm({
+        common,
+        stateManager,
+        blockchain,
+        allowUnlimitedContractSize: options.allowUnlimitedContractSize ?? false,
+        customPrecompiles: options.customPrecompiles ?? [],
+        profiler: options.profiler ?? false,
+        loggingLevel,
+      })
+    },
+  )
+
+  const vmPromise = evmPromise.then((evm) => {
+    const vm = createVm({
+      stateManager: evm.stateManager,
+      evm: evm,
+      // TODO this inherited type is wrong thus we need to cast this
+      blockchain: /** @type {import('@tevm/blockchain').Chain} */ (evm.blockchain),
+      common: evm.common,
+    })
+    return vm
+  })
+
+  const txPoolPromise = vmPromise.then((vm) => new TxPool({ vm }))
+  const receiptManagerPromise = vmPromise.then((vm) => {
+    logger.debug('initializing receipts manager...')
+    return new ReceiptsManager(createMapDb({ cache: new Map() }), vm.blockchain)
+  })
+
+  /**
+   * @returns {Promise<true>}
+   */
+  const ready = async () => {
+    await blockchainPromise.then((b) => b.ready())
+    await stateManagerPromise.then((b) => b.ready())
+    await vmPromise.then((vm) => vm.ready())
+    return true
+  }
+
+  /**
+   * Create and return the baseClient
+   * It will be syncronously created but some functionality
+   * will be asyncronously blocked by initialization of vm and chainId
+   * @type {import('./BaseClient.js').BaseClient}
+   */
+  const baseClient = {
+    logger,
+    getReceiptsManager: async () => {
+      await ready()
+      return receiptManagerPromise
+    },
+    getTxPool: async () => {
+      await ready()
+      return txPoolPromise
+    },
+    getVm: async () => {
+      await ready()
+      return vmPromise
+    },
+    miningConfig: options.miningConfig ?? { type: 'auto' },
+    mode: options.fork?.url ? 'fork' : 'normal',
+    ...(options.fork?.url ? { forkUrl: options.fork.url } : {}),
+    extend: (extension) => extend(baseClient)(extension),
+    ready,
+  }
+  return baseClient
 }