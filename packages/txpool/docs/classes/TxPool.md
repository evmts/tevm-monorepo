--- conflicted
+++ resolved
@@ -1,8 +1,8 @@
-**@tevm/txpool** • [Readme](../README.md) \| [API](../globals.md)
-
-***
-
-[@tevm/txpool](../README.md) / TxPool
+**@tevm/txpool** ∙ [README](../README.md) ∙ [API](../API.md)
+
+***
+
+[API](../API.md) > TxPool
 
 # Class: TxPool
 
@@ -22,13 +22,9 @@
 
 #### Parameters
 
-• **options**: `TxPoolOptions`
+▪ **options**: `TxPoolOptions`
 
 constructor parameters
-
-#### Returns
-
-[`TxPool`](TxPool.md)
 
 #### Source
 
@@ -171,10 +167,6 @@
 
 > **\_logPoolStats**(): `void`
 
-#### Returns
-
-`void`
-
 #### Source
 
 [TxPool.ts:560](https://github.com/evmts/tevm-monorepo/blob/main/packages/txpool/src/TxPool.ts#L560)
@@ -193,17 +185,13 @@
 
 #### Parameters
 
-• **tx**: `TypedTransaction`
+▪ **tx**: `TypedTransaction`
 
 Transaction
 
-• **requireSignature**: `boolean`= `true`
-
-• **skipBalance**: `boolean`= `false`
-
-#### Returns
-
-`Promise`\<`void`\>
+▪ **requireSignature**: `boolean`= `true`
+
+▪ **skipBalance**: `boolean`= `false`
 
 #### Source
 
@@ -223,65 +211,51 @@
 
 #### Parameters
 
-• **tx**: `TypedTransaction`
+▪ **tx**: `TypedTransaction`
 
 Transaction
 
+#### Source
+
+[TxPool.ts:265](https://github.com/evmts/tevm-monorepo/blob/main/packages/txpool/src/TxPool.ts#L265)
+
+***
+
+### cleanup()
+
+> **cleanup**(): `void`
+
+Regular tx pool cleanup
+
+#### Source
+
+[TxPool.ts:359](https://github.com/evmts/tevm-monorepo/blob/main/packages/txpool/src/TxPool.ts#L359)
+
+***
+
+### close()
+
+> **close**(): `void`
+
+Close pool
+
+#### Source
+
+[TxPool.ts:553](https://github.com/evmts/tevm-monorepo/blob/main/packages/txpool/src/TxPool.ts#L553)
+
+***
+
+### getByHash()
+
+> **getByHash**(`txHashes`): `TypedTransaction`[]
+
+Returns the available txs from the pool
+
+#### Parameters
+
+▪ **txHashes**: `Uint8Array`[]
+
 #### Returns
-
-`Promise`\<`void`\>
-
-#### Source
-
-[TxPool.ts:265](https://github.com/evmts/tevm-monorepo/blob/main/packages/txpool/src/TxPool.ts#L265)
-
-***
-
-### cleanup()
-
-> **cleanup**(): `void`
-
-Regular tx pool cleanup
-
-#### Returns
-
-`void`
-
-#### Source
-
-[TxPool.ts:359](https://github.com/evmts/tevm-monorepo/blob/main/packages/txpool/src/TxPool.ts#L359)
-
-***
-
-### close()
-
-> **close**(): `void`
-
-Close pool
-
-#### Returns
-
-`void`
-
-#### Source
-
-[TxPool.ts:553](https://github.com/evmts/tevm-monorepo/blob/main/packages/txpool/src/TxPool.ts#L553)
-
-***
-
-### getByHash()
-
-> **getByHash**(`txHashes`): `TypedTransaction`[]
-
-Returns the available txs from the pool
-
-#### Parameters
-
-• **txHashes**: `Uint8Array`[]
-
-#### Returns
-
-`TypedTransaction`[]
 
 Array with tx objects
 
@@ -301,130 +275,104 @@
 
 #### Parameters
 
-• **tx**: `TypedTransaction`
+▪ **tx**: `TypedTransaction`
 
 The tx
 
-• **baseFee?**: `bigint`
+▪ **baseFee?**: `bigint`
 
 Provide a baseFee to subtract from the legacy
 gasPrice to determine the leftover priority tip.
 
+#### Source
+
+[TxPool.ts:393](https://github.com/evmts/tevm-monorepo/blob/main/packages/txpool/src/TxPool.ts#L393)
+
+***
+
+### open()
+
+> **open**(): `boolean`
+
+Open pool
+
+#### Source
+
+[TxPool.ts:126](https://github.com/evmts/tevm-monorepo/blob/main/packages/txpool/src/TxPool.ts#L126)
+
+***
+
+### removeByHash()
+
+> **removeByHash**(`txHash`): `void`
+
+Removes the given tx from the pool
+
+#### Parameters
+
+▪ **txHash**: `string`
+
+Hash of the transaction
+
+#### Source
+
+[TxPool.ts:326](https://github.com/evmts/tevm-monorepo/blob/main/packages/txpool/src/TxPool.ts#L326)
+
+***
+
+### removeNewBlockTxs()
+
+> **removeNewBlockTxs**(`newBlocks`): `void`
+
+Remove txs included in the latest blocks from the tx pool
+
+#### Parameters
+
+▪ **newBlocks**: `Block`[]
+
+#### Source
+
+[TxPool.ts:346](https://github.com/evmts/tevm-monorepo/blob/main/packages/txpool/src/TxPool.ts#L346)
+
+***
+
+### start()
+
+> **start**(): `boolean`
+
+Start tx processing
+
+#### Source
+
+[TxPool.ts:138](https://github.com/evmts/tevm-monorepo/blob/main/packages/txpool/src/TxPool.ts#L138)
+
+***
+
+### stop()
+
+> **stop**(): `boolean`
+
+Stop pool execution
+
+#### Source
+
+[TxPool.ts:542](https://github.com/evmts/tevm-monorepo/blob/main/packages/txpool/src/TxPool.ts#L542)
+
+***
+
+### txGasPrice()
+
+> **`private`** **txGasPrice**(`tx`): `GasPrice`
+
+Returns the GasPrice object to provide information of the tx' gas prices
+
+#### Parameters
+
+▪ **tx**: `TypedTransaction`
+
+Tx to use
+
 #### Returns
-
-`bigint`
-
-#### Source
-
-[TxPool.ts:393](https://github.com/evmts/tevm-monorepo/blob/main/packages/txpool/src/TxPool.ts#L393)
-
-***
-
-### open()
-
-> **open**(): `boolean`
-
-Open pool
-
-#### Returns
-
-`boolean`
-
-#### Source
-
-[TxPool.ts:126](https://github.com/evmts/tevm-monorepo/blob/main/packages/txpool/src/TxPool.ts#L126)
-
-***
-
-### removeByHash()
-
-> **removeByHash**(`txHash`): `void`
-
-Removes the given tx from the pool
-
-#### Parameters
-
-• **txHash**: `string`
-
-Hash of the transaction
-
-#### Returns
-
-`void`
-
-#### Source
-
-[TxPool.ts:326](https://github.com/evmts/tevm-monorepo/blob/main/packages/txpool/src/TxPool.ts#L326)
-
-***
-
-### removeNewBlockTxs()
-
-> **removeNewBlockTxs**(`newBlocks`): `void`
-
-Remove txs included in the latest blocks from the tx pool
-
-#### Parameters
-
-• **newBlocks**: `Block`[]
-
-#### Returns
-
-`void`
-
-#### Source
-
-[TxPool.ts:346](https://github.com/evmts/tevm-monorepo/blob/main/packages/txpool/src/TxPool.ts#L346)
-
-***
-
-### start()
-
-> **start**(): `boolean`
-
-Start tx processing
-
-#### Returns
-
-`boolean`
-
-#### Source
-
-[TxPool.ts:138](https://github.com/evmts/tevm-monorepo/blob/main/packages/txpool/src/TxPool.ts#L138)
-
-***
-
-### stop()
-
-> **stop**(): `boolean`
-
-Stop pool execution
-
-#### Returns
-
-`boolean`
-
-#### Source
-
-[TxPool.ts:542](https://github.com/evmts/tevm-monorepo/blob/main/packages/txpool/src/TxPool.ts#L542)
-
-***
-
-### txGasPrice()
-
-> **`private`** **txGasPrice**(`tx`): `GasPrice`
-
-Returns the GasPrice object to provide information of the tx' gas prices
-
-#### Parameters
-
-• **tx**: `TypedTransaction`
-
-Tx to use
-
-#### Returns
-
-`GasPrice`
 
 Gas price (both tip and max fee)
 
@@ -453,17 +401,13 @@
 
 #### Parameters
 
-• **vm**: `TevmVm`
-
-• **\_\_namedParameters**= `{}`
-
-• **\_\_namedParameters\.allowedBlobs?**: `number`
-
-• **\_\_namedParameters\.baseFee?**: `bigint`
-
-#### Returns
-
-`Promise`\<`TypedTransaction`[]\>
+▪ **vm**: `TevmVm`
+
+▪ **\_\_namedParameters**: `object`= `{}`
+
+▪ **\_\_namedParameters.allowedBlobs?**: `number`
+
+▪ **\_\_namedParameters.baseFee?**: `bigint`
 
 #### Source
 
@@ -479,19 +423,15 @@
 
 #### Parameters
 
-• **tx**: `TypedTransaction`
+▪ **tx**: `TypedTransaction`
 
 The tx to validate
 
-• **isLocalTransaction**: `boolean`= `false`
-
-• **requireSignature**: `boolean`= `true`
-
-• **skipBalance**: `boolean`= `false`
-
-#### Returns
-
-`Promise`\<`void`\>
+▪ **isLocalTransaction**: `boolean`= `false`
+
+▪ **requireSignature**: `boolean`= `true`
+
+▪ **skipBalance**: `boolean`= `false`
 
 #### Source
 
@@ -505,18 +445,13 @@
 
 #### Parameters
 
-• **existingTx**: `TypedTransaction`
-
-• **addedTx**: `TypedTransaction`
-
-#### Returns
-
-<<<<<<< HEAD
-`void`
-=======
+▪ **existingTx**: `TypedTransaction`
+
+▪ **addedTx**: `TypedTransaction`
+
+#### Source
+
 [TxPool.ts:148](https://github.com/evmts/tevm-monorepo/blob/main/packages/txpool/src/TxPool.ts#L148)
->>>>>>> deaf6817
-
-#### Source
-
-[TxPool.ts:162](https://github.com/evmts/tevm-monorepo/blob/main/packages/txpool/src/TxPool.ts#L162)+
+***
+Generated using [typedoc-plugin-markdown](https://www.npmjs.com/package/typedoc-plugin-markdown) and [TypeDoc](https://typedoc.org/)