import { tevmViemExtension } from '@tevm/viem'
<<<<<<< HEAD
import { createClient, http, publicActions, testActions } from 'viem'
=======
import { http, createPublicClient } from 'viem'
>>>>>>> deaf6817

/**
 * Creates a remote tevm client for interacting with an http server
 * over HTTP.
 * @param {import('./HttpClientOptions.js').HttpClientOptions} params
 * @example
 * ```typescript
 * import { createHttpClient } from '@tevm/client'
 *
 * const client = createHttpClient({ url: 'http://localhost:8080' })
 *
 * const chainId = await client.eth.getChainId()
 * const account = await client.eth.getAccount({
 *   address: '0x420234...'
 * })
 * ```
 * @see {@link https://todo.todo.todo createServer} - for creating a tevm server
 * @see {@link https://todo.todo.todo httpHandler} - for an http handler that can be used in Next.js or anything that supports HTTP handler api
 */
export const createHttpClient = ({ url }) => {
	const httpClient = createClient({
		name: `TevmRemoteClient:${url}`,
		transport: http(url),
	})
		.extend(publicActions)
		.extend(tevmViemExtension())
		.extend(testActions({ mode: 'hardhat' }))

	return httpClient
}<|MERGE_RESOLUTION|>--- conflicted
+++ resolved
@@ -1,9 +1,5 @@
 import { tevmViemExtension } from '@tevm/viem'
-<<<<<<< HEAD
-import { createClient, http, publicActions, testActions } from 'viem'
-=======
-import { http, createPublicClient } from 'viem'
->>>>>>> deaf6817
+import { http, createClient, publicActions, testActions } from 'viem'
 
 /**
  * Creates a remote tevm client for interacting with an http server
