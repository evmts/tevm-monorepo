--- conflicted
+++ resolved
@@ -1,11 +1,6 @@
-<<<<<<< HEAD
-import type { HttpClient } from './HttpClient.js'
-import { createHttpClient } from './createHttpClient.js'
-=======
 import { afterAll, beforeAll, describe, expect, it } from 'bun:test'
 import { type Server, createServer } from 'node:http'
 import type { TevmClient } from '@tevm/client-types'
->>>>>>> deaf6817
 import { type MemoryClient, createMemoryClient } from '@tevm/memory-client'
 import { createHttpHandler } from '@tevm/server'
 import { EthjsAddress } from '@tevm/utils'
@@ -50,13 +45,7 @@
 				address: contractAddress,
 				deployedBytecode: Add.deployedBytecode,
 			})
-<<<<<<< HEAD
-			const { errors, data } = await client.tevm.contract(
-				Add.withAddress(contractAddress).read.add(399n, 21n),
-			)
-=======
 			const { errors, data } = await client.contract(Add.withAddress(contractAddress).read.add(399n, 21n))
->>>>>>> deaf6817
 			expect(errors).toBeUndefined()
 			expect(data).toBe(420n)
 		})
