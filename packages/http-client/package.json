--- conflicted
+++ resolved
@@ -1,83 +1,4 @@
 {
-<<<<<<< HEAD
-  "name": "@tevm/http-client",
-  "version": "1.0.0-next.41",
-  "private": false,
-  "description": "Client implementations of Tevm",
-  "keywords": [
-    "solidity",
-    "sol",
-    "typescript",
-    "web3",
-    "blockchain"
-  ],
-  "repository": {
-    "type": "git",
-    "url": "https://github.com/evmts/tevm-monorepo.git",
-    "directory": "core/http-client"
-  },
-  "license": "MIT",
-  "contributors": [
-    "Will Cory <willcory10@gmail.com>"
-  ],
-  "type": "module",
-  "exports": {
-    "./package.json": "./package.json",
-    ".": {
-      "import": {
-        "types": "./types/index.d.ts",
-        "default": "./dist/index.js"
-      },
-      "require": {
-        "types": "./dist/index.d.cts",
-        "default": "./dist/index.cjs"
-      }
-    }
-  },
-  "main": "dist/index.cjs",
-  "module": "dist/index.js",
-  "types": "types/index.d.ts",
-  "files": [
-    "dist",
-    "src",
-    "!src/**/*.spec.ts",
-    "types"
-  ],
-  "scripts": {
-    "all": "pnpm i  && bun run build && bun lint && bun format && bun test:run && bun generate:docs && bun lint:deps && bun lint:package",
-    "build": "nx run-many --targets=build:dist,build:types --projects=@tevm/http-client",
-    "build:dist": "tsup",
-    "build:types": "tsup --dts-only && tsc --emitDeclarationOnly --declaration",
-    "clean": "rm -rf node_modules && rm -rf artifacts && rm -rf dist && rm -rf cache",
-    "format": "rome format . --write",
-    "format:check": "rome format .",
-    "generate:docs": "typedoc",
-    "lint": "rome check . --apply-unsafe",
-    "lint:check": "rome check . --verbose",
-    "lint:deps": "bunx depcheck",
-    "lint:package": "bunx publint --strict && attw --pack",
-    "package:up": "pnpm up --latest",
-    "test": "bun test --watch",
-    "test:coverage": "bun test --coverage",
-    "test:run": "bun test",
-    "typecheck": "tsc --noEmit"
-  },
-  "dependencies": {
-    "@tevm/contract": "workspace:^",
-    "@tevm/viem": "workspace:^",
-    "viem": "^2.7.16"
-  },
-  "devDependencies": {
-    "@tevm/memory-client": "workspace:^",
-    "@tevm/server": "workspace:^",
-    "@tevm/tsconfig": "workspace:^",
-    "@tevm/tsupconfig": "workspace:^",
-    "@tevm/utils": "workspace:1.0.0-next.40"
-  },
-  "publishConfig": {
-    "access": "public"
-  }
-=======
 	"name": "@tevm/http-client",
 	"version": "1.0.0-next.41",
 	"private": false,
@@ -114,11 +35,11 @@
 		"build:dist": "tsup",
 		"build:types": "tsup --dts-only && tsc --emitDeclarationOnly --declaration",
 		"clean": "rm -rf node_modules && rm -rf artifacts && rm -rf dist && rm -rf cache",
-		"format": "biome format . --write",
-		"format:check": "biome format .",
+		"format": "rome format . --write",
+		"format:check": "rome format .",
 		"generate:docs": "typedoc",
-		"lint": "biome check . --apply-unsafe",
-		"lint:check": "biome check . --verbose",
+		"lint": "rome check . --apply-unsafe",
+		"lint:check": "rome check . --verbose",
 		"lint:deps": "bunx depcheck",
 		"lint:package": "bunx publint --strict && attw --pack",
 		"package:up": "pnpm up --latest",
@@ -133,7 +54,6 @@
 		"viem": "^2.7.16"
 	},
 	"devDependencies": {
-		"@tevm/client-types": "workspace:^",
 		"@tevm/memory-client": "workspace:^",
 		"@tevm/server": "workspace:^",
 		"@tevm/tsconfig": "workspace:^",
@@ -143,5 +63,4 @@
 	"publishConfig": {
 		"access": "public"
 	}
->>>>>>> deaf6817
 }