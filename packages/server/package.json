--- conflicted
+++ resolved
@@ -64,10 +64,7 @@
     "typecheck": "tsc --noEmit"
   },
   "dependencies": {
-<<<<<<< HEAD
-=======
     "@tevm/common": "2.0.0-next.86",
->>>>>>> c91776e1
     "@tevm/decorators": "2.0.0-next.87",
     "@tevm/errors": "workspace:^",
     "@tevm/jsonrpc": "workspace:^",
