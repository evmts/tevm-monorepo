--- conflicted
+++ resolved
@@ -1,21 +1,9 @@
-<<<<<<< HEAD
-import { DBManager } from './DbManager.js'
-import {
-	CasperConsensus,
-	CliqueConsensus,
-	EthashConsensus,
-} from '@ethereumjs/blockchain'
-=======
->>>>>>> deaf6817
+import { CasperConsensus, CliqueConsensus, EthashConsensus } from '@ethereumjs/blockchain'
 import { Block } from '@tevm/block'
 import { ConsensusAlgorithm } from '@tevm/common'
 import { genesisStateRoot } from '@tevm/trie'
-<<<<<<< HEAD
 import { AsyncEventEmitter, Lock, createMemoryDb, parseGwei } from '@tevm/utils'
-=======
-import { createMemoryDb, parseGwei } from '@tevm/utils'
-import { TevmBlockchain } from './TevmBlockchain.js'
->>>>>>> deaf6817
+import { DBManager } from './DbManager.js'
 
 /**
  * @param {object} options
@@ -56,9 +44,7 @@
 			case ConsensusAlgorithm.Ethash:
 				return new EthashConsensus()
 			default:
-				throw new Error(
-					`consensus algorithm ${common.consensusAlgorithm()} not supported`,
-				)
+				throw new Error(`consensus algorithm ${common.consensusAlgorithm()} not supported`)
 		}
 	})()
 
