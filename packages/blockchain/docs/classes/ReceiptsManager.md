**@tevm/blockchain** • [Readme](../README.md) \| [API](../globals.md)

***

[@tevm/blockchain](../README.md) / ReceiptsManager

# Class: ReceiptsManager

## Extends

- `MetaDBManager`

## Constructors

### new ReceiptsManager(options)

> **new ReceiptsManager**(`options`): [`ReceiptsManager`](ReceiptsManager.md)

#### Parameters

• **options**: `MetaDBManagerOptions`

#### Returns

[`ReceiptsManager`](ReceiptsManager.md)

#### Inherited from

`MetaDBManager.constructor`

#### Source

[packages/blockchain/src/MetaDbManager.ts:45](https://github.com/evmts/tevm-monorepo/blob/main/packages/blockchain/src/MetaDbManager.ts#L45)

## Properties

### GET\_LOGS\_BLOCK\_RANGE\_LIMIT

> **GET\_LOGS\_BLOCK\_RANGE\_LIMIT**: `number` = `2500`

Block range limit for getLogs

#### Source

[packages/blockchain/src/RecieptManager.ts:138](https://github.com/evmts/tevm-monorepo/blob/main/packages/blockchain/src/RecieptManager.ts#L138)

***

### GET\_LOGS\_LIMIT

> **GET\_LOGS\_LIMIT**: `number` = `10000`

Limit of logs to return in getLogs

#### Source

[packages/blockchain/src/RecieptManager.ts:128](https://github.com/evmts/tevm-monorepo/blob/main/packages/blockchain/src/RecieptManager.ts#L128)

***

### GET\_LOGS\_LIMIT\_MEGABYTES

> **GET\_LOGS\_LIMIT\_MEGABYTES**: `number` = `150`

Size limit for the getLogs response in megabytes

#### Source

[packages/blockchain/src/RecieptManager.ts:133](https://github.com/evmts/tevm-monorepo/blob/main/packages/blockchain/src/RecieptManager.ts#L133)

***

### chain

> **`protected`** **chain**: [`Chain`](Chain.md)

#### Inherited from

`MetaDBManager.chain`

#### Source

[packages/blockchain/src/MetaDbManager.ts:41](https://github.com/evmts/tevm-monorepo/blob/main/packages/blockchain/src/MetaDbManager.ts#L41)

***

### common

> **`protected`** **common**: `Common`

#### Inherited from

`MetaDBManager.common`

#### Source

[packages/blockchain/src/MetaDbManager.ts:42](https://github.com/evmts/tevm-monorepo/blob/main/packages/blockchain/src/MetaDbManager.ts#L42)

## Methods

### delete()

> **delete**(`type`, `hash`): `Promise`\<`void`\>

#### Parameters

• **type**: `DBKey`

• **hash**: `Uint8Array`

#### Returns

`Promise`\<`void`\>

#### Inherited from

`MetaDBManager.delete`

#### Source

[packages/blockchain/src/MetaDbManager.ts:71](https://github.com/evmts/tevm-monorepo/blob/main/packages/blockchain/src/MetaDbManager.ts#L71)

***

### deleteReceipts()

> **deleteReceipts**(`block`): `Promise`\<`void`\>

#### Parameters

• **block**: `Block`

#### Returns

`Promise`\<`void`\>

#### Source

[packages/blockchain/src/RecieptManager.ts:152](https://github.com/evmts/tevm-monorepo/blob/main/packages/blockchain/src/RecieptManager.ts#L152)

***

### get()

> **get**(`type`, `hash`): `Promise`\<`null` \| `Uint8Array`\>

#### Parameters

• **type**: `DBKey`

• **hash**: `Uint8Array`

#### Returns

`Promise`\<`null` \| `Uint8Array`\>

#### Inherited from

`MetaDBManager.get`

#### Source

[packages/blockchain/src/MetaDbManager.ts:60](https://github.com/evmts/tevm-monorepo/blob/main/packages/blockchain/src/MetaDbManager.ts#L60)

***

### getIndex()

> **`private`** **getIndex**(`type`, `value`): `Promise`\<`null` \| `TxHashIndex`\>

Returns the value for an index or null if not found

#### Parameters

• **type**: `TxHash`

the IndexType

• **value**: `Uint8Array`

for IndexType.TxHash, the txHash to get

#### Returns

`Promise`\<`null` \| `TxHashIndex`\>

#### Source

[packages/blockchain/src/RecieptManager.ts:314](https://github.com/evmts/tevm-monorepo/blob/main/packages/blockchain/src/RecieptManager.ts#L314)

***

### getLogs()

> **getLogs**(`from`, `to`, `addresses`?, `topics`?): `Promise`\<`GetLogsReturn`\>

Returns logs as specified by the eth_getLogs JSON RPC query parameters

#### Parameters

• **from**: `Block`

• **to**: `Block`

• **addresses?**: `Uint8Array`[]

• **topics?**: (`null` \| `Uint8Array` \| `Uint8Array`[])[]= `[]`

#### Returns

`Promise`\<`GetLogsReturn`\>

#### Source

[packages/blockchain/src/RecieptManager.ts:217](https://github.com/evmts/tevm-monorepo/blob/main/packages/blockchain/src/RecieptManager.ts#L217)

***

### getReceiptByTxHash()

> **getReceiptByTxHash**(`txHash`): `Promise`\<`null` \| `GetReceiptByTxHashReturn`\>

Returns receipt by tx hash with additional metadata for the JSON RPC response, or null if not found

#### Parameters

• **txHash**: `Uint8Array`

the tx hash

#### Returns

`Promise`\<`null` \| `GetReceiptByTxHashReturn`\>

#### Source

[packages/blockchain/src/RecieptManager.ts:196](https://github.com/evmts/tevm-monorepo/blob/main/packages/blockchain/src/RecieptManager.ts#L196)

***

### getReceipts()

#### getReceipts(blockHash, calcBloom, includeTxType)

> **getReceipts**(`blockHash`, `calcBloom`?, `includeTxType`?): `Promise`\<`TxReceiptWithType`[]\>

Returns receipts for given blockHash

##### Parameters

• **blockHash**: `Uint8Array`

the block hash

• **calcBloom?**: `boolean`

whether to calculate and return the logs bloom for each receipt (default: false)

• **includeTxType?**: `true`

whether to include the tx type for each receipt (default: false)

##### Returns

`Promise`\<`TxReceiptWithType`[]\>

##### Source

[packages/blockchain/src/RecieptManager.ts:163](https://github.com/evmts/tevm-monorepo/blob/main/packages/blockchain/src/RecieptManager.ts#L163)

#### getReceipts(blockHash, calcBloom, includeTxType)

> **getReceipts**(`blockHash`, `calcBloom`?, `includeTxType`?): `Promise`\<`TxReceipt`[]\>

##### Parameters

• **blockHash**: `Uint8Array`

• **calcBloom?**: `boolean`

• **includeTxType?**: `false`

##### Returns

`Promise`\<`TxReceipt`[]\>

##### Source

[packages/blockchain/src/RecieptManager.ts:164](https://github.com/evmts/tevm-monorepo/blob/main/packages/blockchain/src/RecieptManager.ts#L164)

***

### logsBloom()

> **`private`** **logsBloom**(`logs`): `Bloom`

Returns the logs bloom for a receipt's logs

#### Parameters

• **logs**: `Log`[]

#### Returns

`Bloom`

#### Source

[packages/blockchain/src/RecieptManager.ts:395](https://github.com/evmts/tevm-monorepo/blob/main/packages/blockchain/src/RecieptManager.ts#L395)

***

### put()

> **put**(`type`, `hash`, `value`): `Promise`\<`void`\>

#### Parameters

• **type**: `DBKey`

• **hash**: `Uint8Array`

• **value**: `Uint8Array`

#### Returns

`Promise`\<`void`\>

#### Inherited from

`MetaDBManager.put`

#### Source

[packages/blockchain/src/MetaDbManager.ts:56](https://github.com/evmts/tevm-monorepo/blob/main/packages/blockchain/src/MetaDbManager.ts#L56)

***

### rlp()

#### rlp(conversion, type, value)

> **`private`** **rlp**(`conversion`, `type`, `value`): `Uint8Array`

Rlp encodes or decodes the specified data type for storage or retrieval from the metaDB

##### Parameters

• **conversion**: `Encode`

RlpConvert.Encode or RlpConvert.Decode

• **type**: `RlpType`

one of RlpType

• **value**: `rlpOut`

the value to encode or decode

##### Returns

`Uint8Array`

##### Source

[packages/blockchain/src/RecieptManager.ts:333](https://github.com/evmts/tevm-monorepo/blob/main/packages/blockchain/src/RecieptManager.ts#L333)

#### rlp(conversion, type, values)

> **`private`** **rlp**(`conversion`, `type`, `values`): `TxReceipt`[]

##### Parameters

• **conversion**: `Decode`

• **type**: `Receipts`

• **values**: `Uint8Array`

##### Returns

`TxReceipt`[]

##### Source

[packages/blockchain/src/RecieptManager.ts:334](https://github.com/evmts/tevm-monorepo/blob/main/packages/blockchain/src/RecieptManager.ts#L334)

#### rlp(conversion, type, value)

> **`private`** **rlp**(`conversion`, `type`, `value`): `Log`[]

##### Parameters

• **conversion**: `Decode`

• **type**: `Logs`

• **value**: `Log`[]

##### Returns

`Log`[]

##### Source

[packages/blockchain/src/RecieptManager.ts:335](https://github.com/evmts/tevm-monorepo/blob/main/packages/blockchain/src/RecieptManager.ts#L335)

#### rlp(conversion, type, value)

> **`private`** **rlp**(`conversion`, `type`, `value`): `TxHashIndex`

##### Parameters

• **conversion**: `Decode`

• **type**: `TxHash`

• **value**: `Uint8Array`

##### Returns

`TxHashIndex`

##### Source

[packages/blockchain/src/RecieptManager.ts:336](https://github.com/evmts/tevm-monorepo/blob/main/packages/blockchain/src/RecieptManager.ts#L336)

***

### saveReceipts()

> **saveReceipts**(`block`, `receipts`): `Promise`\<`void`\>

Saves receipts to db. Also saves tx hash indexes if within txLookupLimit,
and removes tx hash indexes for one block past txLookupLimit.

#### Parameters

• **block**: `Block`

the block to save receipts for

• **receipts**: `TxReceipt`[]

the receipts to save

#### Returns

`Promise`\<`void`\>

#### Source

[packages/blockchain/src/RecieptManager.ts:146](https://github.com/evmts/tevm-monorepo/blob/main/packages/blockchain/src/RecieptManager.ts#L146)

***

### updateIndex()

> **`private`** **updateIndex**(`operation`, `type`, `value`): `Promise`\<`void`\>

Saves or deletes an index from the metaDB

#### Parameters

• **operation**: `IndexOperation`

the IndexOperation

• **type**: `TxHash`

the IndexType

• **value**: `Block`

for IndexType.TxHash, the block to save or delete the tx hash indexes for

#### Returns

<<<<<<< HEAD
`Promise`\<`void`\>
=======
[packages/blockchain/src/RecieptManager.ts:286](https://github.com/evmts/tevm-monorepo/blob/main/packages/blockchain/src/RecieptManager.ts#L286)
>>>>>>> deaf6817

#### Source

[packages/blockchain/src/RecieptManager.ts:326](https://github.com/evmts/tevm-monorepo/blob/main/packages/blockchain/src/RecieptManager.ts#L326)<|MERGE_RESOLUTION|>--- conflicted
+++ resolved
@@ -1,8 +1,8 @@
-**@tevm/blockchain** • [Readme](../README.md) \| [API](../globals.md)
-
-***
-
-[@tevm/blockchain](../README.md) / ReceiptsManager
+**@tevm/blockchain** ∙ [README](../README.md) ∙ [API](../API.md)
+
+***
+
+[API](../API.md) > ReceiptsManager
 
 # Class: ReceiptsManager
 
@@ -18,15 +18,11 @@
 
 #### Parameters
 
-• **options**: `MetaDBManagerOptions`
-
-#### Returns
-
-[`ReceiptsManager`](ReceiptsManager.md)
-
-#### Inherited from
-
-`MetaDBManager.constructor`
+▪ **options**: `MetaDBManagerOptions`
+
+#### Inherited from
+
+MetaDBManager.constructor
 
 #### Source
 
@@ -76,7 +72,7 @@
 
 #### Inherited from
 
-`MetaDBManager.chain`
+MetaDBManager.chain
 
 #### Source
 
@@ -90,7 +86,7 @@
 
 #### Inherited from
 
-`MetaDBManager.common`
+MetaDBManager.common
 
 #### Source
 
@@ -104,17 +100,13 @@
 
 #### Parameters
 
-• **type**: `DBKey`
-
-• **hash**: `Uint8Array`
-
-#### Returns
-
-`Promise`\<`void`\>
-
-#### Inherited from
-
-`MetaDBManager.delete`
+▪ **type**: `DBKey`
+
+▪ **hash**: `Uint8Array`
+
+#### Inherited from
+
+MetaDBManager.delete
 
 #### Source
 
@@ -128,11 +120,7 @@
 
 #### Parameters
 
-• **block**: `Block`
-
-#### Returns
-
-`Promise`\<`void`\>
+▪ **block**: `Block`
 
 #### Source
 
@@ -146,17 +134,13 @@
 
 #### Parameters
 
-• **type**: `DBKey`
-
-• **hash**: `Uint8Array`
-
-#### Returns
-
-`Promise`\<`null` \| `Uint8Array`\>
-
-#### Inherited from
-
-`MetaDBManager.get`
+▪ **type**: `DBKey`
+
+▪ **hash**: `Uint8Array`
+
+#### Inherited from
+
+MetaDBManager.get
 
 #### Source
 
@@ -172,17 +156,13 @@
 
 #### Parameters
 
-• **type**: `TxHash`
-
-the IndexType
-
-• **value**: `Uint8Array`
-
-for IndexType.TxHash, the txHash to get
-
-#### Returns
-
-`Promise`\<`null` \| `TxHashIndex`\>
+▪ **type**: `TxHash`
+
+the [IndexType]([object Object])
+
+▪ **value**: `Uint8Array`
+
+for [IndexType.TxHash]([object Object]), the txHash to get
 
 #### Source
 
@@ -198,17 +178,13 @@
 
 #### Parameters
 
-• **from**: `Block`
-
-• **to**: `Block`
-
-• **addresses?**: `Uint8Array`[]
-
-• **topics?**: (`null` \| `Uint8Array` \| `Uint8Array`[])[]= `[]`
-
-#### Returns
-
-`Promise`\<`GetLogsReturn`\>
+▪ **from**: `Block`
+
+▪ **to**: `Block`
+
+▪ **addresses?**: `Uint8Array`[]
+
+▪ **topics?**: (`null` \| `Uint8Array` \| `Uint8Array`[])[]= `[]`
 
 #### Source
 
@@ -224,14 +200,10 @@
 
 #### Parameters
 
-• **txHash**: `Uint8Array`
+▪ **txHash**: `Uint8Array`
 
 the tx hash
 
-#### Returns
-
-`Promise`\<`null` \| `GetReceiptByTxHashReturn`\>
-
 #### Source
 
 [packages/blockchain/src/RecieptManager.ts:196](https://github.com/evmts/tevm-monorepo/blob/main/packages/blockchain/src/RecieptManager.ts#L196)
@@ -248,22 +220,18 @@
 
 ##### Parameters
 
-• **blockHash**: `Uint8Array`
+▪ **blockHash**: `Uint8Array`
 
 the block hash
 
-• **calcBloom?**: `boolean`
+▪ **calcBloom?**: `boolean`
 
 whether to calculate and return the logs bloom for each receipt (default: false)
 
-• **includeTxType?**: `true`
+▪ **includeTxType?**: `true`
 
 whether to include the tx type for each receipt (default: false)
 
-##### Returns
-
-`Promise`\<`TxReceiptWithType`[]\>
-
 ##### Source
 
 [packages/blockchain/src/RecieptManager.ts:163](https://github.com/evmts/tevm-monorepo/blob/main/packages/blockchain/src/RecieptManager.ts#L163)
@@ -274,15 +242,11 @@
 
 ##### Parameters
 
-• **blockHash**: `Uint8Array`
-
-• **calcBloom?**: `boolean`
-
-• **includeTxType?**: `false`
-
-##### Returns
-
-`Promise`\<`TxReceipt`[]\>
+▪ **blockHash**: `Uint8Array`
+
+▪ **calcBloom?**: `boolean`
+
+▪ **includeTxType?**: `false`
 
 ##### Source
 
@@ -298,11 +262,7 @@
 
 #### Parameters
 
-• **logs**: `Log`[]
-
-#### Returns
-
-`Bloom`
+▪ **logs**: `Log`[]
 
 #### Source
 
@@ -316,19 +276,15 @@
 
 #### Parameters
 
-• **type**: `DBKey`
-
-• **hash**: `Uint8Array`
-
-• **value**: `Uint8Array`
-
-#### Returns
-
-`Promise`\<`void`\>
-
-#### Inherited from
-
-`MetaDBManager.put`
+▪ **type**: `DBKey`
+
+▪ **hash**: `Uint8Array`
+
+▪ **value**: `Uint8Array`
+
+#### Inherited from
+
+MetaDBManager.put
 
 #### Source
 
@@ -346,22 +302,18 @@
 
 ##### Parameters
 
-• **conversion**: `Encode`
-
-RlpConvert.Encode or RlpConvert.Decode
-
-• **type**: `RlpType`
-
-one of RlpType
-
-• **value**: `rlpOut`
+▪ **conversion**: `Encode`
+
+[RlpConvert.Encode]([object Object]) or [RlpConvert.Decode]([object Object])
+
+▪ **type**: `RlpType`
+
+one of [RlpType]([object Object])
+
+▪ **value**: `rlpOut`
 
 the value to encode or decode
 
-##### Returns
-
-`Uint8Array`
-
 ##### Source
 
 [packages/blockchain/src/RecieptManager.ts:333](https://github.com/evmts/tevm-monorepo/blob/main/packages/blockchain/src/RecieptManager.ts#L333)
@@ -372,15 +324,11 @@
 
 ##### Parameters
 
-• **conversion**: `Decode`
-
-• **type**: `Receipts`
-
-• **values**: `Uint8Array`
-
-##### Returns
-
-`TxReceipt`[]
+▪ **conversion**: `Decode`
+
+▪ **type**: `Receipts`
+
+▪ **values**: `Uint8Array`
 
 ##### Source
 
@@ -392,15 +340,11 @@
 
 ##### Parameters
 
-• **conversion**: `Decode`
-
-• **type**: `Logs`
-
-• **value**: `Log`[]
-
-##### Returns
-
-`Log`[]
+▪ **conversion**: `Decode`
+
+▪ **type**: `Logs`
+
+▪ **value**: `Log`[]
 
 ##### Source
 
@@ -412,15 +356,11 @@
 
 ##### Parameters
 
-• **conversion**: `Decode`
-
-• **type**: `TxHash`
-
-• **value**: `Uint8Array`
-
-##### Returns
-
-`TxHashIndex`
+▪ **conversion**: `Decode`
+
+▪ **type**: `TxHash`
+
+▪ **value**: `Uint8Array`
 
 ##### Source
 
@@ -437,18 +377,14 @@
 
 #### Parameters
 
-• **block**: `Block`
+▪ **block**: `Block`
 
 the block to save receipts for
 
-• **receipts**: `TxReceipt`[]
+▪ **receipts**: `TxReceipt`[]
 
 the receipts to save
 
-#### Returns
-
-`Promise`\<`void`\>
-
 #### Source
 
 [packages/blockchain/src/RecieptManager.ts:146](https://github.com/evmts/tevm-monorepo/blob/main/packages/blockchain/src/RecieptManager.ts#L146)
@@ -463,26 +399,21 @@
 
 #### Parameters
 
-• **operation**: `IndexOperation`
-
-the IndexOperation
-
-• **type**: `TxHash`
-
-the IndexType
-
-• **value**: `Block`
-
-for IndexType.TxHash, the block to save or delete the tx hash indexes for
-
-#### Returns
-
-<<<<<<< HEAD
-`Promise`\<`void`\>
-=======
+▪ **operation**: `IndexOperation`
+
+the [IndexOperation]([object Object])
+
+▪ **type**: `TxHash`
+
+the [IndexType]([object Object])
+
+▪ **value**: `Block`
+
+for [IndexType.TxHash]([object Object]), the block to save or delete the tx hash indexes for
+
+#### Source
+
 [packages/blockchain/src/RecieptManager.ts:286](https://github.com/evmts/tevm-monorepo/blob/main/packages/blockchain/src/RecieptManager.ts#L286)
->>>>>>> deaf6817
-
-#### Source
-
-[packages/blockchain/src/RecieptManager.ts:326](https://github.com/evmts/tevm-monorepo/blob/main/packages/blockchain/src/RecieptManager.ts#L326)+
+***
+Generated using [typedoc-plugin-markdown](https://www.npmjs.com/package/typedoc-plugin-markdown) and [TypeDoc](https://typedoc.org/)