--- conflicted
+++ resolved
@@ -67,14 +67,7 @@
 		"@tevm/jsonrpc": "workspace:^",
 		"@tevm/logger": "workspace:^",
 		"@tevm/trie": "workspace:^",
-<<<<<<< HEAD
-		"@tevm/tx": "workspace:1.0.0-next.42",
-		"abstract-level": "^2.0.0",
-		"lru-cache": "^10.2.0",
-		"memory-level": "^1.0.0"
-=======
 		"viem": "^2.9.28"
->>>>>>> 75929c8c
 	},
 	"devDependencies": {
 		"@tevm/common": "workspace:^",
