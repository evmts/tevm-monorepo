import { ethAccountsProcedure } from './eth/ethAccountsProcedure.js'
import { ethCallProcedure } from './eth/ethCallProcedure.js'
import { ethSignProcedure } from './eth/ethSignProcedure.js'
import { ethSignTransactionProcedure } from './eth/ethSignTransactionProcedure.js'
import {
	blockNumberProcedure,
	callProcedure,
	chainIdProcedure,
	dumpStateProcedure,
	gasPriceProcedure,
	getAccountProcedure,
	getBalanceProcedure,
	getCodeProcedure,
	getStorageAtProcedure,
	loadStateProcedure,
	scriptProcedure,
	setAccountProcedure,
} from './index.js'
import { BlockHeader } from '@ethereumjs/block'
import {
	ethSendTransactionHandler,
	testAccounts,
	traceCallHandler,
} from '@tevm/actions'
import { createJsonRpcFetcher } from '@tevm/jsonrpc'
import { hexToBigInt, numberToHex } from '@tevm/utils'

// Keep this in sync with TevmProvider.ts

/**
 * Request handler for JSON-RPC requests.
 *
 * This implementation of the Tevm requestProcedure spec
 * implements it via the ethereumjs VM.
 *
 * Most users will want to use `Tevm.request` instead of
 * this method but this method may be desired if hyper optimizing
 * bundle size.
 *
 * @param {import('@tevm/base-client').BaseClient} client
 * @returns {import('@tevm/procedures-types').TevmJsonRpcRequestHandler}
 * @example
 * ```typescript
 * const blockNumberResponse = await tevm.request({
 *  method: 'eth_blockNumber',
 *  params: []
 *  id: 1
 *  jsonrpc: '2.0'
 * })
 * const accountResponse = await tevm.request({
 *  method: 'tevm_getAccount',
 *  params: [{address: '0x123...'}]
 *  id: 1
 *  jsonrpc: '2.0'
 * })
 * ```
 */
export const requestProcedure = (client) => {
	return async (request) => {
		switch (request.method) {
			case 'tevm_call':
				return /**@type any*/ (callProcedure(client)(request))
			case /** @type {any} */ ('tevm_contract'): {
				/**
				 * @type {import('@tevm/errors').UnsupportedMethodError}
				 */
				const err = {
					_tag: 'UnsupportedMethodError',
					name: 'UnsupportedMethodError',
					message:
						'UnsupportedMethodError: tevm_contract is not supported. Encode the contract arguments and use tevm_call instead.',
				}
				return /**@type any*/ ({
					id: /** @type any*/ (request).id,
					jsonrpc: '2.0',
					error: {
						code: err._tag,
						message: err.message,
					},
				})
			}
			case 'tevm_getAccount':
				return /**@type any*/ (getAccountProcedure)(client)(request)
			case 'tevm_setAccount':
				return /**@type any*/ (setAccountProcedure)(client)(request)
			case 'tevm_script':
				return /**@type any*/ (scriptProcedure)(client)(request)
			case 'eth_blockNumber':
				return /** @type any */ (blockNumberProcedure(client)(request))
			case 'tevm_dumpState':
				return /** @type any */ (dumpStateProcedure)(client)(request)
			case 'tevm_loadState': {
				return /** @type any */ (loadStateProcedure)(client)(request)
			}
			case 'eth_chainId':
				return /** @type any */ (chainIdProcedure(client.getChainId)(request))
			case 'eth_call':
				return /** @type any */ (ethCallProcedure(client)(request))
			case 'eth_getCode':
				return /** @type any */ (getCodeProcedure(client)(request))
			case 'eth_getStorageAt':
				return /** @type any */ (getStorageAtProcedure(client)(request))
			case 'eth_gasPrice':
				// TODO this vm.blockchain should not be type any
				return /** @type any */ (gasPriceProcedure(client)(request))
			case 'eth_getBalance':
				return /** @type any */ (getBalanceProcedure(client)(request))
			// TODO move all wallet methods to seperate decorator
			case 'eth_sign':
				return ethSignProcedure(testAccounts)(request)
			case 'eth_signTransaction':
				return ethSignTransactionProcedure({
					accounts: testAccounts,
					getChainId: client.getChainId,
				})(request)
			case 'eth_accounts':
				return ethAccountsProcedure(testAccounts)(request)
			case 'eth_mining':
				return Promise.resolve(false)
			case 'eth_syncing':
				return Promise.resolve(false)
			case 'anvil_setCode':
			case /** @type {'anvil_setCode'}*/ ('ganache_setCode'):
			case /** @type {'anvil_setCode'}*/ ('hardhat_setCode'): {
				/**
				 * @type {import('@tevm/procedures-types').AnvilSetCodeJsonRpcRequest}
				 */
				const codeRequest = request
				const result = setAccountProcedure(client)({
					jsonrpc: codeRequest.jsonrpc,
					method: 'tevm_setAccount',
					params: codeRequest.params,
					...(codeRequest.id ? { id: codeRequest.id } : {}),
				})
				return {
					...result,
					method: codeRequest.method,
				}
			}
			case 'anvil_setBalance':
			case /** @type {'anvil_setBalance'}*/ ('ganache_setBalance'):
			case /** @type {'anvil_setBalance'}*/ ('hardhat_setBalance'): {
				/**
				 * @type {import('@tevm/procedures-types').AnvilSetBalanceJsonRpcRequest}
				 */
				const balanceRequest = request
				const balanceResult = setAccountProcedure(client)({
					jsonrpc: balanceRequest.jsonrpc,
					method: 'tevm_setAccount',
					params: [
						{
							address: balanceRequest.params[0].address,
							balance: balanceRequest.params[0].balance,
						},
					],
					...(balanceRequest.id ? { id: balanceRequest.id } : {}),
				})
				return {
					...balanceResult,
					method: balanceRequest.method,
				}
			}
			case 'anvil_setNonce':
			case /** @type {'anvil_setNonce'}*/ ('ganache_setNonce'):
			case /** @type {'anvil_setNonce'}*/ ('hardhat_setNonce'): {
				/**
				 * @type {import('@tevm/procedures-types').AnvilSetNonceJsonRpcRequest}
				 **/
				const nonceRequest = request
				const nonceResult = setAccountProcedure(client)({
					jsonrpc: nonceRequest.jsonrpc,
					method: 'tevm_setAccount',
					params: [
						{
							address: nonceRequest.params[0].address,
							nonce: nonceRequest.params[0].nonce,
						},
					],
					...(nonceRequest.id ? { id: nonceRequest.id } : {}),
				})
				return {
					...nonceResult,
					method: nonceRequest.method,
				}
			}
			case 'anvil_setChainId':
			case /** @type {'anvil_setChainId'}*/ ('hardhat_setChainId'):
			case /** @type {'anvil_setChainId'}*/ ('ganache_setChainId'): {
				const chainId =
					/** @type {import('@tevm/procedures-types').AnvilSetChainIdJsonRpcRequest}*/ (
						request
					).params[0].chainId
				if (!Number.isInteger(chainId) || chainId <= 0) {
					return {
						...(request.id ? { id: request.id } : {}),
						method: request.method,
						jsonrpc: request.jsonrpc,
						error: {
							code: -32602,
							message: `Invalid id ${chainId}. Must be a positive integer.`,
						},
					}
				}
				client.setChainId(chainId)
				return {
					...(request.id ? { id: request.id } : {}),
					method: request.method,
					jsonrpc: request.jsonrpc,
					result: true,
				}
			}
			case 'eth_coinbase': {
				if (client.mode === 'normal') {
					return {
						...(request.id ? { id: request.id } : {}),
						method: request.method,
						jsonrpc: request.jsonrpc,
						// same default as hardhat
						result: await client
							.getVm()
							.then((vm) => vm.blockchain.getCanonicalHeadHeader())
							.then((header) => header.coinbase),
					}
				}
				if (!client.forkUrl) {
					throw new Error(
						'Fatal error! Client is in mode fork or proxy but no forkUrl is set! This indicates a bug in the client.',
					)
				}
				const fetcher = createJsonRpcFetcher(client.forkUrl)
				return fetcher.request(/** @type any*/ (request))
			}
			// TODO move this to it's own procedure
			case 'eth_sendTransaction': {
				const sendTransactionRequest =
					/** @type {import('@tevm/procedures-types').EthSendTransactionJsonRpcRequest}*/ (
						request
					)
				const txHash = await ethSendTransactionHandler(client)({
					from: request.params[0].from,
					...(request.params[0].data ? { data: request.params[0].data } : {}),
					...(request.params[0].to ? { to: request.params[0].to } : {}),
					...(request.params[0].gas
						? { gas: hexToBigInt(request.params[0].gas) }
						: {}),
					...(request.params[0].gasPrice
						? { gasPrice: hexToBigInt(request.params[0].gasPrice) }
						: {}),
					...(request.params[0].value
						? { value: hexToBigInt(request.params[0].value) }
						: {}),
				})
				return {
					method: sendTransactionRequest.method,
					result: txHash,
					jsonrpc: '2.0',
					...(sendTransactionRequest.id
						? { id: sendTransactionRequest.id }
						: {}),
				}
			}
			// TODO move this to it's own procedure
			case 'eth_sendRawTransaction': {
				const sendTransactionRequest =
					/** @type {import('@tevm/procedures-types').EthSendRawTransactionJsonRpcRequest}*/ (
						request
					)
				const txHash = await ethSendTransactionHandler(client)({
					data: request.params[0],
				})
				return {
					method: sendTransactionRequest.method,
					result: txHash,
					jsonrpc: '2.0',
					...(sendTransactionRequest.id
						? { id: sendTransactionRequest.id }
						: {}),
				}
			}
			// TODO move this to it's own procedure
			case 'eth_estimateGas': {
				const estimateGasRequest =
					/** @type {import('@tevm/procedures-types').EthEstimateGasJsonRpcRequest}*/ (
						request
					)
				const callResult = await callProcedure(client)({
					...estimateGasRequest,
					params: [...estimateGasRequest.params],
					method: 'tevm_call',
				})
				return {
					method: estimateGasRequest.method,
					result: callResult.result?.gas,
					jsonrpc: '2.0',
					...(estimateGasRequest.id ? { id: estimateGasRequest.id } : {}),
				}
			}
			case 'anvil_getAutomine':
			case /** @type {'anvil_getAutomine'}*/ ('hardhat_getAutomine'):
			case /** @type {'anvil_getAutomine'}*/ ('ganache_getAutomine'):
				return client.miningConfig.type === 'auto'
			case 'anvil_setCoinbase':
			case /** @type {'anvil_setCoinbase'}*/ ('hardhat_setCoinbase'):
			case /** @type {'anvil_setCoinbase'}*/ ('ganache_setCoinbase'): {
				const vm = await client.getVm()
				const header = await vm.blockchain.getCanonicalHeadHeader()
				const newHeader = BlockHeader.fromHeaderData({
					...header.raw(),
					coinbase: request.params[0],
				})
				vm.blockchain.putHeader(newHeader)
<<<<<<< HEAD
				return {
					method: request.method,
					result: true,
					jsonrpc: '2.0',
					...(request.id ? { id: request.id } : {}),
				}
=======
>>>>>>> 3f2ca208
			}
			case 'debug_traceCall': {
				const debugTraceCallRequest =
					/** @type {import('@tevm/procedures-types').DebugTraceCallJsonRpcRequest}*/
					(request)
				const {
					blockTag,
					tracer,
					to,
					gas,
					data,
					from,
					value,
					timeout,
					gasPrice,
					tracerConfig,
				} = debugTraceCallRequest.params[0]
				const traceResult = await traceCallHandler(client)({
					tracer,
					...(to !== undefined ? { to } : {}),
					...(from !== undefined ? { from } : {}),
					...(gas !== undefined ? { gas: hexToBigInt(gas) } : {}),
					...(gasPrice !== undefined
						? { gasPrice: hexToBigInt(gasPrice) }
						: {}),
					...(value !== undefined ? { value: hexToBigInt(value) } : {}),
					...(data !== undefined ? { data } : {}),
					...(blockTag !== undefined ? { blockTag } : {}),
					...(timeout !== undefined ? { timeout } : {}),
					...(tracerConfig !== undefined ? { tracerConfig } : {}),
				})
				return {
					method: debugTraceCallRequest.method,
					result: {
						gas: numberToHex(traceResult.gas),
						failed: traceResult.failed,
						returnValue: traceResult.returnValue,
						structLogs: traceResult.structLogs.map((log) => {
							return {
								gas: numberToHex(log.gas),
								gasCost: numberToHex(log.gasCost),
								op: log.op,
								pc: log.pc,
								stack: log.stack,
								depth: log.depth,
							}
						}),
					},
					jsonrpc: '2.0',
					...(debugTraceCallRequest.id ? { id: debugTraceCallRequest.id } : {}),
				}
			}
			case 'eth_getLogs':
			case 'eth_newFilter':
			case 'eth_getFilterLogs':
			case 'eth_getBlockByHash':
			case 'eth_newBlockFilter':
			case 'eth_protocolVersion':
			case 'eth_uninstallFilter':
			case 'eth_getBlockByNumber':
			case 'eth_getFilterChanges':
			case 'eth_getTransactionCount':
			case 'eth_getTransactionByHash':
			case 'eth_getTransactionReceipt':
			case 'eth_getUncleCountByBlockHash':
			case 'eth_getUncleCountByBlockNumber':
			case 'eth_getUncleByBlockHashAndIndex':
			case 'eth_newPendingTransactionFilter':
			case 'eth_getUncleByBlockNumberAndIndex':
			case 'eth_getBlockTransactionCountByHash':
			case 'eth_getBlockTransactionCountByNumber':
			case 'eth_getTransactionByBlockHashAndIndex':
			case 'eth_getTransactionByBlockNumberAndIndex':
			case 'debug_traceTransaction':
			case 'anvil_mine':
			case 'anvil_reset':
			case 'anvil_dumpState':
			case 'anvil_loadState':
			case 'anvil_setStorageAt':
			case 'anvil_dropTransaction':
			case 'anvil_impersonateAccount':
			case 'anvil_stopImpersonatingAccount':
				throw new Error(
					`Method ${request.method} is not implemented yet. Currently tevm is always on auto-impersonate`,
				)
			default: {
				/**
				 * @type {import('@tevm/errors').UnsupportedMethodError}
				 */
				const err = {
					_tag: 'UnsupportedMethodError',
					name: 'UnsupportedMethodError',
					message: `UnsupportedMethodError: Unknown method ${
						/**@type any*/ (request).method
					}`,
				}
				return /** @type {any}*/ ({
					id: /** @type any*/ (request).id ?? null,
					method: /** @type any*/ (request).method,
					jsonrpc: '2.0',
					error: {
						code: -32601,
						message: err.message,
					},
				})
			}
		}
	}
}<|MERGE_RESOLUTION|>--- conflicted
+++ resolved
@@ -228,7 +228,7 @@
 					)
 				}
 				const fetcher = createJsonRpcFetcher(client.forkUrl)
-				return fetcher.request(/** @type any*/ (request))
+				return fetcher.request(/** @type any*/(request))
 			}
 			// TODO move this to it's own procedure
 			case 'eth_sendTransaction': {
@@ -309,15 +309,12 @@
 					coinbase: request.params[0],
 				})
 				vm.blockchain.putHeader(newHeader)
-<<<<<<< HEAD
 				return {
 					method: request.method,
 					result: true,
 					jsonrpc: '2.0',
 					...(request.id ? { id: request.id } : {}),
 				}
-=======
->>>>>>> 3f2ca208
 			}
 			case 'debug_traceCall': {
 				const debugTraceCallRequest =
@@ -412,7 +409,7 @@
 					name: 'UnsupportedMethodError',
 					message: `UnsupportedMethodError: Unknown method ${
 						/**@type any*/ (request).method
-					}`,
+						}`,
 				}
 				return /** @type {any}*/ ({
 					id: /** @type any*/ (request).id ?? null,
