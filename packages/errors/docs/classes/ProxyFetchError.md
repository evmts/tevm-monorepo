--- conflicted
+++ resolved
@@ -1,8 +1,8 @@
-**@tevm/errors** ∙ [README](../README.md) ∙ [API](../API.md)
-
-***
-
-[API](../API.md) > ProxyFetchError
+**@tevm/errors** • [Readme](../README.md) \| [API](../globals.md)
+
+***
+
+[@tevm/errors](../README.md) / ProxyFetchError
 
 # Class: ProxyFetchError
 
@@ -21,11 +21,15 @@
 
 #### Parameters
 
-▪ **method**: `string`
+• **method**: `string`
+
+#### Returns
+
+[`ProxyFetchError`](ProxyFetchError.md)
 
 #### Overrides
 
-Error.constructor
+`Error.constructor`
 
 #### Source
 
@@ -43,13 +47,13 @@
 
 ***
 
-### cause
-
-> **cause**?: `unknown`
-
-#### Inherited from
-
-Error.cause
+### cause?
+
+> **`optional`** **cause**: `unknown`
+
+#### Inherited from
+
+`Error.cause`
 
 #### Source
 
@@ -63,7 +67,7 @@
 
 #### Inherited from
 
-Error.message
+`Error.message`
 
 #### Source
 
@@ -77,7 +81,7 @@
 
 #### Overrides
 
-Error.name
+`Error.name`
 
 #### Source
 
@@ -85,13 +89,13 @@
 
 ***
 
-### stack
-
-> **stack**?: `string`
-
-#### Inherited from
-
-Error.stack
+### stack?
+
+> **`optional`** **stack**: `string`
+
+#### Inherited from
+
+`Error.stack`
 
 #### Source
 
@@ -99,9 +103,9 @@
 
 ***
 
-### prepareStackTrace
-
-> **`static`** **prepareStackTrace**?: (`err`, `stackTraces`) => `any`
+### prepareStackTrace()?
+
+> **`static`** **`optional`** **prepareStackTrace**: (`err`, `stackTraces`) => `any`
 
 Optional override for formatting stack traces
 
@@ -111,27 +115,21 @@
 
 #### Parameters
 
-▪ **err**: `Error`
-
-▪ **stackTraces**: `CallSite`[]
-
-#### Inherited from
-
-Error.prepareStackTrace
-
-<<<<<<< HEAD
+• **err**: `Error`
+
+• **stackTraces**: `CallSite`[]
+
+#### Returns
+
+`any`
+
+#### Inherited from
+
+`Error.prepareStackTrace`
+
 #### Source
 
 node\_modules/.pnpm/@types+node@20.11.5/node\_modules/@types/node/globals.d.ts:28
-=======
-#### Defined in
-
-evmts-monorepo/node_modules/.pnpm/@types+node@20.11.5/node_modules/@types/node/globals.d.ts:28
-
-evmts-monorepo/node_modules/.pnpm/@types+node@20.11.30/node_modules/@types/node/globals.d.ts:28
-
-evmts-monorepo/node_modules/.pnpm/bun-types@1.0.36/node_modules/bun-types/globals.d.ts:1644
->>>>>>> 94a625f9
 
 ***
 
@@ -141,19 +139,11 @@
 
 #### Inherited from
 
-Error.stackTraceLimit
-
-#### Source
-
-<<<<<<< HEAD
+`Error.stackTraceLimit`
+
+#### Source
+
 node\_modules/.pnpm/@types+node@20.11.5/node\_modules/@types/node/globals.d.ts:30
-=======
-evmts-monorepo/node_modules/.pnpm/@types+node@20.11.5/node_modules/@types/node/globals.d.ts:30
-
-evmts-monorepo/node_modules/.pnpm/@types+node@20.11.30/node_modules/@types/node/globals.d.ts:30
-
-evmts-monorepo/node_modules/.pnpm/bun-types@1.0.36/node_modules/bun-types/globals.d.ts:1648
->>>>>>> 94a625f9
 
 ## Methods
 
@@ -167,13 +157,17 @@
 
 ##### Parameters
 
-▪ **targetObject**: `object`
-
-▪ **constructorOpt?**: `Function`
+• **targetObject**: `object`
+
+• **constructorOpt?**: `Function`
+
+##### Returns
+
+`void`
 
 ##### Inherited from
 
-Error.captureStackTrace
+`Error.captureStackTrace`
 
 ##### Source
 
@@ -187,21 +181,21 @@
 
 ##### Parameters
 
-▪ **targetObject**: `object`
-
-▪ **constructorOpt?**: `Function`
+• **targetObject**: `object`
+
+• **constructorOpt?**: `Function`
+
+##### Returns
+
+`void`
 
 ##### Inherited from
 
-Error.captureStackTrace
+`Error.captureStackTrace`
 
 ##### Source
 
-<<<<<<< HEAD
 node\_modules/.pnpm/@types+node@20.11.30/node\_modules/@types/node/globals.d.ts:21
-=======
-evmts-monorepo/node_modules/.pnpm/@types+node@20.11.30/node_modules/@types/node/globals.d.ts:21
->>>>>>> 94a625f9
 
 #### captureStackTrace(targetObject, constructorOpt)
 
@@ -211,21 +205,18 @@
 
 ##### Parameters
 
-▪ **targetObject**: `object`
-
-▪ **constructorOpt?**: `Function`
+• **targetObject**: `object`
+
+• **constructorOpt?**: `Function`
+
+##### Returns
+
+`void`
 
 ##### Inherited from
 
-Error.captureStackTrace
+`Error.captureStackTrace`
 
 ##### Source
 
-node\_modules/.pnpm/bun-types@1.1.3/node\_modules/bun-types/globals.d.ts:1637
-
-<<<<<<< HEAD
-***
-Generated using [typedoc-plugin-markdown](https://www.npmjs.com/package/typedoc-plugin-markdown) and [TypeDoc](https://typedoc.org/)
-=======
-evmts-monorepo/node_modules/.pnpm/bun-types@1.0.36/node_modules/bun-types/globals.d.ts:1637
->>>>>>> 94a625f9
+node\_modules/.pnpm/bun-types@1.1.4/node\_modules/bun-types/globals.d.ts:1637