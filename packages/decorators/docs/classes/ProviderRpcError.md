**@tevm/decorators** ∙ [README](../README.md) ∙ [API](../API.md)

***

[API](../API.md) > ProviderRpcError

# Class: ProviderRpcError

## Extends

- `Error`

## Constructors

### new ProviderRpcError(code, message)

> **new ProviderRpcError**(`code`, `message`): [`ProviderRpcError`](ProviderRpcError.md)

#### Parameters

▪ **code**: `number`

▪ **message**: `string`

#### Overrides

Error.constructor

#### Source

[packages/decorators/src/eip1193/EIP1193Events.ts:21](https://github.com/evmts/tevm-monorepo/blob/main/packages/decorators/src/eip1193/EIP1193Events.ts#L21)

## Properties

### cause

> **cause**?: `unknown`

#### Inherited from

Error.cause

#### Source

node\_modules/.pnpm/typescript@5.4.5/node\_modules/typescript/lib/lib.es2022.error.d.ts:24

***

### code

> **code**: `number`

#### Source

[packages/decorators/src/eip1193/EIP1193Events.ts:18](https://github.com/evmts/tevm-monorepo/blob/main/packages/decorators/src/eip1193/EIP1193Events.ts#L18)

***

### details

> **details**: `string`

#### Source

[packages/decorators/src/eip1193/EIP1193Events.ts:19](https://github.com/evmts/tevm-monorepo/blob/main/packages/decorators/src/eip1193/EIP1193Events.ts#L19)

***

### message

> **message**: `string`

#### Inherited from

Error.message

#### Source

node\_modules/.pnpm/typescript@5.4.5/node\_modules/typescript/lib/lib.es5.d.ts:1077

***

### name

> **name**: `string`

#### Inherited from

Error.name

#### Source

node\_modules/.pnpm/typescript@5.4.5/node\_modules/typescript/lib/lib.es5.d.ts:1076

***

### stack

> **stack**?: `string`

#### Inherited from

Error.stack

#### Source

node\_modules/.pnpm/typescript@5.4.5/node\_modules/typescript/lib/lib.es5.d.ts:1078

***

### prepareStackTrace

> **`static`** **prepareStackTrace**?: (`err`, `stackTraces`) => `any`

Optional override for formatting stack traces

#### See

https://v8.dev/docs/stack-trace-api#customizing-stack-traces

#### Parameters

▪ **err**: `Error`

▪ **stackTraces**: `CallSite`[]

#### Inherited from

Error.prepareStackTrace

#### Source

<<<<<<< HEAD
node\_modules/.pnpm/@types+node@20.11.5/node\_modules/@types/node/globals.d.ts:28
=======
evmts-monorepo/node_modules/.pnpm/bun-types@1.0.36/node_modules/bun-types/globals.d.ts:1644
>>>>>>> 94a625f9

***

### stackTraceLimit

> **`static`** **stackTraceLimit**: `number`

#### Inherited from

Error.stackTraceLimit

#### Source

<<<<<<< HEAD
node\_modules/.pnpm/@types+node@20.11.5/node\_modules/@types/node/globals.d.ts:30
=======
evmts-monorepo/node_modules/.pnpm/@types+node@20.11.5/node_modules/@types/node/globals.d.ts:30

evmts-monorepo/node_modules/.pnpm/bun-types@1.0.36/node_modules/bun-types/globals.d.ts:1648
>>>>>>> 94a625f9

## Methods

### captureStackTrace()

#### captureStackTrace(targetObject, constructorOpt)

> **`static`** **captureStackTrace**(`targetObject`, `constructorOpt`?): `void`

Create .stack property on a target object

##### Parameters

▪ **targetObject**: `object`

▪ **constructorOpt?**: `Function`

##### Inherited from

Error.captureStackTrace

##### Source

node\_modules/.pnpm/@types+node@20.11.5/node\_modules/@types/node/globals.d.ts:21

#### captureStackTrace(targetObject, constructorOpt)

> **`static`** **captureStackTrace**(`targetObject`, `constructorOpt`?): `void`

Create .stack property on a target object

##### Parameters

▪ **targetObject**: `object`

▪ **constructorOpt?**: `Function`

##### Inherited from

Error.captureStackTrace

##### Source

node\_modules/.pnpm/bun-types@1.1.3/node\_modules/bun-types/globals.d.ts:1637

<<<<<<< HEAD
***
Generated using [typedoc-plugin-markdown](https://www.npmjs.com/package/typedoc-plugin-markdown) and [TypeDoc](https://typedoc.org/)
=======
evmts-monorepo/node_modules/.pnpm/bun-types@1.0.36/node_modules/bun-types/globals.d.ts:1637
>>>>>>> 94a625f9
<|MERGE_RESOLUTION|>--- conflicted
+++ resolved
@@ -1,8 +1,8 @@
-**@tevm/decorators** ∙ [README](../README.md) ∙ [API](../API.md)
-
-***
-
-[API](../API.md) > ProviderRpcError
+**@tevm/decorators** • [Readme](../README.md) \| [API](../globals.md)
+
+***
+
+[@tevm/decorators](../README.md) / ProviderRpcError
 
 # Class: ProviderRpcError
 
@@ -18,13 +18,17 @@
 
 #### Parameters
 
-▪ **code**: `number`
-
-▪ **message**: `string`
+• **code**: `number`
+
+• **message**: `string`
+
+#### Returns
+
+[`ProviderRpcError`](ProviderRpcError.md)
 
 #### Overrides
 
-Error.constructor
+`Error.constructor`
 
 #### Source
 
@@ -32,13 +36,13 @@
 
 ## Properties
 
-### cause
-
-> **cause**?: `unknown`
-
-#### Inherited from
-
-Error.cause
+### cause?
+
+> **`optional`** **cause**: `unknown`
+
+#### Inherited from
+
+`Error.cause`
 
 #### Source
 
@@ -72,7 +76,7 @@
 
 #### Inherited from
 
-Error.message
+`Error.message`
 
 #### Source
 
@@ -86,7 +90,7 @@
 
 #### Inherited from
 
-Error.name
+`Error.name`
 
 #### Source
 
@@ -94,13 +98,13 @@
 
 ***
 
-### stack
-
-> **stack**?: `string`
-
-#### Inherited from
-
-Error.stack
+### stack?
+
+> **`optional`** **stack**: `string`
+
+#### Inherited from
+
+`Error.stack`
 
 #### Source
 
@@ -108,9 +112,9 @@
 
 ***
 
-### prepareStackTrace
-
-> **`static`** **prepareStackTrace**?: (`err`, `stackTraces`) => `any`
+### prepareStackTrace()?
+
+> **`static`** **`optional`** **prepareStackTrace**: (`err`, `stackTraces`) => `any`
 
 Optional override for formatting stack traces
 
@@ -120,21 +124,21 @@
 
 #### Parameters
 
-▪ **err**: `Error`
-
-▪ **stackTraces**: `CallSite`[]
-
-#### Inherited from
-
-Error.prepareStackTrace
-
-#### Source
-
-<<<<<<< HEAD
+• **err**: `Error`
+
+• **stackTraces**: `CallSite`[]
+
+#### Returns
+
+`any`
+
+#### Inherited from
+
+`Error.prepareStackTrace`
+
+#### Source
+
 node\_modules/.pnpm/@types+node@20.11.5/node\_modules/@types/node/globals.d.ts:28
-=======
-evmts-monorepo/node_modules/.pnpm/bun-types@1.0.36/node_modules/bun-types/globals.d.ts:1644
->>>>>>> 94a625f9
 
 ***
 
@@ -144,17 +148,11 @@
 
 #### Inherited from
 
-Error.stackTraceLimit
-
-#### Source
-
-<<<<<<< HEAD
+`Error.stackTraceLimit`
+
+#### Source
+
 node\_modules/.pnpm/@types+node@20.11.5/node\_modules/@types/node/globals.d.ts:30
-=======
-evmts-monorepo/node_modules/.pnpm/@types+node@20.11.5/node_modules/@types/node/globals.d.ts:30
-
-evmts-monorepo/node_modules/.pnpm/bun-types@1.0.36/node_modules/bun-types/globals.d.ts:1648
->>>>>>> 94a625f9
 
 ## Methods
 
@@ -168,13 +166,17 @@
 
 ##### Parameters
 
-▪ **targetObject**: `object`
-
-▪ **constructorOpt?**: `Function`
+• **targetObject**: `object`
+
+• **constructorOpt?**: `Function`
+
+##### Returns
+
+`void`
 
 ##### Inherited from
 
-Error.captureStackTrace
+`Error.captureStackTrace`
 
 ##### Source
 
@@ -188,21 +190,18 @@
 
 ##### Parameters
 
-▪ **targetObject**: `object`
-
-▪ **constructorOpt?**: `Function`
+• **targetObject**: `object`
+
+• **constructorOpt?**: `Function`
+
+##### Returns
+
+`void`
 
 ##### Inherited from
 
-Error.captureStackTrace
+`Error.captureStackTrace`
 
 ##### Source
 
-node\_modules/.pnpm/bun-types@1.1.3/node\_modules/bun-types/globals.d.ts:1637
-
-<<<<<<< HEAD
-***
-Generated using [typedoc-plugin-markdown](https://www.npmjs.com/package/typedoc-plugin-markdown) and [TypeDoc](https://typedoc.org/)
-=======
-evmts-monorepo/node_modules/.pnpm/bun-types@1.0.36/node_modules/bun-types/globals.d.ts:1637
->>>>>>> 94a625f9
+node\_modules/.pnpm/bun-types@1.1.4/node\_modules/bun-types/globals.d.ts:1637