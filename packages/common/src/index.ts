export { type CommonOptions } from './CommonOptions.js'
export { type Hardfork } from './Hardfork.js'
export { createCommon } from './createCommon.js'
export {
	Common,
	type StorageDump,
	type EVMStateManagerInterface as EvmStateManagerInterface,
	type AccountFields,
	type StorageRange,
	type CliqueConfig,
	ConsensusAlgorithm,
<<<<<<< HEAD
	ChainGenesis,
	Chain as CommonChainId,
=======
	type CliqueConfig,
>>>>>>> 75929c8c
	ConsensusType,
} from '@ethereumjs/common'<|MERGE_RESOLUTION|>--- conflicted
+++ resolved
@@ -7,13 +7,7 @@
 	type EVMStateManagerInterface as EvmStateManagerInterface,
 	type AccountFields,
 	type StorageRange,
+	ConsensusAlgorithm,
 	type CliqueConfig,
-	ConsensusAlgorithm,
-<<<<<<< HEAD
-	ChainGenesis,
-	Chain as CommonChainId,
-=======
-	type CliqueConfig,
->>>>>>> 75929c8c
 	ConsensusType,
 } from '@ethereumjs/common'