--- conflicted
+++ resolved
@@ -2,15 +2,12 @@
 export { type Hardfork } from './Hardfork.js'
 export { createCommon } from './createCommon.js'
 export {
-	Common,
-	type StorageDump,
-	type EVMStateManagerInterface as EvmStateManagerInterface,
-	type AccountFields,
-	type StorageRange,
-	ConsensusAlgorithm,
-<<<<<<< HEAD
-=======
-	type CliqueConfig,
->>>>>>> 997c4123
-	ConsensusType,
+  Common,
+  type StorageDump,
+  type EVMStateManagerInterface as EvmStateManagerInterface,
+  type AccountFields,
+  type StorageRange,
+  ConsensusAlgorithm,
+  type CliqueConfig,
+  ConsensusType,
 } from '@ethereumjs/common'