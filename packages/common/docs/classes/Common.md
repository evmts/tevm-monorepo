[**@tevm/common**](../README.md) • **Docs**

***

[@tevm/common](../globals.md) / Common

# Class: Common

Common class to access chain and hardfork parameters and to provide
a unified and shared view on the network and hardfork state.

Use the [Common.custom](Common.md#custom) static constructor for creating simple
custom chain [Common](Common.md) objects (more complete custom chain setups
can be created via the main constructor and the CommonOpts.customChains parameter).

## Constructors

### new Common()

> **new Common**(`opts`): [`Common`](Common.md)

#### Parameters

• **opts**: `CommonOpts`

#### Returns

[`Common`](Common.md)

#### Source

node\_modules/.pnpm/@ethereumjs+common@4.3.0/node\_modules/@ethereumjs/common/dist/esm/common.d.ts:69

## Properties

### DEFAULT\_HARDFORK

> `readonly` **DEFAULT\_HARDFORK**: `string`

#### Source

node\_modules/.pnpm/@ethereumjs+common@4.3.0/node\_modules/@ethereumjs/common/dist/esm/common.d.ts:20

***

### HARDFORK\_CHANGES

> `protected` **HARDFORK\_CHANGES**: [`string`, `HardforkConfig`][]

#### Source

node\_modules/.pnpm/@ethereumjs+common@4.3.0/node\_modules/@ethereumjs/common/dist/esm/common.d.ts:28

***

### \_activatedEIPsCache

> `protected` **\_activatedEIPsCache**: `number`[]

#### Source

node\_modules/.pnpm/@ethereumjs+common@4.3.0/node\_modules/@ethereumjs/common/dist/esm/common.d.ts:27

***

### \_chainParams

> `protected` **\_chainParams**: `ChainConfig`

#### Source

node\_modules/.pnpm/@ethereumjs+common@4.3.0/node\_modules/@ethereumjs/common/dist/esm/common.d.ts:21

***

### \_customChains

> `protected` **\_customChains**: `ChainConfig`[]

#### Source

node\_modules/.pnpm/@ethereumjs+common@4.3.0/node\_modules/@ethereumjs/common/dist/esm/common.d.ts:24

***

### \_eips

> `protected` **\_eips**: `number`[]

#### Source

node\_modules/.pnpm/@ethereumjs+common@4.3.0/node\_modules/@ethereumjs/common/dist/esm/common.d.ts:23

***

### \_hardfork

> `protected` **\_hardfork**: `string`

#### Source

node\_modules/.pnpm/@ethereumjs+common@4.3.0/node\_modules/@ethereumjs/common/dist/esm/common.d.ts:22

***

### \_paramsCache

> `protected` **\_paramsCache**: `ParamsCacheConfig`

#### Source

node\_modules/.pnpm/@ethereumjs+common@4.3.0/node\_modules/@ethereumjs/common/dist/esm/common.d.ts:26

***

### customCrypto

> `readonly` **customCrypto**: `CustomCrypto`

#### Source

node\_modules/.pnpm/@ethereumjs+common@4.3.0/node\_modules/@ethereumjs/common/dist/esm/common.d.ts:25

***

### events

> **events**: `EventEmitter`\<`DefaultEventMap`\>

#### Source

node\_modules/.pnpm/@ethereumjs+common@4.3.0/node\_modules/@ethereumjs/common/dist/esm/common.d.ts:29

## Methods

### \_buildActivatedEIPsCache()

> `protected` **\_buildActivatedEIPsCache**(): `void`

#### Returns

`void`

#### Source

node\_modules/.pnpm/@ethereumjs+common@4.3.0/node\_modules/@ethereumjs/common/dist/esm/common.d.ts:125

***

### \_buildParamsCache()

> `protected` **\_buildParamsCache**(): `void`

Build up a cache for all parameter values for the current HF and all activated EIPs

#### Returns

`void`

#### Source

node\_modules/.pnpm/@ethereumjs+common@4.3.0/node\_modules/@ethereumjs/common/dist/esm/common.d.ts:124

***

### \_calcForkHash()

> `protected` **\_calcForkHash**(`hardfork`, `genesisHash`): `string`

Internal helper function to calculate a fork hash

#### Parameters

• **hardfork**: `string`

Hardfork name

• **genesisHash**: `Uint8Array`

Genesis block hash of the chain

#### Returns

`string`

Fork hash as hex string

#### Source

node\_modules/.pnpm/@ethereumjs+common@4.3.0/node\_modules/@ethereumjs/common/dist/esm/common.d.ts:238

***

### \_getHardfork()

> `protected` **\_getHardfork**(`hardfork`): `null` \| `HardforkTransitionConfig`

Internal helper function, returns the params for the given hardfork for the chain set

#### Parameters

• **hardfork**: `string`

Hardfork name

#### Returns

`null` \| `HardforkTransitionConfig`

Dictionary with hardfork params or null if hardfork not on chain

#### Source

node\_modules/.pnpm/@ethereumjs+common@4.3.0/node\_modules/@ethereumjs/common/dist/esm/common.d.ts:111

***

### \_mergeWithParamsCache()

> `protected` **\_mergeWithParamsCache**(`params`): `void`

Internal helper for _buildParamsCache()

#### Parameters

• **params**: `HardforkConfig` \| `EIPConfig`

#### Returns

`void`

#### Source

node\_modules/.pnpm/@ethereumjs+common@4.3.0/node\_modules/@ethereumjs/common/dist/esm/common.d.ts:120

***

### activeOnBlock()

> **activeOnBlock**(`blockNumber`): `boolean`

Alias to hardforkIsActiveOnBlock when hardfork is set

#### Parameters

• **blockNumber**: `BigIntLike`

#### Returns

`boolean`

True if HF is active on block number

#### Source

node\_modules/.pnpm/@ethereumjs+common@4.3.0/node\_modules/@ethereumjs/common/dist/esm/common.d.ts:186

***

### bootstrapNodes()

> **bootstrapNodes**(): `BootstrapNodeConfig`[]

Returns bootstrap nodes for the current chain

#### Returns

`BootstrapNodeConfig`[]

Dict with bootstrap nodes

#### Source

node\_modules/.pnpm/@ethereumjs+common@4.3.0/node\_modules/@ethereumjs/common/dist/esm/common.d.ts:271

***

### chainId()

> **chainId**(): `bigint`

Returns the Id of current chain

#### Returns

`bigint`

chain Id

#### Source

node\_modules/.pnpm/@ethereumjs+common@4.3.0/node\_modules/@ethereumjs/common/dist/esm/common.d.ts:286

***

### chainName()

> **chainName**(): `string`

Returns the name of current chain

#### Returns

`string`

chain name (lower case)

#### Source

node\_modules/.pnpm/@ethereumjs+common@4.3.0/node\_modules/@ethereumjs/common/dist/esm/common.d.ts:291

***

### consensusAlgorithm()

> **consensusAlgorithm**(): `string`

Returns the concrete consensus implementation
algorithm or protocol for the network
e.g. "ethash" for "pow" consensus type,
"clique" for "poa" consensus type or
"casper" for "pos" consensus type.

Note: This value can update along a Hardfork.

#### Returns

`string`

#### Source

node\_modules/.pnpm/@ethereumjs+common@4.3.0/node\_modules/@ethereumjs/common/dist/esm/common.d.ts:319

***

### consensusConfig()

> **consensusConfig**(): `object`

Returns a dictionary with consensus configuration
parameters based on the consensus algorithm

Expected returns (parameters must be present in
the respective chain json files):

ethash: empty object
clique: period, epoch
casper: empty object

Note: This value can update along a Hardfork.

#### Returns

`object`

#### Source

node\_modules/.pnpm/@ethereumjs+common@4.3.0/node\_modules/@ethereumjs/common/dist/esm/common.d.ts:333

***

### consensusType()

> **consensusType**(): `string`

Returns the consensus type of the network
Possible values: "pow"|"poa"|"pos"

Note: This value can update along a Hardfork.

#### Returns

`string`

#### Source

node\_modules/.pnpm/@ethereumjs+common@4.3.0/node\_modules/@ethereumjs/common/dist/esm/common.d.ts:309

***

### copy()

> **copy**(): [`Common`](Common.md)

Returns a deep copy of this [Common](Common.md) instance.

#### Returns

[`Common`](Common.md)

#### Source

node\_modules/.pnpm/@ethereumjs+common@4.3.0/node\_modules/@ethereumjs/common/dist/esm/common.d.ts:339

***

### dnsNetworks()

> **dnsNetworks**(): `string`[]

Returns DNS networks for the current chain

#### Returns

`string`[]

Array of DNS ENR urls

#### Source

node\_modules/.pnpm/@ethereumjs+common@4.3.0/node\_modules/@ethereumjs/common/dist/esm/common.d.ts:276

***

### eipBlock()

> **eipBlock**(`eip`): `null` \| `bigint`

Returns the hardfork change block for eip

#### Parameters

• **eip**: `number`

EIP number

#### Returns

`null` \| `bigint`

Block number or null if unscheduled

#### Source

node\_modules/.pnpm/@ethereumjs+common@4.3.0/node\_modules/@ethereumjs/common/dist/esm/common.d.ts:213

***

### eipTimestamp()

> **eipTimestamp**(`eip`): `null` \| `bigint`

Returns the scheduled timestamp of the EIP (if scheduled and scheduled by timestamp)

#### Parameters

• **eip**: `number`

EIP number

#### Returns

`null` \| `bigint`

Scheduled timestamp. If this EIP is unscheduled, or the EIP is scheduled by block number or ttd, then it returns `null`.

#### Source

node\_modules/.pnpm/@ethereumjs+common@4.3.0/node\_modules/@ethereumjs/common/dist/esm/common.d.ts:219

***

### eips()

> **eips**(): `number`[]

Returns the additionally activated EIPs
(by using the `eips` constructor option)

#### Returns

`number`[]

List of EIPs

#### Source

node\_modules/.pnpm/@ethereumjs+common@4.3.0/node\_modules/@ethereumjs/common/dist/esm/common.d.ts:302

***

### forkHash()

> **forkHash**(`hardfork`?, `genesisHash`?): `string`

Returns an eth/64 compliant fork hash (EIP-2124)

#### Parameters

• **hardfork?**: `string`

Hardfork name, optional if HF set

• **genesisHash?**: `Uint8Array`

Genesis block hash of the chain, optional if already defined and not needed to be calculated

#### Returns

`string`

#### Source

node\_modules/.pnpm/@ethereumjs+common@4.3.0/node\_modules/@ethereumjs/common/dist/esm/common.d.ts:244

***

### genesis()

> **genesis**(): `GenesisBlockConfig`

Returns the Genesis parameters of the current chain

#### Returns

`GenesisBlockConfig`

Genesis dictionary

#### Source

node\_modules/.pnpm/@ethereumjs+common@4.3.0/node\_modules/@ethereumjs/common/dist/esm/common.d.ts:261

***

### getHardforkBy()

> **getHardforkBy**(`opts`): `string`

Returns the hardfork either based on block numer (older HFs) or
timestamp (Shanghai upwards).

An optional TD takes precedence in case the corresponding HF block
is set to `null` or otherwise needs to match (if not an error
will be thrown).

#### Parameters

• **opts**: `HardforkByOpts`

#### Returns

`string`

The name of the HF

#### Source

node\_modules/.pnpm/@ethereumjs+common@4.3.0/node\_modules/@ethereumjs/common/dist/esm/common.d.ts:93

***

### gteHardfork()

> **gteHardfork**(`hardfork`): `boolean`

Alias to hardforkGteHardfork when hardfork is set

#### Parameters

• **hardfork**: `string`

Hardfork name

#### Returns

`boolean`

True if hardfork set is greater than hardfork provided

#### Source

node\_modules/.pnpm/@ethereumjs+common@4.3.0/node\_modules/@ethereumjs/common/dist/esm/common.d.ts:200

***

### hardfork()

> **hardfork**(): `string`

Returns the hardfork set

#### Returns

`string`

Hardfork name

#### Source

node\_modules/.pnpm/@ethereumjs+common@4.3.0/node\_modules/@ethereumjs/common/dist/esm/common.d.ts:281

***

### hardforkBlock()

> **hardforkBlock**(`hardfork`?): `null` \| `bigint`

Returns the hardfork change block for hardfork provided or set

#### Parameters

• **hardfork?**: `string`

Hardfork name, optional if HF set

#### Returns

`null` \| `bigint`

Block number or null if unscheduled

#### Source

node\_modules/.pnpm/@ethereumjs+common@4.3.0/node\_modules/@ethereumjs/common/dist/esm/common.d.ts:206

***

### hardforkForForkHash()

> **hardforkForForkHash**(`forkHash`): `null` \| `HardforkTransitionConfig`

#### Parameters

• **forkHash**: `string`

Fork hash as a hex string

#### Returns

`null` \| `HardforkTransitionConfig`

Array with hardfork data (name, block, forkHash)

#### Source

node\_modules/.pnpm/@ethereumjs+common@4.3.0/node\_modules/@ethereumjs/common/dist/esm/common.d.ts:250

***

### hardforkGteHardfork()

> **hardforkGteHardfork**(`hardfork1`, `hardfork2`): `boolean`

Sequence based check if given or set HF1 is greater than or equal HF2

#### Parameters

• **hardfork1**: `null` \| `string`

Hardfork name or null (if set)

• **hardfork2**: `string`

Hardfork name

#### Returns

`boolean`

True if HF1 gte HF2

#### Source

node\_modules/.pnpm/@ethereumjs+common@4.3.0/node\_modules/@ethereumjs/common/dist/esm/common.d.ts:194

***

### hardforkIsActiveOnBlock()

> **hardforkIsActiveOnBlock**(`hardfork`, `blockNumber`): `boolean`

Checks if set or provided hardfork is active on block number

#### Parameters

• **hardfork**: `null` \| `string`

Hardfork name or null (for HF set)

• **blockNumber**: `BigIntLike`

#### Returns

`boolean`

True if HF is active on block number

#### Source

node\_modules/.pnpm/@ethereumjs+common@4.3.0/node\_modules/@ethereumjs/common/dist/esm/common.d.ts:180

***

### hardforkTTD()

> **hardforkTTD**(`hardfork`?): `null` \| `bigint`

Returns the hardfork change total difficulty (Merge HF) for hardfork provided or set

#### Parameters

• **hardfork?**: `string`

Hardfork name, optional if HF set

#### Returns

`null` \| `bigint`

Total difficulty or null if no set

#### Source

node\_modules/.pnpm/@ethereumjs+common@4.3.0/node\_modules/@ethereumjs/common/dist/esm/common.d.ts:225

***

### hardforkTimestamp()

> **hardforkTimestamp**(`hardfork`?): `null` \| `bigint`

#### Parameters

• **hardfork?**: `string`

#### Returns

`null` \| `bigint`

#### Source

node\_modules/.pnpm/@ethereumjs+common@4.3.0/node\_modules/@ethereumjs/common/dist/esm/common.d.ts:207

***

### hardforks()

> **hardforks**(): `HardforkTransitionConfig`[]

Returns the hardforks for current chain

#### Returns

`HardforkTransitionConfig`[]

Array with arrays of hardforks

#### Source

node\_modules/.pnpm/@ethereumjs+common@4.3.0/node\_modules/@ethereumjs/common/dist/esm/common.d.ts:266

***

### isActivatedEIP()

> **isActivatedEIP**(`eip`): `boolean`

Checks if an EIP is activated by either being included in the EIPs
manually passed in with the CommonOpts.eips or in a
hardfork currently being active

Note: this method only works for EIPs being supported
by the CommonOpts.eips constructor option

#### Parameters

• **eip**: `number`

#### Returns

`boolean`

#### Source

node\_modules/.pnpm/@ethereumjs+common@4.3.0/node\_modules/@ethereumjs/common/dist/esm/common.d.ts:173

***

### networkId()

> **networkId**(): `bigint`

Returns the Id of current network

#### Returns

`bigint`

network Id

#### Source

node\_modules/.pnpm/@ethereumjs+common@4.3.0/node\_modules/@ethereumjs/common/dist/esm/common.d.ts:296

***

### nextHardforkBlockOrTimestamp()

> **nextHardforkBlockOrTimestamp**(`hardfork`?): `null` \| `bigint`

Returns the change block for the next hardfork after the hardfork provided or set

#### Parameters

• **hardfork?**: `string`

Hardfork name, optional if HF set

#### Returns

`null` \| `bigint`

Block timestamp, number or null if not available

#### Source

node\_modules/.pnpm/@ethereumjs+common@4.3.0/node\_modules/@ethereumjs/common/dist/esm/common.d.ts:231

***

### param()

> **param**(`topic`, `name`): `bigint`

Returns a parameter for the current chain setup

If the parameter is present in an EIP, the EIP always takes precedence.
Otherwise the parameter is taken from the latest applied HF with
a change on the respective parameter.

#### Parameters

• **topic**: `string`

Parameter topic ('gasConfig', 'gasPrices', 'vm', 'pow')

• **name**: `string`

Parameter name (e.g. 'minGasLimit' for 'gasConfig' topic)

#### Returns

`bigint`

The value requested or `BigInt(0)` if not found

#### Source

node\_modules/.pnpm/@ethereumjs+common@4.3.0/node\_modules/@ethereumjs/common/dist/esm/common.d.ts:137

***

### paramByBlock()

> **paramByBlock**(`topic`, `name`, `blockNumber`, `td`?, `timestamp`?): `bigint`

Returns a parameter for the hardfork active on block number or
optional provided total difficulty (Merge HF)

#### Parameters

• **topic**: `string`

Parameter topic

• **name**: `string`

Parameter name

• **blockNumber**: `BigIntLike`

Block number

• **td?**: `BigIntLike`

Total difficulty
   *

• **timestamp?**: `BigIntLike`

#### Returns

`bigint`

The value requested or `BigInt(0)` if not found

#### Source

node\_modules/.pnpm/@ethereumjs+common@4.3.0/node\_modules/@ethereumjs/common/dist/esm/common.d.ts:163

***

### paramByEIP()

> **paramByEIP**(`topic`, `name`, `eip`): `undefined` \| `bigint`

Returns a parameter corresponding to an EIP

#### Parameters

• **topic**: `string`

Parameter topic ('gasConfig', 'gasPrices', 'vm', 'pow')

• **name**: `string`

Parameter name (e.g. 'minGasLimit' for 'gasConfig' topic)

• **eip**: `number`

Number of the EIP

#### Returns

`undefined` \| `bigint`

The value requested or `undefined` if not found

#### Source

node\_modules/.pnpm/@ethereumjs+common@4.3.0/node\_modules/@ethereumjs/common/dist/esm/common.d.ts:153

***

### paramByHardfork()

> **paramByHardfork**(`topic`, `name`, `hardfork`): `bigint`

Returns the parameter corresponding to a hardfork

#### Parameters

• **topic**: `string`

Parameter topic ('gasConfig', 'gasPrices', 'vm', 'pow')

• **name**: `string`

Parameter name (e.g. 'minGasLimit' for 'gasConfig' topic)

• **hardfork**: `string`

Hardfork name

#### Returns

`bigint`

The value requested or `BigInt(0)` if not found

#### Source

node\_modules/.pnpm/@ethereumjs+common@4.3.0/node\_modules/@ethereumjs/common/dist/esm/common.d.ts:145

***

### setChain()

> **setChain**(`chain`): `ChainConfig`

Sets the chain

#### Parameters

• **chain**: `string` \| `number` \| `bigint` \| `object`

String ('mainnet') or Number (1) chain representation.
             Or, a Dictionary of chain parameters for a private network.

#### Returns

`ChainConfig`

The dictionary with parameters set as chain

#### Source

node\_modules/.pnpm/@ethereumjs+common@4.3.0/node\_modules/@ethereumjs/common/dist/esm/common.d.ts:76

***

### setEIPs()

> **setEIPs**(`eips`?): `void`

Sets the active EIPs

#### Parameters

• **eips?**: `number`[]

#### Returns

`void`

#### Source

node\_modules/.pnpm/@ethereumjs+common@4.3.0/node\_modules/@ethereumjs/common/dist/esm/common.d.ts:116

***

### setForkHashes()

> **setForkHashes**(`genesisHash`): `void`

Sets any missing forkHashes on the passed-in [Common](Common.md) instance

#### Parameters

• **genesisHash**: `Uint8Array`

The genesis block hash

#### Returns

`void`

#### Source

node\_modules/.pnpm/@ethereumjs+common@4.3.0/node\_modules/@ethereumjs/common/dist/esm/common.d.ts:256

***

### setHardfork()

> **setHardfork**(`hardfork`): `void`

Sets the hardfork to get params for

#### Parameters

• **hardfork**: `string`

String identifier (e.g. 'byzantium') or [Hardfork](../type-aliases/Hardfork.md) enum

#### Returns

`void`

#### Source

node\_modules/.pnpm/@ethereumjs+common@4.3.0/node\_modules/@ethereumjs/common/dist/esm/common.d.ts:81

***

### setHardforkBy()

> **setHardforkBy**(`opts`): `string`

Sets a new hardfork either based on block numer (older HFs) or
timestamp (Shanghai upwards).

An optional TD takes precedence in case the corresponding HF block
is set to `null` or otherwise needs to match (if not an error
will be thrown).

#### Parameters

• **opts**: `HardforkByOpts`

#### Returns

`string`

The name of the HF set

#### Source

node\_modules/.pnpm/@ethereumjs+common@4.3.0/node\_modules/@ethereumjs/common/dist/esm/common.d.ts:105

***

### \_getChainParams()

> `static` `protected` **\_getChainParams**(`chain`, `customChains`?): `ChainConfig`

#### Parameters

• **chain**: `string` \| `number` \| `bigint`

• **customChains?**: `ChainConfig`[]

#### Returns

`ChainConfig`

#### Source

node\_modules/.pnpm/@ethereumjs+common@4.3.0/node\_modules/@ethereumjs/common/dist/esm/common.d.ts:68

***

### custom()

> `static` **custom**(`chainParamsOrName`, `opts`?): [`Common`](Common.md)

Creates a [Common](Common.md) object for a custom chain, based on a standard one.

<<<<<<< HEAD
It uses all the [Chain](../enumerations/CommonChainId.md) parameters from the baseChain option except the ones overridden
in a provided [chainParamsOrName](Parameter chainParamsOrName: Partial`<ChainConfig>`  | CustomChain) dictionary. Some usage example:
=======
It uses all the Chain parameters from the baseChain option except the ones overridden
in a provided chainParamsOrName dictionary. Some usage example:
>>>>>>> 75929c8c

```javascript
Common.custom({chainId: 123})
```

There are also selected supported custom chains which can be initialized by using one of the
CustomChains for chainParamsOrName, e.g.:

```javascript
Common.custom(CustomChains.MaticMumbai)
```

Note that these supported custom chains only provide some base parameters (usually the chain and
network ID and a name) and can only be used for selected use cases (e.g. sending a tx with
the `@ethereumjs/tx` library to a Layer-2 chain).

#### Parameters

• **chainParamsOrName**: `Partial`\<`ChainConfig`\> \| `CustomChain`

Custom parameter dict (`name` will default to `custom-chain`) or string with name of a supported custom chain

• **opts?**: `CustomCommonOpts`

Custom chain options to set the CustomCommonOpts.baseChain, selected CustomCommonOpts.hardfork and others

#### Returns

[`Common`](Common.md)

#### Source

node\_modules/.pnpm/@ethereumjs+common@4.3.0/node\_modules/@ethereumjs/common/dist/esm/common.d.ts:54

***

### fromGethGenesis()

> `static` **fromGethGenesis**(`genesisJson`, `to`): [`Common`](Common.md)

Static method to load and set common from a geth genesis json

#### Parameters

• **genesisJson**: `any`

json of geth configuration

• **to**: `GethConfigOpts`

further configure the common instance

#### Returns

[`Common`](Common.md)

Common

#### Source

node\_modules/.pnpm/@ethereumjs+common@4.3.0/node\_modules/@ethereumjs/common/dist/esm/common.d.ts:61

***

### getInitializedChains()

> `static` **getInitializedChains**(`customChains`?): `ChainsConfig`

#### Parameters

• **customChains?**: `ChainConfig`[]

#### Returns

`ChainsConfig`

#### Source

node\_modules/.pnpm/@ethereumjs+common@4.3.0/node\_modules/@ethereumjs/common/dist/esm/common.d.ts:340

***

### isSupportedChainId()

> `static` **isSupportedChainId**(`chainId`): `boolean`

Static method to determine if a chainId is supported as a standard chain

#### Parameters

• **chainId**: `bigint`

bigint id (`1`) of a standard chain

#### Returns

`boolean`

boolean

#### Source

node\_modules/.pnpm/@ethereumjs+common@4.3.0/node\_modules/@ethereumjs/common/dist/esm/common.d.ts:67<|MERGE_RESOLUTION|>--- conflicted
+++ resolved
@@ -125,7 +125,7 @@
 
 ### events
 
-> **events**: `EventEmitter`\<`DefaultEventMap`\>
+> **events**: `EventEmitter`
 
 #### Source
 
@@ -1097,13 +1097,8 @@
 
 Creates a [Common](Common.md) object for a custom chain, based on a standard one.
 
-<<<<<<< HEAD
-It uses all the [Chain](../enumerations/CommonChainId.md) parameters from the baseChain option except the ones overridden
-in a provided [chainParamsOrName](Parameter chainParamsOrName: Partial`<ChainConfig>`  | CustomChain) dictionary. Some usage example:
-=======
 It uses all the Chain parameters from the baseChain option except the ones overridden
 in a provided chainParamsOrName dictionary. Some usage example:
->>>>>>> 75929c8c
 
 ```javascript
 Common.custom({chainId: 123})
