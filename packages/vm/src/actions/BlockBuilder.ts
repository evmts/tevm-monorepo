// Originally from ethjs
import { Block } from '@tevm/block'
import { ConsensusType } from '@tevm/common'
import { Rlp } from '@tevm/rlp'
import { Trie } from '@tevm/trie'
import { BlobEIP4844Transaction } from '@tevm/tx'
import {
	EthjsAddress,
	type Hex,
	KECCAK256_RLP,
	TypeOutput,
	Withdrawal,
	hexToBytes,
	parseGwei,
	toType,
} from '@tevm/utils'

import {} from './runBlock.js'

import { Bloom, encodeReceipt } from '@ethereumjs/vm'
import type { HeaderData } from '@tevm/block'
import {
	BlockGasLimitExceededError,
	EipNotEnabledError,
	InternalError,
	InvalidBlobVersionedHashesError,
	InvalidGasLimitError,
} from '@tevm/errors'
import type { TypedTransaction } from '@tevm/tx'
import type { ImpersonatedTx } from '@tevm/tx'
import type { BaseVm } from '../BaseVm.js'
import type { BuildBlockOpts, BuilderOpts, RunTxOpts, RunTxResult, SealBlockOpts } from '../utils/index.js'
import type { BlockStatus } from './BlockStatus.js'
import { BuildStatus } from './BuildStatus.js'
import { accumulateParentBeaconBlockRoot } from './accumulateParentBeaconBlockRoot.js'
import { accumulateParentBlockHash } from './accumulateParentBlockHash.js'
import { calculateMinerReward } from './calculateMinerReward.js'
import { rewardAccount } from './rewardAccount.js'
import { runTx } from './runTx.js'

export type AddTransactionError = InvalidGasLimitError | EipNotEnabledError | BlockGasLimitExceededError

export class BlockBuilder {
	/**
	 * The cumulative gas used by the transactions added to the block.
	 */
	gasUsed = 0n
	/**
	 *  The cumulative blob gas used by the blobs in a block
	 */
	blobGasUsed = 0n
	/**
	 * Value of the block, represented by the final transaction fees
	 * acruing to the miner.
	 */
	private _minerValue = 0n

	private readonly vm: BaseVm
	private blockOpts: BuilderOpts
	private headerData: HeaderData
	private transactions: Array<TypedTransaction | ImpersonatedTx> = []
	private transactionResults: RunTxResult[] = []
	private withdrawals?: Withdrawal[] | undefined
	private checkpointed = false
	private blockStatus: BlockStatus = { status: BuildStatus.Pending }

	get transactionReceipts() {
		return this.transactionResults.map((result) => result.receipt)
	}

	get minerValue() {
		return this._minerValue
	}

	constructor(vm: BaseVm, opts: BuildBlockOpts) {
		this.vm = vm
		this.blockOpts = {
			putBlockIntoBlockchain: true,
			common: this.vm.common,
			freeze: false,
			...opts.blockOpts,
		}

		this.headerData = {
			...opts.headerData,
			parentHash: opts.parentBlock.hash(),
			number: opts.headerData?.number ?? opts.parentBlock.header.number + 1n,
			gasLimit: opts.headerData?.gasLimit ?? opts.parentBlock.header.gasLimit,
			timestamp: opts.headerData?.timestamp ?? Math.round(Date.now() / 1000),
		}
		this.withdrawals = opts.withdrawals?.map((w) => (Withdrawal as any).fromWithdrawalData(w))

		if (
			(this.vm.common as any).ethjsCommon.isActivatedEIP(1559) === true &&
			typeof this.headerData.baseFeePerGas === 'undefined'
		) {
			if (this.headerData.number === (vm.common as any).ethjsCommon.hardforkBlock('london')) {
				this.headerData.baseFeePerGas = (vm.common as any).ethjsCommon.param('initialBaseFee')
			} else {
				this.headerData.baseFeePerGas = opts.parentBlock.header.calcNextBaseFee()
			}
		}

		if (typeof this.headerData.gasLimit === 'undefined') {
			if (this.headerData.number === vm.common.ethjsCommon.hardforkBlock('london')) {
				this.headerData.gasLimit = opts.parentBlock.header.gasLimit * 2n
			} else {
				this.headerData.gasLimit = opts.parentBlock.header.gasLimit
			}
		}

		if (
			this.vm.common.ethjsCommon.isActivatedEIP(4844) === true &&
			typeof this.headerData.excessBlobGas === 'undefined'
		) {
			this.headerData.excessBlobGas = opts.parentBlock.header.calcNextExcessBlobGas()
		}
	}

	/**
	 * Throws if the block has already been built or reverted.
	 */
	private checkStatus() {
		if (this.blockStatus.status === BuildStatus.Build) {
			throw new InternalError('Block has already been built')
		}
		if (this.blockStatus.status === BuildStatus.Reverted) {
			throw new InternalError('State has already been reverted')
		}
	}

	public getStatus(): BlockStatus {
		return this.blockStatus
	}

	/**
	 * Calculates and returns the transactionsTrie for the block.
	 */
	public async transactionsTrie() {
		return Block.genTransactionsTrieRoot(
			this.transactions as TypedTransaction[],
			new Trie({ common: this.vm.common.ethjsCommon }),
		)
	}

	/**
	 * Calculates and returns the logs bloom for the block.
	 */
	public logsBloom() {
		const bloom = new Bloom(undefined, this.vm.common.ethjsCommon)
		for (const txResult of this.transactionResults) {
			// Combine blooms via bitwise OR
			bloom.or(txResult.bloom)
		}
		return bloom.bitvector
	}

	/**
	 * Calculates and returns the receiptTrie for the block.
	 */
	public async receiptTrie() {
		if (this.transactionResults.length === 0) {
			return KECCAK256_RLP
		}
		const receiptTrie = new Trie({ common: this.vm.common.ethjsCommon })
		for (const [i, txResult] of this.transactionResults.entries()) {
			const tx = this.transactions[i]
			if (!tx)
				throw new InternalError(
					'expected tx to exist. This error should have been impossible and indicates a bug in tevm. Please open an issue',
				)
			const encodedReceipt = encodeReceipt(txResult.receipt, tx.type)
			await receiptTrie.put(Rlp.encode(i), encodedReceipt)
		}
		return receiptTrie.root()
	}

	/**
	 * Adds the block miner reward to the coinbase account.
	 */
	private async rewardMiner() {
		const minerReward = (this.vm.common as any).ethjsCommon.param('minerReward')
		const reward = calculateMinerReward(minerReward, 0)
		const coinbase =
			this.headerData.coinbase !== undefined
				? new EthjsAddress(
						this.headerData.coinbase instanceof EthjsAddress
							? this.headerData.coinbase.toBytes()
							: typeof this.headerData.coinbase === 'string'
								? hexToBytes(this.headerData.coinbase as Hex)
								: this.headerData.coinbase,
					)
				: (EthjsAddress as any).zero()
		await rewardAccount(this.vm.evm, coinbase, reward)
	}

	/**
	 * Adds the withdrawal amount to the withdrawal address
	 */
	private async processWithdrawals() {
		for (const withdrawal of this.withdrawals ?? []) {
			const { address, amount } = withdrawal
			// If there is no amount to add, skip touching the account
			// as per the implementation of other clients geth/nethermind
			// although this should never happen as no withdrawals with 0
			// amount should ever land up here.
			if (amount === 0n) continue
			// Withdrawal amount is represented in Gwei so needs to be
			// converted to wei
			await rewardAccount(this.vm.evm, address, parseGwei(amount.toString()))
		}
	}

	/**
	 * Run and add a transaction to the block being built.
	 * Please note that this modifies the state of the VM.
	 * Throws if the transaction's gasLimit is greater than
	 * the remaining gas in the block.
	 */
	async addTransaction(
		tx: TypedTransaction | ImpersonatedTx,
		{ skipBalance, skipNonce, skipHardForkValidation }: Pick<RunTxOpts, 'skipBalance' | 'skipNonce' | 'skipHardForkValidation'> = {},
	) {
		let _tx = tx
		this.checkStatus()

		if (!this.checkpointed) {
			await this.vm.evm.journal.checkpoint()
			this.checkpointed = true
		}

		// According to the Yellow Paper, a transaction's gas limit
		// cannot be greater than the remaining gas in the block
		const gasLimit = this.headerData.gasLimit ?? 0n
		const blockGasLimit = toType(gasLimit as any, TypeOutput.BigInt) ?? 0n

		const blobGasLimit = (this.vm.common as any).ethjsCommon.param('targetBlobGasPerBlock')
		const blobGasPerBlob = (this.vm.common as any).ethjsCommon.param('blobGasPerBlob')

		const blockGasRemaining = blockGasLimit - this.gasUsed
		if (_tx.gasLimit > blockGasRemaining) {
			throw new InvalidGasLimitError('tx has a higher gas limit than the remaining gas in the block')
		}
		let blobGasUsed = undefined
		if (_tx instanceof BlobEIP4844Transaction) {
			if (this.blockOpts.common?.ethjsCommon.isActivatedEIP(4844) !== true) {
				throw new EipNotEnabledError('eip4844 not activated yet for adding a blob transaction')
			}
			const blobTx = _tx as BlobEIP4844Transaction

			// Guard against the case if a tx came into the pool without blobs i.e. network wrapper payload
			if (blobTx.blobs === undefined) {
				throw new InvalidBlobVersionedHashesError('blobs missing for 4844 transaction')
			}

			if (this.blobGasUsed + BigInt(blobTx.numBlobs()) * blobGasPerBlob > blobGasLimit) {
				throw new BlockGasLimitExceededError('block blob gas limit reached')
			}

			blobGasUsed = this.blobGasUsed
		}
		const header = {
			...this.headerData,
			gasUsed: this.gasUsed,
			// correct excessBlobGas should already part of headerData used above
			blobGasUsed,
		}

		const blockData = { header, transactions: this.transactions }
		const block = Block.fromBlockData(blockData as any, this.blockOpts)

<<<<<<< HEAD
		const result = await runTx(this.vm)({ tx: _tx, block, skipBalance, skipNonce, skipHardForkValidation } as any)
=======
		const result = await runTx(this.vm)({
			tx: _tx,
			block,
			skipHardForkValidation,
		} as any)
>>>>>>> 195de84e

		// If tx is a blob transaction, remove blobs/kzg commitments before adding to block per EIP-4844
		if (_tx instanceof BlobEIP4844Transaction) {
			const txData = _tx as BlobEIP4844Transaction
			this.blobGasUsed += BigInt(txData.blobVersionedHashes.length) * blobGasPerBlob
			_tx = (BlobEIP4844Transaction as any).minimalFromNetworkWrapper(txData, {
				common: (this.blockOpts.common as any).ethjsCommon,
			})
		}
		this.transactions.push(_tx)
		this.transactionResults.push(result)
		this.gasUsed += result.totalGasSpent
		this._minerValue += result.minerValue

		return result
	}

	/**
	 * Reverts the checkpoint on the StateManager to reset the state from any transactions that have been run.
	 */
	async revert() {
		if (this.checkpointed) {
			await this.vm.evm.journal.revert()
			this.checkpointed = false
		}
		this.blockStatus = { status: BuildStatus.Reverted }
	}

	/**
	 * This method returns the finalized block.
	 * It also:
	 *  - Assigns the reward for miner (PoW)
	 *  - Commits the checkpoint on the StateManager
	 *  - Sets the tip of the VM's blockchain to this block
	 * For PoW, optionally seals the block with params `nonce` and `mixHash`,
	 * which is validated along with the block number and difficulty by ethash.
	 * For PoA, please pass `blockOption.cliqueSigner` into the buildBlock constructor,
	 * as the signer will be awarded the txs amount spent on gas as they are added.
	 */
	async build(sealOpts?: SealBlockOpts) {
		this.checkStatus()
		const blockOpts = this.blockOpts
		const consensusType = this.vm.common.ethjsCommon.consensusType()

		if (consensusType === ConsensusType.ProofOfWork) {
			await this.rewardMiner()
		}
		await this.processWithdrawals()

		const stateRoot = await this.vm.stateManager.getStateRoot()
		const transactionsTrie = await this.transactionsTrie()
		const withdrawalsRoot = this.withdrawals
			? await Block.genWithdrawalsTrieRoot(this.withdrawals, new Trie({ common: this.vm.common.ethjsCommon }))
			: undefined
		const receiptTrie = await this.receiptTrie()
		const logsBloom = this.logsBloom()
		const gasUsed = this.gasUsed
		// timestamp should already be set in constructor
		const timestamp = this.headerData.timestamp ?? 0n

		let blobGasUsed = undefined
		if (this.vm.common.ethjsCommon.isActivatedEIP(4844) === true) {
			blobGasUsed = this.blobGasUsed
		}

		const headerData = {
			...this.headerData,
			stateRoot,
			transactionsTrie,
			...(withdrawalsRoot !== undefined ? { withdrawalsRoot } : {}),
			...(blobGasUsed !== undefined ? { blobGasUsed } : {}),
			receiptTrie,
			logsBloom,
			gasUsed,
			timestamp,
			// correct excessBlobGas should already be part of headerData used above
		}

		if (consensusType === ConsensusType.ProofOfWork) {
			headerData.nonce = sealOpts?.nonce ?? (headerData.nonce as Uint8Array)
			headerData.mixHash = sealOpts?.mixHash ?? (headerData.mixHash as Uint8Array)
		}

		const blockData = {
			header: headerData,
			transactions: this.transactions,
			withdrawals: this.withdrawals ?? [],
		}
		const block = Block.fromBlockData(blockData, blockOpts)

		if (this.blockOpts.putBlockIntoBlockchain === true) {
			await this.vm.blockchain.putBlock(block)
		}

		this.blockStatus = { status: BuildStatus.Build, block }
		if (this.checkpointed) {
			await this.vm.evm.journal.commit()
			this.checkpointed = false
		}

		return block
	}

	async initState() {
		if (this.vm.common.ethjsCommon.isActivatedEIP(4788)) {
			if (!this.checkpointed) {
				await this.vm.evm.journal.checkpoint()
				this.checkpointed = true
			}

			const { parentBeaconBlockRoot, timestamp } = this.headerData
			// timestamp should already be set in constructor
			const timestampValue = timestamp ?? 0n
			const timestampBigInt = toType(timestampValue as any, TypeOutput.BigInt) ?? 0n
			const parentBeaconBlockRootBuf = parentBeaconBlockRoot
				? toType(parentBeaconBlockRoot as any, TypeOutput.Uint8Array)
				: new Uint8Array(32)

			await accumulateParentBeaconBlockRoot(this.vm)(
				parentBeaconBlockRootBuf as Uint8Array<ArrayBuffer>,
				timestampBigInt,
			)
		}
		if ((this.vm.common as any).ethjsCommon.isActivatedEIP(2935)) {
			if (!this.checkpointed) {
				await this.vm.evm.journal.checkpoint()
				this.checkpointed = true
			}

			const { parentHash, number } = this.headerData
			// timestamp should already be set in constructor
			const numberValue = number ?? 0n
			const numberBigInt = toType(numberValue as any, TypeOutput.BigInt) ?? 0n
			const parentHashSanitized = parentHash ? toType(parentHash as any, TypeOutput.Uint8Array) : new Uint8Array(32)

			await accumulateParentBlockHash(this.vm)(numberBigInt, parentHashSanitized as Uint8Array<ArrayBuffer>)
		}
	}
}<|MERGE_RESOLUTION|>--- conflicted
+++ resolved
@@ -269,15 +269,13 @@
 		const blockData = { header, transactions: this.transactions }
 		const block = Block.fromBlockData(blockData as any, this.blockOpts)
 
-<<<<<<< HEAD
-		const result = await runTx(this.vm)({ tx: _tx, block, skipBalance, skipNonce, skipHardForkValidation } as any)
-=======
 		const result = await runTx(this.vm)({
 			tx: _tx,
 			block,
+			skipBalance,
+			skipNonce,
 			skipHardForkValidation,
 		} as any)
->>>>>>> 195de84e
 
 		// If tx is a blob transaction, remove blobs/kzg commitments before adding to block per EIP-4844
 		if (_tx instanceof BlobEIP4844Transaction) {
